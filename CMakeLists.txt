--- conflicted
+++ resolved
@@ -87,435 +87,8 @@
   message("Olive: No Git hash defined!")
 endif()
 
-<<<<<<< HEAD
 if(BUILD_DOXYGEN)
   find_package(Doxygen)
-=======
-find_package(Doxygen)
-
-set(OLIVE_SOURCES
-  decoders/decoder.cpp
-  decoders/decoder.h
-  decoders/ffmpegdecoder.cpp
-  decoders/ffmpegdecoder.h
-  dialogs/aboutdialog.cpp
-  dialogs/aboutdialog.h
-  dialogs/actionsearch.cpp
-  dialogs/actionsearch.h
-  dialogs/advancedvideodialog.cpp
-  dialogs/advancedvideodialog.h
-  dialogs/autocutsilencedialog.cpp
-  dialogs/autocutsilencedialog.h
-  dialogs/clippropertiesdialog.cpp
-  dialogs/clippropertiesdialog.h
-  dialogs/crashdialog.cpp
-  dialogs/crashdialog.h
-  dialogs/debugdialog.cpp
-  dialogs/debugdialog.h
-  dialogs/demonotice.cpp
-  dialogs/demonotice.h
-  dialogs/exportdialog.cpp
-  dialogs/exportdialog.h
-  dialogs/loaddialog.cpp
-  dialogs/loaddialog.h
-  dialogs/mediapropertiesdialog.cpp
-  dialogs/mediapropertiesdialog.h
-  dialogs/newsequencedialog.cpp
-  dialogs/newsequencedialog.h
-  dialogs/preferencesdialog.cpp
-  dialogs/preferencesdialog.h
-  dialogs/proxydialog.cpp
-  dialogs/proxydialog.h
-  dialogs/replaceclipmediadialog.cpp
-  dialogs/replaceclipmediadialog.h
-  dialogs/speeddialog.cpp
-  dialogs/speeddialog.h
-  dialogs/texteditdialog.cpp
-  dialogs/texteditdialog.h
-  effects/effectfield.cpp
-  effects/effectfield.h
-  effects/effectfields.h
-  effects/effectgizmo.cpp
-  effects/effectgizmo.h
-  effects/effectloaders.cpp
-  effects/effectloaders.h
-  effects/fields/boolfield.cpp
-  effects/fields/boolfield.h
-  effects/fields/buttonfield.cpp
-  effects/fields/buttonfield.h
-  effects/fields/colorfield.cpp
-  effects/fields/colorfield.h
-  effects/fields/combofield.cpp
-  effects/fields/combofield.h
-  effects/fields/doublefield.cpp
-  effects/fields/doublefield.h
-  effects/fields/filefield.cpp
-  effects/fields/filefield.h
-  effects/fields/fontfield.cpp
-  effects/fields/fontfield.h
-  effects/fields/labelfield.cpp
-  effects/fields/labelfield.h
-  effects/fields/stringfield.cpp
-  effects/fields/stringfield.h
-  effects/internal/audionoiseeffect.cpp
-  effects/internal/audionoiseeffect.h
-  effects/internal/cornerpineffect.cpp
-  effects/internal/cornerpineffect.h
-  effects/internal/crossdissolvetransition.cpp
-  effects/internal/crossdissolvetransition.h
-  effects/internal/cubetransition.h
-  effects/internal/dropshadoweffect.cpp
-  effects/internal/dropshadoweffect.h
-  effects/internal/exponentialfadetransition.cpp
-  effects/internal/exponentialfadetransition.h
-  effects/internal/fillleftrighteffect.cpp
-  effects/internal/fillleftrighteffect.h
-  effects/internal/linearfadetransition.cpp
-  effects/internal/linearfadetransition.h
-  effects/internal/logarithmicfadetransition.cpp
-  effects/internal/logarithmicfadetransition.h
-  effects/internal/paneffect.cpp
-  effects/internal/paneffect.h
-  effects/internal/richtexteffect.cpp
-  effects/internal/richtexteffect.h
-  effects/internal/shakeeffect.cpp
-  effects/internal/shakeeffect.h
-  effects/internal/solideffect.cpp
-  effects/internal/solideffect.h
-  effects/internal/texteffect.cpp
-  effects/internal/texteffect.h
-  effects/internal/timecodeeffect.cpp
-  effects/internal/timecodeeffect.h
-  effects/internal/toneeffect.cpp
-  effects/internal/toneeffect.h
-  effects/internal/transformeffect.cpp
-  effects/internal/transformeffect.h
-  effects/internal/voideffect.cpp
-  effects/internal/voideffect.h
-  effects/internal/volumeeffect.cpp
-  effects/internal/volumeeffect.h
-  effects/internal/vsthost.cpp
-  effects/internal/vsthost.h
-  effects/keyframe.cpp
-  effects/keyframe.h
-  effects/transition.cpp
-  effects/transition.h
-  global/clipboard.cpp
-  global/clipboard.h
-  global/config.cpp
-  global/config.h
-  global/debug.cpp
-  global/debug.h
-  global/global.cpp
-  global/global.h
-  global/math.cpp
-  global/math.h
-  global/path.cpp
-  global/path.h
-  global/timing.cpp
-  global/timing.h
-  nodes/inputs/boolinput.cpp
-  nodes/inputs/boolinput.h
-  nodes/inputs/colorinput.cpp
-  nodes/inputs/colorinput.h
-  nodes/inputs/comboinput.cpp
-  nodes/inputs/comboinput.h
-  nodes/inputs/fileinput.cpp
-  nodes/inputs/fileinput.h
-  nodes/inputs/fontinput.cpp
-  nodes/inputs/fontinput.h
-  nodes/inputs.h
-  nodes/inputs/stringinput.cpp
-  nodes/inputs/stringinput.h
-  nodes/inputs/vecinput.cpp
-  nodes/inputs/vecinput.h
-  nodes/node.cpp
-  nodes/nodedatatypes.cpp
-  nodes/nodedatatypes.h
-  nodes/nodeedge.cpp
-  nodes/nodeedge.h
-  nodes/nodegraph.cpp
-  nodes/nodegraph.h
-  nodes/nodeio.cpp
-  nodes/nodeio.h
-  nodes/node.h
-  nodes/nodes.h
-  nodes/oldeffectnode.h
-  nodes/oldeffectnode.cpp
-  nodes/nodes/nodeimageoutput.cpp
-  nodes/nodes/nodeimageoutput.h
-  nodes/nodes/nodemedia.cpp
-  nodes/nodes/nodemedia.h
-  nodes/nodes/nodeshader.cpp
-  nodes/nodes/nodeshader.h
-  nodes/widgets/buttonwidget.cpp
-  nodes/widgets/buttonwidget.h
-  nodes/widgets/labelwidget.cpp
-  nodes/widgets/labelwidget.h
-  panels/effectcontrols.cpp
-  panels/effectcontrols.h
-  panels/effectspanel.cpp
-  panels/effectspanel.h
-  panels/grapheditor.cpp
-  panels/grapheditor.h
-  panels/nodeeditor.cpp
-  panels/nodeeditor.h
-  panels/panels.cpp
-  panels/panels.h
-  panels/project.cpp
-  panels/project.h
-  panels/timeline.cpp
-  panels/timeline.h
-  panels/viewer.cpp
-  panels/viewer.h
-  project/footage.cpp
-  project/footage.h
-  project/loadthread.cpp
-  project/loadthread.h
-  project/media.cpp
-  project/media.h
-  project/previewgenerator.cpp
-  project/previewgenerator.h
-  project/projectelements.h
-  project/projectfilter.cpp
-  project/projectfilter.h
-  project/projectfunctions.cpp
-  project/projectfunctions.h
-  project/projectmodel.cpp
-  project/projectmodel.h
-  project/proxygenerator.cpp
-  project/proxygenerator.h
-  project/savethread.cpp
-  project/savethread.h
-  project/sourcescommon.cpp
-  project/sourcescommon.h
-  rendering/audio.cpp
-  rendering/audio.h
-  rendering/cacher.cpp
-  rendering/cacher.h
-  rendering/clipqueue.cpp
-  rendering/clipqueue.h
-  rendering/exportthread.cpp
-  rendering/exportthread.h
-  rendering/framebufferobject.cpp
-  rendering/framebufferobject.h
-  rendering/pixelformats.cpp
-  rendering/pixelformats.h
-  rendering/qopenglshaderprogramptr.h
-  rendering/renderfunctions.cpp
-  rendering/renderfunctions.h
-  rendering/renderthread.cpp
-  rendering/renderthread.h
-  rendering/shadergenerators.cpp
-  rendering/shadergenerators.h
-  timeline/clip.cpp
-  timeline/clip.h
-  timeline/ghost.cpp
-  timeline/ghost.h
-  timeline/marker.cpp
-  timeline/marker.h
-  timeline/mediaimportdata.cpp
-  timeline/mediaimportdata.h
-  timeline/selection.cpp
-  timeline/selection.h
-  timeline/sequence.cpp
-  timeline/sequence.h
-  timeline/timelinefunctions.cpp
-  timeline/timelinefunctions.h
-  timeline/timelineshared.cpp
-  timeline/timelineshared.h
-  timeline/timelinetools.cpp
-  timeline/timelinetools.h
-  timeline/track.cpp
-  timeline/track.h
-  timeline/tracktypes.h
-  ui/audiomonitor.cpp
-  ui/audiomonitor.h
-  ui/blur.cpp
-  ui/blur.h
-  ui/clickablelabel.cpp
-  ui/clickablelabel.h
-  ui/collapsiblewidget.cpp
-  ui/collapsiblewidget.h
-  ui/colorbutton.cpp
-  ui/colorbutton.h
-  ui/columnedgridlayout.cpp
-  ui/columnedgridlayout.h
-  ui/comboboxex.cpp
-  ui/comboboxex.h
-  ui/cursors.cpp
-  ui/cursors.h
-  ui/effectui.cpp
-  ui/effectui.h
-  ui/embeddedfilechooser.cpp
-  ui/embeddedfilechooser.h
-  ui/flowlayout.cpp
-  ui/flowlayout.h
-  ui/focusfilter.cpp
-  ui/focusfilter.h
-  ui/graphview.cpp
-  ui/graphview.h
-  ui/icons.cpp
-  ui/icons.h
-  ui/keyframedrawing.cpp
-  ui/keyframedrawing.h
-  ui/keyframenavigator.cpp
-  ui/keyframenavigator.h
-  ui/keyframeview.cpp
-  ui/keyframeview.h
-  ui/labelslider.cpp
-  ui/labelslider.h
-  ui/mainwindow.cpp
-  ui/mainwindow.h
-  ui/mediaiconservice.cpp
-  ui/mediaiconservice.h
-  ui/menu.cpp
-  ui/menu.h
-  ui/menuhelper.cpp
-  ui/menuhelper.h
-  ui/nodeedgeui.cpp
-  ui/nodeedgeui.h
-  ui/nodeui.cpp
-  ui/nodeui.h
-  ui/nodeview.cpp
-  ui/nodeview.h
-  ui/panel.cpp
-  ui/panel.h
-  ui/rectangleselect.cpp
-  ui/rectangleselect.h
-  ui/resizablescrollbar.cpp
-  ui/resizablescrollbar.h
-  ui/sourceiconview.cpp
-  ui/sourceiconview.h
-  ui/sourcetable.cpp
-  ui/sourcetable.h
-  ui/styling.cpp
-  ui/styling.h
-  ui/texteditex.cpp
-  ui/texteditex.h
-  ui/timelinearea.cpp
-  ui/timelinearea.h
-  ui/timelineheader.cpp
-  ui/timelineheader.h
-  ui/timelinelabel.cpp
-  ui/timelinelabel.h
-  ui/timelineview.cpp
-  ui/timelineview.h
-  ui/updatenotification.cpp
-  ui/updatenotification.h
-  ui/viewercontainer.cpp
-  ui/viewercontainer.h
-  ui/viewerwidget.cpp
-  ui/viewerwidget.h
-  ui/viewerwindow.cpp
-  ui/viewerwindow.h
-  ui/waveform.cpp
-  ui/waveform.h
-  undo/comboaction.cpp
-  undo/comboaction.h
-  undo/undo.cpp
-  undo/undo.h
-  undo/undostack.cpp
-  undo/undostack.h
-  main.cpp
-)
-
-set(OLIVE_RESOURCES
-  cursors/cursors.qrc
-  effects/internal/internalshaders.qrc
-  icons/icons.qrc
-)
-
-set(OLIVE_EFFECTS
-  effects/internal/cornerpin.frag
-  effects/internal/dropshadow.frag
-  effects/internal/ocio.frag
-  effects/internal/premultiply.frag
-  effects/shaders/boxblur.frag
-  effects/shaders/boxblur.xml
-  effects/shaders/bulge.frag
-  effects/shaders/bulge.xml
-  effects/shaders/chromaticaberration.frag
-  effects/shaders/chromaticaberration.xml
-  effects/shaders/crop.frag
-  effects/shaders/crop.xml
-  effects/shaders/despill.frag
-  effects/shaders/despill.xml
-  effects/shaders/directionalblur.frag
-  effects/shaders/directionalblur.xml
-  effects/shaders/flip.frag
-  effects/shaders/flip.xml
-  effects/shaders/gaussianblur.frag
-  effects/shaders/gaussianblur.xml
-  effects/shaders/need\ checking/chromakey.frag
-  effects/shaders/need\ checking/chromakey.xml
-  effects/shaders/need\ checking/colorcorrection.frag
-  effects/shaders/need\ checking/colorcorrection.xml
-  effects/shaders/need\ checking/colorsel.frag
-  effects/shaders/need\ checking/colorsel.xml
-  effects/shaders/need\ checking/common.frag
-  effects/shaders/need\ checking/crossstitch.frag
-  effects/shaders/need\ checking/crossstitch.xml
-  effects/shaders/need\ checking/emboss.frag
-  effects/shaders/need\ checking/emboss.xml
-  effects/shaders/need\ checking/findedges.frag
-  effects/shaders/need\ checking/fisheye.frag
-  effects/shaders/need\ checking/fisheye.xml
-  effects/shaders/need\ checking/huesatbri.frag
-  effects/shaders/need\ checking/huesatbri.xml
-  effects/shaders/need\ checking/invert.frag
-  effects/shaders/need\ checking/invert.xml
-  effects/shaders/need\ checking/lumakey.frag
-  effects/shaders/need\ checking/lumakey.xml
-  effects/shaders/need\ checking/posterize.frag
-  effects/shaders/need\ checking/posterize.xml
-  effects/shaders/need\ checking/toonify.frag
-  effects/shaders/need\ checking/toonify.xml
-  effects/shaders/need\ checking/volumetriclight.frag
-  effects/shaders/need\ checking/volumetriclight.xml
-  effects/shaders/noise.frag
-  effects/shaders/noise.xml
-  effects/shaders/pixelate.frag
-  effects/shaders/pixelate.xml
-  effects/shaders/radialblur.frag
-  effects/shaders/radialblur.xml
-  effects/shaders/ripple.frag
-  effects/shaders/ripple.xml
-  effects/shaders/sphere.frag
-  effects/shaders/sphere.xml
-  effects/shaders/swirl.frag
-  effects/shaders/swirl.xml
-  effects/shaders/tile.frag
-  effects/shaders/tile.xml
-  effects/shaders/vignette.frag
-  effects/shaders/vignette.xml
-  effects/shaders/wave.frag
-  effects/shaders/wave.xml
-)
-
-set(OLIVE_TS_FILES
-  ts/olive_ar.ts
-  ts/olive_bs.ts
-  ts/olive_cs.ts
-  ts/olive_de.ts
-  ts/olive_es.ts
-  ts/olive_fr.ts
-  ts/olive_it.ts
-  ts/olive_ru.ts
-  ts/olive_sr.ts
-  ts/olive_id.ts
-)
-
-if(UPDATE_TS)
-  qt5_create_translation(OLIVE_QM_FILES ${CMAKE_SOURCE_DIR} ${OLIVE_TS_FILES})
-else()
-  qt5_add_translation(OLIVE_QM_FILES ${OLIVE_TS_FILES})
-endif()
-
-set(OLIVE_TARGET "olive-editor")
-if(APPLE)
-  set(OLIVE_TARGET "Olive")
->>>>>>> 62b991c3
 endif()
 
 set(CMAKE_INCLUDE_CURRENT_DIR ON)
