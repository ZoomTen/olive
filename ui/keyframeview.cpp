--- conflicted
+++ resolved
@@ -1,469 +1,352 @@
-#include "keyframeview.h"
-
-#include "project/effect.h"
-#include "ui/collapsiblewidget.h"
-#include "panels/panels.h"
-#include "panels/effectcontrols.h"
-#include "project/clip.h"
-#include "panels/timeline.h"
-#include "ui/timelineheader.h"
-#include "project/undo.h"
-#include "panels/viewer.h"
-#include "ui/viewerwidget.h"
-#include "project/sequence.h"
-<<<<<<< HEAD
-#include "panels/grapheditor.h"
-#include "ui/keyframedrawing.h"
-#include "ui_effectcontrols.h"
-#include "ui/clickablelabel.h"
-=======
-#include "ui/resizablescrollbar.h"
->>>>>>> acea409a
-
-#include <QMouseEvent>
-#include <QtMath>
-#include <QMenu>
-
-long KeyframeView::adjust_row_keyframe(EffectRow* row, long time) {
-	return time-row->parent_effect->parent_clip->clip_in+(row->parent_effect->parent_clip->timeline_in-visible_in);
-}
-
-KeyframeView::KeyframeView(QWidget *parent) :
-	QWidget(parent),
-	visible_in(0),
-	visible_out(0),
-	mousedown(false),
-	dragging(false),
-	keys_selected(false),
-	select_rect(false),
-	x_scroll(0),
-<<<<<<< HEAD
-    y_scroll(0),
-=======
-	y_scroll(0),
->>>>>>> acea409a
-	scroll_drag(false)
-{
-	setFocusPolicy(Qt::ClickFocus);
-	setMouseTracking(true);
-
-	setContextMenuPolicy(Qt::CustomContextMenu);
-	connect(this, SIGNAL(customContextMenuRequested(const QPoint&)), this, SLOT(show_context_menu(const QPoint&)));
-}
-
-void KeyframeView::show_context_menu(const QPoint& pos) {
-<<<<<<< HEAD
-    if (selected_rows.size() > 0) {
-        QMenu menu(this);
-
-        QAction* linear = menu.addAction("Linear");
-        linear->setData(KEYFRAME_TYPE_LINEAR);
-        QAction* smooth = menu.addAction("Smooth");
-        smooth->setData(KEYFRAME_TYPE_BEZIER);
-        QAction* hold = menu.addAction("Hold");
-        hold->setData(KEYFRAME_TYPE_HOLD);
-        menu.addSeparator();
-        menu.addAction("Graph Editor");
-
-        connect(&menu, SIGNAL(triggered(QAction*)), this, SLOT(menu_set_key_type(QAction*)));
-        menu.exec(mapToGlobal(pos));
-    }
-}
-
-void KeyframeView::menu_set_key_type(QAction* a) {
-    if (a->data().isNull()) {
-        // load graph editor
-        panel_graph_editor->show();
-    } else {
-        ComboAction* ca = new ComboAction();
-        for (int i=0;i<selected_rows.size();i++) {
-            ca->append(new SetInt(&selected_rows.at(i)->keyframe_types[selected_keyframes.at(i)], a->data().toInt()));
-        }
-        undo_stack.push(ca);
-		update_keys();
-    }
-=======
-	if (selected_rows.size() > 0) {
-		QMenu menu(this);
-		QAction* linear = menu.addAction("Linear");
-		linear->setData(KEYFRAME_TYPE_LINEAR);
-		QAction* smooth = menu.addAction("Smooth");
-		smooth->setData(KEYFRAME_TYPE_SMOOTH);
-		/*QAction* bezier = menu.addAction("Bezier");
-		bezier->setData(KEYFRAME_TYPE_BEZIER);*/
-		connect(&menu, SIGNAL(triggered(QAction*)), this, SLOT(menu_set_key_type(QAction*)));
-		menu.exec(mapToGlobal(pos));
-	}
-}
-
-void KeyframeView::menu_set_key_type(QAction* a) {
-	ComboAction* ca = new ComboAction();
-	for (int i=0;i<selected_rows.size();i++) {
-		ca->append(new SetInt(&selected_rows.at(i)->keyframe_types[selected_keyframes.at(i)], a->data().toInt()));
-	}
-	undo_stack.push(ca);
-	update();
->>>>>>> acea409a
-}
-
-void KeyframeView::paintEvent(QPaintEvent*) {
-	QPainter p(this);
-
-	rowY.clear();
-	rows.clear();
-
-	if (panel_effect_controls->selected_clips.size() > 0) {
-		visible_in = LONG_MAX;
-		visible_out = 0;
-
-		for (int j=0;j<panel_effect_controls->selected_clips.size();j++) {
-			Clip* c = sequence->clips.at(panel_effect_controls->selected_clips.at(j));
-			visible_in = qMin(visible_in, c->timeline_in);
-			visible_out = qMax(visible_out, c->timeline_out);
-		}
-
-		for (int j=0;j<panel_effect_controls->selected_clips.size();j++) {
-			Clip* c = sequence->clips.at(panel_effect_controls->selected_clips.at(j));
-			for (int i=0;i<c->effects.size();i++) {
-				Effect* e = c->effects.at(i);
-				if (e->container->is_expanded()) {
-					for (int j=0;j<e->row_count();j++) {
-						EffectRow* row = e->row(j);
-
-						ClickableLabel* label = row->label;
-						QWidget* contents = e->container->contents;
-
-						int keyframe_y = label->y() + (label->height()>>1) + mapFrom(panel_effect_controls, contents->mapTo(panel_effect_controls, contents->pos())).y() - e->container->title_bar->height()/* - y_scroll*/;
-						for (int k=0;k<row->keyframe_times.size();k++) {
-							bool keyframe_selected = keyframeIsSelected(row, k);
-							long keyframe_frame = adjust_row_keyframe(row, row->keyframe_times.at(k));
-							if (dragging && keyframe_selected) keyframe_frame += frame_diff;
-							draw_keyframe(p, row->keyframe_types.at(k), getScreenPointFromFrame(panel_effect_controls->zoom, keyframe_frame) - x_scroll, keyframe_y, keyframe_selected);
-						}
-
-						rows.append(row);
-						rowY.append(keyframe_y);
-					}
-				}
-			}
-		}
-
-		int max_width = getScreenPointFromFrame(panel_effect_controls->zoom, visible_out - visible_in);
-		if (max_width < width()) {
-			p.fillRect(QRect(max_width, 0, width(), height()), QColor(0, 0, 0, 64));
-		}
-		panel_effect_controls->horizontalScrollBar->setMaximum(qMax(max_width - width(), 0));
-		header->set_visible_in(visible_in);
-
-		int playhead_x = getScreenPointFromFrame(panel_effect_controls->zoom, sequence->playhead-visible_in) - x_scroll;
-		if (dragging && panel_timeline->snapped) {
-			p.setPen(Qt::white);
-		} else {
-			p.setPen(Qt::red);
-		}
-		p.drawLine(playhead_x, 0, playhead_x, height());
-	}
-
-	if (select_rect) {
-		draw_selection_rectangle(p, QRect(rect_select_x, rect_select_y, rect_select_w, rect_select_h));
-	}
-
-	/*if (mouseover && mouseover_row < rowY.size()) {
-		draw_keyframe(p, getScreenPointFromFrame(panel_effect_controls->zoom, mouseover_frame - visible_in), rowY.at(mouseover_row), true);
-	}*/
-}
-
-bool KeyframeView::keyframeIsSelected(EffectRow *row, int keyframe) {
-	for (int i=0;i<selected_rows.size();i++) {
-		if (selected_rows.at(i) == row && selected_keyframes.at(i) == keyframe) {
-			return true;
-		}
-	}
-	return false;
-}
-
-void KeyframeView::update_keys() {
-//	panel_graph_editor->update_panel();
-	update();
-}
-
-void KeyframeView::delete_selected_keyframes() {
-	KeyframeDelete* kd = new KeyframeDelete();
-	bool del = false;
-	for (int i=0;i<selected_keyframes.size();i++) {
-		selected_rows.at(i)->delete_keyframe(kd, selected_keyframes.at(i));
-		del = true;
-	}
-	if (del) {
-		undo_stack.push(kd);
-
-		selected_keyframes.clear();
-		selected_rows.clear();
-		update_keys();
-		panel_sequence_viewer->viewer_widget->update();
-	} else {
-		delete kd;
-	}
-}
-
-void KeyframeView::set_x_scroll(int s) {
-	x_scroll = s;
-	update_keys();
-}
-
-void KeyframeView::set_y_scroll(int s) {
-	y_scroll = s;
-<<<<<<< HEAD
-	update_keys();
-=======
-	update();
-}
-
-void KeyframeView::draw_keyframe(QPainter &p, int type, int x, int y, bool darker) {
-	int color = (darker) ? 100 : 160;
-	p.setPen(QColor(0, 0, 0));
-	p.setBrush(QColor(color, color, color));
-
-	switch (type) {
-	case KEYFRAME_TYPE_LINEAR:
-	{
-		QPoint points[KEYFRAME_POINT_COUNT] = {QPoint(x-KEYFRAME_SIZE, y), QPoint(x, y-KEYFRAME_SIZE), QPoint(x+KEYFRAME_SIZE, y), QPoint(x, y+KEYFRAME_SIZE)};
-		p.drawPolygon(points, KEYFRAME_POINT_COUNT);
-	}
-		break;
-	case KEYFRAME_TYPE_SMOOTH:
-		p.drawEllipse(QPoint(x, y), KEYFRAME_SIZE, KEYFRAME_SIZE);
-		break;
-	}
->>>>>>> acea409a
-}
-
-void KeyframeView::resize_move(double d) {
-	header->update_zoom(header->get_zoom()*d);
-}
-
-void KeyframeView::mousePressEvent(QMouseEvent *event) {
-<<<<<<< HEAD
-    rect_select_x = event->x();
-    rect_select_y = event->y();
-
-    if (panel_timeline->tool == TIMELINE_TOOL_HAND || event->buttons() & Qt::MiddleButton) {
-        scroll_drag = true;
-        return;
-    }
-
-    int mouse_x = event->x() + x_scroll;
-    int mouse_y = event->y();
-    int row_index = -1;
-    int keyframe_index = -1;
-    long frame_diff = 0;
-    long frame_min = getFrameFromScreenPoint(panel_effect_controls->zoom, mouse_x-KEYFRAME_SIZE);
-    drag_frame_start = getFrameFromScreenPoint(panel_effect_controls->zoom, mouse_x);
-    long frame_max = getFrameFromScreenPoint(panel_effect_controls->zoom, mouse_x+KEYFRAME_SIZE);
-    for (int i=0;i<rowY.size();i++) {
-        if (mouse_y > rowY.at(i)-KEYFRAME_SIZE-KEYFRAME_SIZE && mouse_y < rowY.at(i)+KEYFRAME_SIZE+KEYFRAME_SIZE) {
-            EffectRow* row = rows.at(i);
-
-			row->focus_row();
-
-            for (int j=0;j<row->keyframe_times.size();j++) {
-                long eval_keyframe_time = row->keyframe_times.at(j)-row->parent_effect->parent_clip->clip_in+(row->parent_effect->parent_clip->timeline_in-visible_in);
-                if (eval_keyframe_time >= frame_min && eval_keyframe_time <= frame_max) {
-                    long eval_frame_diff = qAbs(eval_keyframe_time - drag_frame_start);
-                    if (keyframe_index == -1 || eval_frame_diff < frame_diff) {
-                        row_index = i;
-                        keyframe_index = j;
-                        frame_diff = eval_frame_diff;
-                    }
-                }
-            }
-            break;
-        }
-    }
-    bool already_selected = false;
-    keys_selected = false;
-    if (keyframe_index > -1) already_selected = keyframeIsSelected(rows.at(row_index), keyframe_index);
-    if (!already_selected) {
-        if (!(event->modifiers() & Qt::ShiftModifier)) {
-            selected_rows.clear();
-            selected_keyframes.clear();
-        }
-        if (keyframe_index > -1) {
-            selected_rows.append(rows.at(row_index));
-            selected_keyframes.append(keyframe_index);
-        }
-    }
-
-    if (selected_rows.size() > 0) {
-        keys_selected = true;
-    }
-
-	update_keys();
-
-    if (event->button() == Qt::LeftButton) {
-        mousedown = true;
-    }
-=======
-	rect_select_x = event->x();
-	rect_select_y = event->y();
-
-	if (panel_timeline->tool == TIMELINE_TOOL_HAND || event->buttons() & Qt::MiddleButton) {
-		scroll_drag = true;
-		return;
-	}
-
-	int mouse_x = event->x() + x_scroll;
-	int mouse_y = event->y();
-	int row_index = -1;
-	int keyframe_index = -1;
-	long frame_diff = 0;
-	long frame_min = getFrameFromScreenPoint(panel_effect_controls->zoom, mouse_x-KEYFRAME_SIZE);
-	drag_frame_start = getFrameFromScreenPoint(panel_effect_controls->zoom, mouse_x);
-	long frame_max = getFrameFromScreenPoint(panel_effect_controls->zoom, mouse_x+KEYFRAME_SIZE);
-	for (int i=0;i<rowY.size();i++) {
-		if (mouse_y > rowY.at(i)-KEYFRAME_SIZE-KEYFRAME_SIZE && mouse_y < rowY.at(i)+KEYFRAME_SIZE+KEYFRAME_SIZE) {
-			EffectRow* row = rows.at(i);
-			for (int j=0;j<row->keyframe_times.size();j++) {
-				long eval_keyframe_time = row->keyframe_times.at(j)-row->parent_effect->parent_clip->clip_in+(row->parent_effect->parent_clip->timeline_in-visible_in);
-				if (eval_keyframe_time >= frame_min && eval_keyframe_time <= frame_max) {
-					long eval_frame_diff = qAbs(eval_keyframe_time - drag_frame_start);
-					if (keyframe_index == -1 || eval_frame_diff < frame_diff) {
-						row_index = i;
-						keyframe_index = j;
-						frame_diff = eval_frame_diff;
-					}
-				}
-			}
-			break;
-		}
-	}
-	bool already_selected = false;
-	keys_selected = false;
-	if (keyframe_index > -1) already_selected = keyframeIsSelected(rows.at(row_index), keyframe_index);
-	if (!already_selected) {
-		if (!(event->modifiers() & Qt::ShiftModifier)) {
-			selected_rows.clear();
-			selected_keyframes.clear();
-		}
-		if (keyframe_index > -1) {
-			selected_rows.append(rows.at(row_index));
-			selected_keyframes.append(keyframe_index);
-		}
-	}
-
-	if (selected_rows.size() > 0) {
-		keys_selected = true;
-	}
-
-	update();
-
-	if (event->button() == Qt::LeftButton) {
-		mousedown = true;
-	}
->>>>>>> acea409a
-}
-
-void KeyframeView::mouseMoveEvent(QMouseEvent* event) {
-	if (panel_timeline->tool == TIMELINE_TOOL_HAND) {
-		setCursor(Qt::OpenHandCursor);
-	} else {
-		unsetCursor();
-	}
-	if (scroll_drag) {
-		panel_effect_controls->horizontalScrollBar->setValue(panel_effect_controls->horizontalScrollBar->value() + rect_select_x - event->pos().x());
-		panel_effect_controls->verticalScrollBar->setValue(panel_effect_controls->verticalScrollBar->value() + rect_select_y - event->pos().y());
-		rect_select_x = event->pos().x();
-		rect_select_y = event->pos().y();
-	} else if (mousedown) {
-		int mouse_x = event->x() + x_scroll;
-		if (keys_selected) {
-			// move keyframes
-			frame_diff = getFrameFromScreenPoint(panel_effect_controls->zoom, mouse_x) - drag_frame_start;
-
-			// snapping to playhead
-			if (panel_timeline->snapping) {
-				for (int i=0;i<selected_keyframes.size();i++) {
-					EffectRow* row = selected_rows.at(i);
-					Clip* c = row->parent_effect->parent_clip;
-					long key_time = row->keyframe_times.at(selected_keyframes.at(i)) + frame_diff - c->clip_in + c->timeline_in;
-					long key_eval = key_time;
-					if (panel_timeline->snap_to_point(sequence->playhead, &key_eval)) {
-						frame_diff += (key_eval - key_time);
-						break;
-					}
-				}
-			}
-
-			// validate frame_diff (make sure no keyframes overlap each other)
-			for (int i=0;i<selected_keyframes.size();i++) {
-				EffectRow* row = selected_rows.at(i);
-				long eval_key = row->keyframe_times.at(selected_keyframes.at(i));
-				for (int j=0;j<row->keyframe_times.size();j++) {
-					while (!keyframeIsSelected(row, j) && row->keyframe_times.at(j) == eval_key + frame_diff) {
-						if (last_frame_diff > frame_diff) {
-							frame_diff++;
-							panel_timeline->snapped = false;
-						} else {
-							frame_diff--;
-							panel_timeline->snapped = false;
-						}
-					}
-				}
-			}
-
-			last_frame_diff = frame_diff;
-
-			dragging = true;
-		} else {
-			// do a rect select
-			rect_select_w = event->x() - rect_select_x;
-			rect_select_h = event->y() - rect_select_y;
-
-			int min_row = qMin(rect_select_y, event->y())-KEYFRAME_SIZE;
-			int max_row = qMax(rect_select_y, event->y())+KEYFRAME_SIZE;
-
-			long frame_start = getFrameFromScreenPoint(panel_effect_controls->zoom, rect_select_x+x_scroll);
-			long frame_end = getFrameFromScreenPoint(panel_effect_controls->zoom, mouse_x);
-			long min_frame = qMin(frame_start, frame_end)-KEYFRAME_SIZE;
-			long max_frame = qMax(frame_start, frame_end)+KEYFRAME_SIZE;
-
-			for (int i=0;i<rowY.size();i++) {
-				if (rowY.at(i) >= min_row && rowY.at(i) <= max_row) {
-					EffectRow* row = rows.at(i);
-					for (int j=0;j<row->keyframe_times.size();j++) {
-						long keyframe_frame = adjust_row_keyframe(row, row->keyframe_times.at(j));
-						if (!keyframeIsSelected(row, j) && keyframe_frame >= min_frame && keyframe_frame <= max_frame) {
-							selected_rows.append(rows.at(i));
-							selected_keyframes.append(j);
-						}
-					}
-				}
-			}
-
-			select_rect = true;
-		}
-<<<<<<< HEAD
-		update_keys();
-    }
-=======
-		update();
-	}
->>>>>>> acea409a
-}
-
-void KeyframeView::mouseReleaseEvent(QMouseEvent*) {
-	if (dragging && frame_diff != 0) {
-		KeyframeMove* ka = new KeyframeMove();
-		ka->movement = frame_diff;
-		ka->keyframes = selected_keyframes;
-		ka->rows = selected_rows;
-		undo_stack.push(ka);
-	}
-
-	select_rect = false;
-	dragging = false;
-	mousedown = false;
-	scroll_drag = false;
-	panel_timeline->snapped = false;
-	update_ui(false);
-}
+#include "keyframeview.h"
+
+#include "project/effect.h"
+#include "ui/collapsiblewidget.h"
+#include "panels/panels.h"
+#include "panels/effectcontrols.h"
+#include "project/clip.h"
+#include "panels/timeline.h"
+#include "ui/timelineheader.h"
+#include "project/undo.h"
+#include "panels/viewer.h"
+#include "ui/viewerwidget.h"
+#include "project/sequence.h"
+#include "panels/grapheditor.h"
+#include "ui/keyframedrawing.h"
+#include "ui/clickablelabel.h"
+#include "ui/resizablescrollbar.h"
+
+#include <QMouseEvent>
+#include <QtMath>
+#include <QMenu>
+
+long KeyframeView::adjust_row_keyframe(EffectRow* row, long time) {
+	return time-row->parent_effect->parent_clip->clip_in+(row->parent_effect->parent_clip->timeline_in-visible_in);
+}
+
+KeyframeView::KeyframeView(QWidget *parent) :
+	QWidget(parent),
+	visible_in(0),
+	visible_out(0),
+	mousedown(false),
+	dragging(false),
+	keys_selected(false),
+	select_rect(false),
+	x_scroll(0),
+	y_scroll(0),
+	scroll_drag(false)
+{
+	setFocusPolicy(Qt::ClickFocus);
+	setMouseTracking(true);
+
+	setContextMenuPolicy(Qt::CustomContextMenu);
+	connect(this, SIGNAL(customContextMenuRequested(const QPoint&)), this, SLOT(show_context_menu(const QPoint&)));
+}
+
+void KeyframeView::show_context_menu(const QPoint& pos) {
+	if (selected_rows.size() > 0) {
+		QMenu menu(this);
+
+		QAction* linear = menu.addAction("Linear");
+		linear->setData(KEYFRAME_TYPE_LINEAR);
+		QAction* smooth = menu.addAction("Smooth");
+		smooth->setData(KEYFRAME_TYPE_BEZIER);
+		QAction* hold = menu.addAction("Hold");
+		hold->setData(KEYFRAME_TYPE_HOLD);
+		menu.addSeparator();
+		menu.addAction("Graph Editor");
+
+		connect(&menu, SIGNAL(triggered(QAction*)), this, SLOT(menu_set_key_type(QAction*)));
+		menu.exec(mapToGlobal(pos));
+	}
+}
+
+void KeyframeView::menu_set_key_type(QAction* a) {
+	if (a->data().isNull()) {
+		// load graph editor
+		panel_graph_editor->show();
+	} else {
+		ComboAction* ca = new ComboAction();
+		for (int i=0;i<selected_rows.size();i++) {
+			ca->append(new SetInt(&selected_rows.at(i)->keyframe_types[selected_keyframes.at(i)], a->data().toInt()));
+		}
+		undo_stack.push(ca);
+		update_keys();
+	}
+}
+
+void KeyframeView::paintEvent(QPaintEvent*) {
+	QPainter p(this);
+
+	rowY.clear();
+	rows.clear();
+
+	if (panel_effect_controls->selected_clips.size() > 0) {
+		visible_in = LONG_MAX;
+		visible_out = 0;
+
+		for (int j=0;j<panel_effect_controls->selected_clips.size();j++) {
+			Clip* c = sequence->clips.at(panel_effect_controls->selected_clips.at(j));
+			visible_in = qMin(visible_in, c->timeline_in);
+			visible_out = qMax(visible_out, c->timeline_out);
+		}
+
+		for (int j=0;j<panel_effect_controls->selected_clips.size();j++) {
+			Clip* c = sequence->clips.at(panel_effect_controls->selected_clips.at(j));
+			for (int i=0;i<c->effects.size();i++) {
+				Effect* e = c->effects.at(i);
+				if (e->container->is_expanded()) {
+					for (int j=0;j<e->row_count();j++) {
+						EffectRow* row = e->row(j);
+
+						ClickableLabel* label = row->label;
+						QWidget* contents = e->container->contents;
+
+						int keyframe_y = label->y() + (label->height()>>1) + mapFrom(panel_effect_controls, contents->mapTo(panel_effect_controls, contents->pos())).y() - e->container->title_bar->height()/* - y_scroll*/;
+						for (int k=0;k<row->keyframe_times.size();k++) {
+							bool keyframe_selected = keyframeIsSelected(row, k);
+							long keyframe_frame = adjust_row_keyframe(row, row->keyframe_times.at(k));
+							if (dragging && keyframe_selected) keyframe_frame += frame_diff;
+							draw_keyframe(p, row->keyframe_types.at(k), getScreenPointFromFrame(panel_effect_controls->zoom, keyframe_frame) - x_scroll, keyframe_y, keyframe_selected);
+						}
+
+						rows.append(row);
+						rowY.append(keyframe_y);
+					}
+				}
+			}
+		}
+
+		int max_width = getScreenPointFromFrame(panel_effect_controls->zoom, visible_out - visible_in);
+		if (max_width < width()) {
+			p.fillRect(QRect(max_width, 0, width(), height()), QColor(0, 0, 0, 64));
+		}
+		panel_effect_controls->horizontalScrollBar->setMaximum(qMax(max_width - width(), 0));
+		header->set_visible_in(visible_in);
+
+		int playhead_x = getScreenPointFromFrame(panel_effect_controls->zoom, sequence->playhead-visible_in) - x_scroll;
+		if (dragging && panel_timeline->snapped) {
+			p.setPen(Qt::white);
+		} else {
+			p.setPen(Qt::red);
+		}
+		p.drawLine(playhead_x, 0, playhead_x, height());
+	}
+
+	if (select_rect) {
+		draw_selection_rectangle(p, QRect(rect_select_x, rect_select_y, rect_select_w, rect_select_h));
+	}
+
+	/*if (mouseover && mouseover_row < rowY.size()) {
+		draw_keyframe(p, getScreenPointFromFrame(panel_effect_controls->zoom, mouseover_frame - visible_in), rowY.at(mouseover_row), true);
+	}*/
+}
+
+bool KeyframeView::keyframeIsSelected(EffectRow *row, int keyframe) {
+	for (int i=0;i<selected_rows.size();i++) {
+		if (selected_rows.at(i) == row && selected_keyframes.at(i) == keyframe) {
+			return true;
+		}
+	}
+	return false;
+}
+
+void KeyframeView::update_keys() {
+//	panel_graph_editor->update_panel();
+	update();
+}
+
+void KeyframeView::delete_selected_keyframes() {
+	KeyframeDelete* kd = new KeyframeDelete();
+	bool del = false;
+	for (int i=0;i<selected_keyframes.size();i++) {
+		selected_rows.at(i)->delete_keyframe(kd, selected_keyframes.at(i));
+		del = true;
+	}
+	if (del) {
+		undo_stack.push(kd);
+
+		selected_keyframes.clear();
+		selected_rows.clear();
+		update_keys();
+		panel_sequence_viewer->viewer_widget->update();
+	} else {
+		delete kd;
+	}
+}
+
+void KeyframeView::set_x_scroll(int s) {
+	x_scroll = s;
+	update_keys();
+}
+
+void KeyframeView::set_y_scroll(int s) {
+	y_scroll = s;
+	update_keys();
+}
+
+void KeyframeView::resize_move(double d) {
+	header->update_zoom(header->get_zoom()*d);
+}
+
+void KeyframeView::mousePressEvent(QMouseEvent *event) {
+	rect_select_x = event->x();
+	rect_select_y = event->y();
+
+	if (panel_timeline->tool == TIMELINE_TOOL_HAND || event->buttons() & Qt::MiddleButton) {
+		scroll_drag = true;
+		return;
+	}
+
+	int mouse_x = event->x() + x_scroll;
+	int mouse_y = event->y();
+	int row_index = -1;
+	int keyframe_index = -1;
+	long frame_diff = 0;
+	long frame_min = getFrameFromScreenPoint(panel_effect_controls->zoom, mouse_x-KEYFRAME_SIZE);
+	drag_frame_start = getFrameFromScreenPoint(panel_effect_controls->zoom, mouse_x);
+	long frame_max = getFrameFromScreenPoint(panel_effect_controls->zoom, mouse_x+KEYFRAME_SIZE);
+	for (int i=0;i<rowY.size();i++) {
+		if (mouse_y > rowY.at(i)-KEYFRAME_SIZE-KEYFRAME_SIZE && mouse_y < rowY.at(i)+KEYFRAME_SIZE+KEYFRAME_SIZE) {
+			EffectRow* row = rows.at(i);
+
+			row->focus_row();
+
+			for (int j=0;j<row->keyframe_times.size();j++) {
+				long eval_keyframe_time = row->keyframe_times.at(j)-row->parent_effect->parent_clip->clip_in+(row->parent_effect->parent_clip->timeline_in-visible_in);
+				if (eval_keyframe_time >= frame_min && eval_keyframe_time <= frame_max) {
+					long eval_frame_diff = qAbs(eval_keyframe_time - drag_frame_start);
+					if (keyframe_index == -1 || eval_frame_diff < frame_diff) {
+						row_index = i;
+						keyframe_index = j;
+						frame_diff = eval_frame_diff;
+					}
+				}
+			}
+			break;
+		}
+	}
+	bool already_selected = false;
+	keys_selected = false;
+	if (keyframe_index > -1) already_selected = keyframeIsSelected(rows.at(row_index), keyframe_index);
+	if (!already_selected) {
+		if (!(event->modifiers() & Qt::ShiftModifier)) {
+			selected_rows.clear();
+			selected_keyframes.clear();
+		}
+		if (keyframe_index > -1) {
+			selected_rows.append(rows.at(row_index));
+			selected_keyframes.append(keyframe_index);
+		}
+	}
+
+	if (selected_rows.size() > 0) {
+		keys_selected = true;
+	}
+
+	update_keys();
+
+	if (event->button() == Qt::LeftButton) {
+		mousedown = true;
+	}
+}
+
+void KeyframeView::mouseMoveEvent(QMouseEvent* event) {
+	if (panel_timeline->tool == TIMELINE_TOOL_HAND) {
+		setCursor(Qt::OpenHandCursor);
+	} else {
+		unsetCursor();
+	}
+	if (scroll_drag) {
+		panel_effect_controls->horizontalScrollBar->setValue(panel_effect_controls->horizontalScrollBar->value() + rect_select_x - event->pos().x());
+		panel_effect_controls->verticalScrollBar->setValue(panel_effect_controls->verticalScrollBar->value() + rect_select_y - event->pos().y());
+		rect_select_x = event->pos().x();
+		rect_select_y = event->pos().y();
+	} else if (mousedown) {
+		int mouse_x = event->x() + x_scroll;
+		if (keys_selected) {
+			// move keyframes
+			frame_diff = getFrameFromScreenPoint(panel_effect_controls->zoom, mouse_x) - drag_frame_start;
+
+			// snapping to playhead
+			if (panel_timeline->snapping) {
+				for (int i=0;i<selected_keyframes.size();i++) {
+					EffectRow* row = selected_rows.at(i);
+					Clip* c = row->parent_effect->parent_clip;
+					long key_time = row->keyframe_times.at(selected_keyframes.at(i)) + frame_diff - c->clip_in + c->timeline_in;
+					long key_eval = key_time;
+					if (panel_timeline->snap_to_point(sequence->playhead, &key_eval)) {
+						frame_diff += (key_eval - key_time);
+						break;
+					}
+				}
+			}
+
+			// validate frame_diff (make sure no keyframes overlap each other)
+			for (int i=0;i<selected_keyframes.size();i++) {
+				EffectRow* row = selected_rows.at(i);
+				long eval_key = row->keyframe_times.at(selected_keyframes.at(i));
+				for (int j=0;j<row->keyframe_times.size();j++) {
+					while (!keyframeIsSelected(row, j) && row->keyframe_times.at(j) == eval_key + frame_diff) {
+						if (last_frame_diff > frame_diff) {
+							frame_diff++;
+							panel_timeline->snapped = false;
+						} else {
+							frame_diff--;
+							panel_timeline->snapped = false;
+						}
+					}
+				}
+			}
+
+			last_frame_diff = frame_diff;
+
+			dragging = true;
+		} else {
+			// do a rect select
+			rect_select_w = event->x() - rect_select_x;
+			rect_select_h = event->y() - rect_select_y;
+
+			int min_row = qMin(rect_select_y, event->y())-KEYFRAME_SIZE;
+			int max_row = qMax(rect_select_y, event->y())+KEYFRAME_SIZE;
+
+			long frame_start = getFrameFromScreenPoint(panel_effect_controls->zoom, rect_select_x+x_scroll);
+			long frame_end = getFrameFromScreenPoint(panel_effect_controls->zoom, mouse_x);
+			long min_frame = qMin(frame_start, frame_end)-KEYFRAME_SIZE;
+			long max_frame = qMax(frame_start, frame_end)+KEYFRAME_SIZE;
+
+			for (int i=0;i<rowY.size();i++) {
+				if (rowY.at(i) >= min_row && rowY.at(i) <= max_row) {
+					EffectRow* row = rows.at(i);
+					for (int j=0;j<row->keyframe_times.size();j++) {
+						long keyframe_frame = adjust_row_keyframe(row, row->keyframe_times.at(j));
+						if (!keyframeIsSelected(row, j) && keyframe_frame >= min_frame && keyframe_frame <= max_frame) {
+							selected_rows.append(rows.at(i));
+							selected_keyframes.append(j);
+						}
+					}
+				}
+			}
+
+			select_rect = true;
+		}
+		update_keys();
+	}
+}
+
+void KeyframeView::mouseReleaseEvent(QMouseEvent*) {
+	if (dragging && frame_diff != 0) {
+		KeyframeMove* ka = new KeyframeMove();
+		ka->movement = frame_diff;
+		ka->keyframes = selected_keyframes;
+		ka->rows = selected_rows;
+		undo_stack.push(ka);
+	}
+
+	select_rect = false;
+	dragging = false;
+	mousedown = false;
+	scroll_drag = false;
+	panel_timeline->snapped = false;
+	update_ui(false);
+}