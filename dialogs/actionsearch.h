/***

  Olive - Non-Linear Video Editor
  Copyright (C) 2019  Olive Team

  This program is free software: you can redistribute it and/or modify
  it under the terms of the GNU General Public License as published by
  the Free Software Foundation, either version 3 of the License, or
  (at your option) any later version.

  This program is distributed in the hope that it will be useful,
  but WITHOUT ANY WARRANTY; without even the implied warranty of
  MERCHANTABILITY or FITNESS FOR A PARTICULAR PURPOSE.  See the
  GNU General Public License for more details.

  You should have received a copy of the GNU General Public License
  along with this program.  If not, see <http://www.gnu.org/licenses/>.

***/

#ifndef ACTIONSEARCH_H
#define ACTIONSEARCH_H

#include <QDialog>
#include <QLineEdit>
#include <QListWidget>
#include <QMenu>

<<<<<<< HEAD
class ActionSearchList : public QListWidget {
  Q_OBJECT
public:
  ActionSearchList(QWidget* parent);
protected:
  void mouseDoubleClickEvent(QMouseEvent *event);
signals:
  void dbl_click();
};
=======
class ActionSearchList;
>>>>>>> 1da4a315

/**
 * @brief The ActionSearch class
 *
 * A popup window (accessible through Help > Action Search) that allows users to search for a menu command by typing
 * rather than browsing through the menu bar.
 */
class ActionSearch : public QDialog
{
  Q_OBJECT
public:
<<<<<<< HEAD
  ActionSearch(QWidget* parent = nullptr);
private slots:
  void search_update(const QString& s, const QString &p = nullptr, QMenu *parent = nullptr);
  void perform_action();
  void move_selection_up();
  void move_selection_down();
private:
=======
  /**
   * @brief ActionSearch Constructor
   *
   * Create ActionSearch popup.
   *
   * @param parent
   *
   * QWidget parent. Usually MainWindow.
   */
  ActionSearch(QWidget* parent);
private slots:
  /**
   * @brief Update the list of actions according to a search query
   *
   * This function adds/removes actions in the action list according to a given search query entered by the user.
   *
   * To loop over the menubar and all of its menus and submenus, this function will call itself recursively. As such
   * some of its parameters do not need to be set externally, as these will be set by the function itself as it calls
   * itself.
   *
   * @param s
   *
   * The search text. This is the only parameter that should be set externally.
   *
   * @param p
   *
   * The current parent hierarchy. In most cases, this should be left as nullptr when called externally.
   * search_update() will fill this automatically as it needs while calling itself recursively.
   *
   * @param parent
   *
   * The current menu to loop over. In most cases, this should be left as nullptr when called externally.
   * search_update() will fill this automatically as it needs while calling itself recursively.
   */
  void search_update(const QString& s, const QString &p = nullptr, QMenu *parent = nullptr);

  /**
   * @brief Perform the currently selected action
   *
   * Usually triggered by pressing Enter on the ActionSearchEntry field, this will trigger whatever action is currently
   * highlighted and then close this popup. If no entries are highlighted (i.e. the list is empty), no action is
   * triggered and the popup closes anyway.
   */
  void perform_action();

  /**
   * @brief Move selection up
   *
   * A slot for pressing up on the ActionSearchEntry field. Moves the selection in the list up once. If the
   * selection is already at the top of the list, this is a no-op.
   */
  void move_selection_up();

  /**
   * @brief Move selection down
   *
   * A slot for pressing down on the ActionSearchEntry field. Moves the selection in the list down once. If the
   * selection is already at the bottom of the list, this is a no-op.
   */
  void move_selection_down();
private:
  /**
   * @brief Main widget that shows the list of commands
   */
>>>>>>> 1da4a315
  ActionSearchList* list_widget;
};

/**
 * @brief The ActionSearchList class
 *
 * Simple wrapper around QListWidget that emits a signal when an item is double clicked that ActionSearch connects
 * to a slot that triggers the currently selected action.
 */
class ActionSearchList : public QListWidget {
  Q_OBJECT
public:
  /**
   * @brief ActionSearchList Constructor
   * @param parent
   *
   * Usually ActionSearch.
   */
  ActionSearchList(QWidget* parent);
protected:
  /**
   * @brief Override of QListWidget's double click event that emits a signal.
   */
  void mouseDoubleClickEvent(QMouseEvent *);
signals:
  /**
   * @brief Signal emitted when a QListWidget item is double clicked.
   */
  void dbl_click();
};

/**
 * @brief The ActionSearchEntry class
 *
 * Simple wrapper around QLineEdit that emits signals when the up or down arrow keys are pressed so that ActionSearch
 * can connect them to moving the current selection up or down.
 */
class ActionSearchEntry : public QLineEdit {
  Q_OBJECT
public:
<<<<<<< HEAD
  ActionSearchEntry(QWidget* parent);
protected:
  void keyPressEvent(QKeyEvent * event);
signals:
  void moveSelectionUp();
=======
  /**
   * @brief ActionSearchEntry
   * @param parent
   *
   * Usually ActionSearch.
   */
  ActionSearchEntry(QWidget* parent);
protected:
  /**
   * @brief Override of QLineEdit's key press event that listens for up/down key presses.
   * @param event
   */
  void keyPressEvent(QKeyEvent * event);
signals:
  /**
   * @brief Emitted when the user presses the up arrow key.
   */
  void moveSelectionUp();

  /**
   * @brief Emitted when the user presses the down arrow key.
   */
>>>>>>> 1da4a315
  void moveSelectionDown();
};

#endif // ACTIONSEARCH_H
<|MERGE_RESOLUTION|>--- conflicted
+++ resolved
@@ -1,200 +1,170 @@
-/***
-
-  Olive - Non-Linear Video Editor
-  Copyright (C) 2019  Olive Team
-
-  This program is free software: you can redistribute it and/or modify
-  it under the terms of the GNU General Public License as published by
-  the Free Software Foundation, either version 3 of the License, or
-  (at your option) any later version.
-
-  This program is distributed in the hope that it will be useful,
-  but WITHOUT ANY WARRANTY; without even the implied warranty of
-  MERCHANTABILITY or FITNESS FOR A PARTICULAR PURPOSE.  See the
-  GNU General Public License for more details.
-
-  You should have received a copy of the GNU General Public License
-  along with this program.  If not, see <http://www.gnu.org/licenses/>.
-
-***/
-
-#ifndef ACTIONSEARCH_H
-#define ACTIONSEARCH_H
-
-#include <QDialog>
-#include <QLineEdit>
-#include <QListWidget>
-#include <QMenu>
-
-<<<<<<< HEAD
-class ActionSearchList : public QListWidget {
-  Q_OBJECT
-public:
-  ActionSearchList(QWidget* parent);
-protected:
-  void mouseDoubleClickEvent(QMouseEvent *event);
-signals:
-  void dbl_click();
-};
-=======
-class ActionSearchList;
->>>>>>> 1da4a315
-
-/**
- * @brief The ActionSearch class
- *
- * A popup window (accessible through Help > Action Search) that allows users to search for a menu command by typing
- * rather than browsing through the menu bar.
- */
-class ActionSearch : public QDialog
-{
-  Q_OBJECT
-public:
-<<<<<<< HEAD
-  ActionSearch(QWidget* parent = nullptr);
-private slots:
-  void search_update(const QString& s, const QString &p = nullptr, QMenu *parent = nullptr);
-  void perform_action();
-  void move_selection_up();
-  void move_selection_down();
-private:
-=======
-  /**
-   * @brief ActionSearch Constructor
-   *
-   * Create ActionSearch popup.
-   *
-   * @param parent
-   *
-   * QWidget parent. Usually MainWindow.
-   */
-  ActionSearch(QWidget* parent);
-private slots:
-  /**
-   * @brief Update the list of actions according to a search query
-   *
-   * This function adds/removes actions in the action list according to a given search query entered by the user.
-   *
-   * To loop over the menubar and all of its menus and submenus, this function will call itself recursively. As such
-   * some of its parameters do not need to be set externally, as these will be set by the function itself as it calls
-   * itself.
-   *
-   * @param s
-   *
-   * The search text. This is the only parameter that should be set externally.
-   *
-   * @param p
-   *
-   * The current parent hierarchy. In most cases, this should be left as nullptr when called externally.
-   * search_update() will fill this automatically as it needs while calling itself recursively.
-   *
-   * @param parent
-   *
-   * The current menu to loop over. In most cases, this should be left as nullptr when called externally.
-   * search_update() will fill this automatically as it needs while calling itself recursively.
-   */
-  void search_update(const QString& s, const QString &p = nullptr, QMenu *parent = nullptr);
-
-  /**
-   * @brief Perform the currently selected action
-   *
-   * Usually triggered by pressing Enter on the ActionSearchEntry field, this will trigger whatever action is currently
-   * highlighted and then close this popup. If no entries are highlighted (i.e. the list is empty), no action is
-   * triggered and the popup closes anyway.
-   */
-  void perform_action();
-
-  /**
-   * @brief Move selection up
-   *
-   * A slot for pressing up on the ActionSearchEntry field. Moves the selection in the list up once. If the
-   * selection is already at the top of the list, this is a no-op.
-   */
-  void move_selection_up();
-
-  /**
-   * @brief Move selection down
-   *
-   * A slot for pressing down on the ActionSearchEntry field. Moves the selection in the list down once. If the
-   * selection is already at the bottom of the list, this is a no-op.
-   */
-  void move_selection_down();
-private:
-  /**
-   * @brief Main widget that shows the list of commands
-   */
->>>>>>> 1da4a315
-  ActionSearchList* list_widget;
-};
-
-/**
- * @brief The ActionSearchList class
- *
- * Simple wrapper around QListWidget that emits a signal when an item is double clicked that ActionSearch connects
- * to a slot that triggers the currently selected action.
- */
-class ActionSearchList : public QListWidget {
-  Q_OBJECT
-public:
-  /**
-   * @brief ActionSearchList Constructor
-   * @param parent
-   *
-   * Usually ActionSearch.
-   */
-  ActionSearchList(QWidget* parent);
-protected:
-  /**
-   * @brief Override of QListWidget's double click event that emits a signal.
-   */
-  void mouseDoubleClickEvent(QMouseEvent *);
-signals:
-  /**
-   * @brief Signal emitted when a QListWidget item is double clicked.
-   */
-  void dbl_click();
-};
-
-/**
- * @brief The ActionSearchEntry class
- *
- * Simple wrapper around QLineEdit that emits signals when the up or down arrow keys are pressed so that ActionSearch
- * can connect them to moving the current selection up or down.
- */
-class ActionSearchEntry : public QLineEdit {
-  Q_OBJECT
-public:
-<<<<<<< HEAD
-  ActionSearchEntry(QWidget* parent);
-protected:
-  void keyPressEvent(QKeyEvent * event);
-signals:
-  void moveSelectionUp();
-=======
-  /**
-   * @brief ActionSearchEntry
-   * @param parent
-   *
-   * Usually ActionSearch.
-   */
-  ActionSearchEntry(QWidget* parent);
-protected:
-  /**
-   * @brief Override of QLineEdit's key press event that listens for up/down key presses.
-   * @param event
-   */
-  void keyPressEvent(QKeyEvent * event);
-signals:
-  /**
-   * @brief Emitted when the user presses the up arrow key.
-   */
-  void moveSelectionUp();
-
-  /**
-   * @brief Emitted when the user presses the down arrow key.
-   */
->>>>>>> 1da4a315
-  void moveSelectionDown();
-};
-
-#endif // ACTIONSEARCH_H
+/***
+
+  Olive - Non-Linear Video Editor
+  Copyright (C) 2019  Olive Team
+
+  This program is free software: you can redistribute it and/or modify
+  it under the terms of the GNU General Public License as published by
+  the Free Software Foundation, either version 3 of the License, or
+  (at your option) any later version.
+
+  This program is distributed in the hope that it will be useful,
+  but WITHOUT ANY WARRANTY; without even the implied warranty of
+  MERCHANTABILITY or FITNESS FOR A PARTICULAR PURPOSE.  See the
+  GNU General Public License for more details.
+
+  You should have received a copy of the GNU General Public License
+  along with this program.  If not, see <http://www.gnu.org/licenses/>.
+
+***/
+
+#ifndef ACTIONSEARCH_H
+#define ACTIONSEARCH_H
+
+#include <QDialog>
+#include <QLineEdit>
+#include <QListWidget>
+#include <QMenu>
+
+class ActionSearchList;
+
+/**
+ * @brief The ActionSearch class
+ *
+ * A popup window (accessible through Help > Action Search) that allows users to search for a menu command by typing
+ * rather than browsing through the menu bar.
+ */
+class ActionSearch : public QDialog
+{
+  Q_OBJECT
+public:
+  /**
+   * @brief ActionSearch Constructor
+   *
+   * Create ActionSearch popup.
+   *
+   * @param parent
+   *
+   * QWidget parent. Usually MainWindow.
+   */
+  ActionSearch(QWidget* parent);
+private slots:
+  /**
+   * @brief Update the list of actions according to a search query
+   *
+   * This function adds/removes actions in the action list according to a given search query entered by the user.
+   *
+   * To loop over the menubar and all of its menus and submenus, this function will call itself recursively. As such
+   * some of its parameters do not need to be set externally, as these will be set by the function itself as it calls
+   * itself.
+   *
+   * @param s
+   *
+   * The search text. This is the only parameter that should be set externally.
+   *
+   * @param p
+   *
+   * The current parent hierarchy. In most cases, this should be left as nullptr when called externally.
+   * search_update() will fill this automatically as it needs while calling itself recursively.
+   *
+   * @param parent
+   *
+   * The current menu to loop over. In most cases, this should be left as nullptr when called externally.
+   * search_update() will fill this automatically as it needs while calling itself recursively.
+   */
+  void search_update(const QString& s, const QString &p = nullptr, QMenu *parent = nullptr);
+
+  /**
+   * @brief Perform the currently selected action
+   *
+   * Usually triggered by pressing Enter on the ActionSearchEntry field, this will trigger whatever action is currently
+   * highlighted and then close this popup. If no entries are highlighted (i.e. the list is empty), no action is
+   * triggered and the popup closes anyway.
+   */
+  void perform_action();
+
+  /**
+   * @brief Move selection up
+   *
+   * A slot for pressing up on the ActionSearchEntry field. Moves the selection in the list up once. If the
+   * selection is already at the top of the list, this is a no-op.
+   */
+  void move_selection_up();
+
+  /**
+   * @brief Move selection down
+   *
+   * A slot for pressing down on the ActionSearchEntry field. Moves the selection in the list down once. If the
+   * selection is already at the bottom of the list, this is a no-op.
+   */
+  void move_selection_down();
+private:
+  /**
+   * @brief Main widget that shows the list of commands
+   */
+  ActionSearchList* list_widget;
+};
+
+/**
+ * @brief The ActionSearchList class
+ *
+ * Simple wrapper around QListWidget that emits a signal when an item is double clicked that ActionSearch connects
+ * to a slot that triggers the currently selected action.
+ */
+class ActionSearchList : public QListWidget {
+  Q_OBJECT
+public:
+  /**
+   * @brief ActionSearchList Constructor
+   * @param parent
+   *
+   * Usually ActionSearch.
+   */
+  ActionSearchList(QWidget* parent);
+protected:
+  /**
+   * @brief Override of QListWidget's double click event that emits a signal.
+   */
+  void mouseDoubleClickEvent(QMouseEvent *);
+signals:
+  /**
+   * @brief Signal emitted when a QListWidget item is double clicked.
+   */
+  void dbl_click();
+};
+
+/**
+ * @brief The ActionSearchEntry class
+ *
+ * Simple wrapper around QLineEdit that emits signals when the up or down arrow keys are pressed so that ActionSearch
+ * can connect them to moving the current selection up or down.
+ */
+class ActionSearchEntry : public QLineEdit {
+  Q_OBJECT
+public:
+  /**
+   * @brief ActionSearchEntry
+   * @param parent
+   *
+   * Usually ActionSearch.
+   */
+  ActionSearchEntry(QWidget* parent);
+protected:
+  /**
+   * @brief Override of QLineEdit's key press event that listens for up/down key presses.
+   * @param event
+   */
+  void keyPressEvent(QKeyEvent * event);
+signals:
+  /**
+   * @brief Emitted when the user presses the up arrow key.
+   */
+  void moveSelectionUp();
+
+  /**
+   * @brief Emitted when the user presses the down arrow key.
+   */
+  void moveSelectionDown();
+};
+
+#endif // ACTIONSEARCH_H