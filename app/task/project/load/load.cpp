/***

  Olive - Non-Linear Video Editor
  Copyright (C) 2019 Olive Team

  This program is free software: you can redistribute it and/or modify
  it under the terms of the GNU General Public License as published by
  the Free Software Foundation, either version 3 of the License, or
  (at your option) any later version.

  This program is distributed in the hope that it will be useful,
  but WITHOUT ANY WARRANTY; without even the implied warranty of
  MERCHANTABILITY or FITNESS FOR A PARTICULAR PURPOSE.  See the
  GNU General Public License for more details.

  You should have received a copy of the GNU General Public License
  along with this program.  If not, see <http://www.gnu.org/licenses/>.

***/

#include "load.h"

#include <QApplication>
#include <QFile>
#include <QXmlStreamReader>

#include "common/xmlutils.h"
#include "core.h"

OLIVE_NAMESPACE_ENTER

ProjectLoadTask::ProjectLoadTask(const QString &filename) :
  filename_(filename)
{
  SetTitle(tr("Loading '%1'").arg(filename));
}

bool ProjectLoadTask::Run()
{
  QFile project_file(filename_);

  if (project_file.open(QFile::ReadOnly | QFile::Text)) {
    QXmlStreamReader reader(&project_file);

    while (XMLReadNextStartElement(&reader)) {
      if (reader.name() == QStringLiteral("olive")) {
        while(XMLReadNextStartElement(&reader)) {
          if (reader.name() == QStringLiteral("version")) {
<<<<<<< HEAD
            qDebug() << "Project version:" << reader.readElementText();
          } else if (reader.name() == QStringLiteral("url")) {
            project_saved_url_ = reader.readElementText();
=======
            uint project_version = reader.readElementText().toUInt();

            if (project_version > Core::kProjectVersion) {
              // Project is newer than we support
              SetError(tr("This project is newer than this version of Olive and cannot be opened."));
              return false;
            } else if (project_version < 201003) { // Change this if we drop support for a project version
              // Project is older than we support
              SetError(tr("This project is from a version of Olive that is no longer supported in this version."));
              return false;
            }
>>>>>>> 384650e8
          } else if (reader.name() == QStringLiteral("project")) {
            project_ = std::make_shared<Project>();

            project_->set_filename(filename_);

            project_->Load(&reader, &layout_info_, &IsCancelled());

            // Ensure project is in main thread
            project_->moveToThread(qApp->thread());
            break;
          } else {
            reader.skipCurrentElement();
          }
        }
      } else if (reader.name() == QStringLiteral("project")) {
        // 0.1 projects use "project" as the root instead of Olive. We don't currently support
        // these projects
        SetError(tr("This project is from a version of Olive that is no longer supported in this version."));
        return false;
      } else {
        reader.skipCurrentElement();
      }
    }

    project_file.close();

    emit ProgressChanged(1);

    if (reader.hasError()) {
      SetError(reader.errorString());
      return false;
    } else {
      return true;
    }

  } else {
    SetError(tr("Failed to read file \"%1\" for reading.").arg(filename_));
    return false;
  }
}

OLIVE_NAMESPACE_EXIT<|MERGE_RESOLUTION|>--- conflicted
+++ resolved
@@ -46,11 +46,6 @@
       if (reader.name() == QStringLiteral("olive")) {
         while(XMLReadNextStartElement(&reader)) {
           if (reader.name() == QStringLiteral("version")) {
-<<<<<<< HEAD
-            qDebug() << "Project version:" << reader.readElementText();
-          } else if (reader.name() == QStringLiteral("url")) {
-            project_saved_url_ = reader.readElementText();
-=======
             uint project_version = reader.readElementText().toUInt();
 
             if (project_version > Core::kProjectVersion) {
@@ -62,7 +57,8 @@
               SetError(tr("This project is from a version of Olive that is no longer supported in this version."));
               return false;
             }
->>>>>>> 384650e8
+          } else if (reader.name() == QStringLiteral("url")) {
+            project_saved_url_ = reader.readElementText();
           } else if (reader.name() == QStringLiteral("project")) {
             project_ = std::make_shared<Project>();
 
