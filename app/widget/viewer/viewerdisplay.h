--- conflicted
+++ resolved
@@ -93,7 +93,6 @@
 
   FramePtr last_loaded_buffer() const;
 
-<<<<<<< HEAD
   /**
    * @brief Return a QTransform that contains all the scale and translation data (inc. mouse drags)
    * that can be used to set the world transform for a QPainter.
@@ -105,12 +104,11 @@
    * Multiplies by the inverted transform matrix to undo the scaling and translation.
    */
   QPoint TransformViewerSpaceToBufferSpace(QPoint pos);
-=======
+
   bool IsDeinterlacing() const
   {
     return deinterlace_;
   }
->>>>>>> 078c54e5
 
 public slots:
   /**
@@ -143,7 +141,6 @@
   void SetImage(FramePtr in_buffer);
 
   /**
-<<<<<<< HEAD
    * @brief Set zoomed_ flag if the viewersizer has zoomed the image to be larger than the widget.
    *
    * If the image is smaller than the widget the translation is reset so the image is centered.
@@ -155,11 +152,11 @@
    * normal type.
    */
   void ToolChanged(Tool::Item tool);
-=======
+
+  /**
    * @brief Enables/disables a basic deinterlace on the viewer
    */
   void SetDeinterlacing(bool e);
->>>>>>> 078c54e5
 
 signals:
   /**
@@ -223,6 +220,8 @@
    * @breif Scale only matrix.
    */
   QMatrix4x4 scale_matrix_;
+
+
 
   bool signal_cursor_color_;
 
@@ -238,7 +237,6 @@
 
   FramePtr last_loaded_buffer_;
 
-<<<<<<< HEAD
   /**
    * @brief Tells us if the image is zoomed in to be larger than the container widget.
    */
@@ -258,9 +256,8 @@
    * @brief Set if the hand tool is selected and viewer is clicked.
    */
   bool hand_tool_clicked_;
-=======
+
   bool deinterlace_;
->>>>>>> 078c54e5
 
 private slots:
   /**
