/***

  Olive - Non-Linear Video Editor
  Copyright (C) 2019 Olive Team

  This program is free software: you can redistribute it and/or modify
  it under the terms of the GNU General Public License as published by
  the Free Software Foundation, either version 3 of the License, or
  (at your option) any later version.

  This program is distributed in the hope that it will be useful,
  but WITHOUT ANY WARRANTY; without even the implied warranty of
  MERCHANTABILITY or FITNESS FOR A PARTICULAR PURPOSE.  See the
  GNU General Public License for more details.

  You should have received a copy of the GNU General Public License
  along with this program.  If not, see <http://www.gnu.org/licenses/>.

***/

#include "timeruler.h"

#include <QDebug>
#include <QMouseEvent>
#include <QPainter>
#include <QtMath>

#include "common/timecodefunctions.h"
#include "common/qtversionabstraction.h"
#include "config/config.h"
#include "core.h"

TimeRuler::TimeRuler(bool text_visible, bool cache_status_visible, QWidget* parent) :
  QWidget(parent),
  scroll_(0),
  text_visible_(text_visible),
  centered_text_(true),
  scale_(1.0),
  time_(0),
  show_cache_status_(cache_status_visible)
{
  QFontMetrics fm = fontMetrics();

  setSizePolicy(QSizePolicy::Expanding, QSizePolicy::Maximum);

  // Text height is used to calculate widget height
  text_height_ = fm.height();
  cache_status_height_ = text_height_ / 4;

  // Get the "minimum" space allowed between two line markers on the ruler (in screen pixels)
  // Mediocre but reliable way of scaling UI objects by font/DPI size
  minimum_gap_between_lines_ = QFontMetricsWidth(fm, "H");

  // Set width of playhead marker
  playhead_width_ = minimum_gap_between_lines_;

  // Text visibility affects height, so we set that here
  UpdateHeight();
}

const double &TimeRuler::scale()
{
  return scale_;
}

void TimeRuler::SetScale(const double &d)
{
  scale_ = d;

  update();
}

void TimeRuler::SetTimebase(const rational &r)
{
  timebase_ = r;

  timebase_dbl_ = timebase_.toDouble();

  timebase_flipped_dbl_ = timebase_.flipped().toDouble();

  update();
}

const int64_t &TimeRuler::GetTime()
{
  return time_;
}

void TimeRuler::SetCacheStatusLength(const rational &length)
{
  cache_length_ = length;

  dirty_cache_ranges_.RemoveTimeRange(TimeRange(length, RATIONAL_MAX));

  update();
}

void TimeRuler::SetTime(const int64_t &r)
{
  time_ = r;

  update();
}

void TimeRuler::SetScroll(int s)
{
  scroll_ = s;

  update();
}

void TimeRuler::CacheInvalidatedRange(const rational& in, const rational& out)
{
  dirty_cache_ranges_.InsertTimeRange(TimeRange(in, out));

  update();
}

void TimeRuler::CacheTimeReady(const rational &time)
{
  dirty_cache_ranges_.RemoveTimeRange(TimeRange(time, time + timebase_));

  update();
}

void TimeRuler::paintEvent(QPaintEvent *)
{
  // Nothing to paint if the timebase is invalid
  if (timebase_.isNull()) {
    return;
  }

  QPainter p(this);

  double width_of_frame = timebase_dbl_ * scale_;
  double width_of_second = 0;
  do {
    width_of_second += timebase_dbl_;
  } while (width_of_second < 1.0);
  width_of_second *= scale_;
  double width_of_minute = width_of_second * 60;
  double width_of_hour = width_of_minute * 60;
  double width_of_day = width_of_hour * 24;

  double long_interval, short_interval;
  int long_rate;

  // Used for comparison, even if one unit can technically fit, we have to fit at least two for it to matter
  int doubled_gap = minimum_gap_between_lines_ * 2;

  if (width_of_day < doubled_gap) {
    long_interval = -1;
    short_interval = width_of_day;
  } else if (width_of_hour < doubled_gap) {
    long_interval = width_of_day;
    long_rate = 24;
    short_interval = width_of_hour;
  } else if (width_of_minute < doubled_gap) {
    long_interval = width_of_hour;
    long_rate = 60;
    short_interval = width_of_minute;
  } else if (width_of_second < doubled_gap) {
    long_interval = width_of_minute;
    long_rate = 60;
    short_interval = width_of_second;
  } else if (width_of_frame < doubled_gap) {
    long_interval = width_of_second;
    long_rate = qRound(timebase_flipped_dbl_);
    short_interval = width_of_frame;
  } else {
    // FIXME: Implement this...
    long_interval = width_of_second;
    short_interval = width_of_frame;
  }

  if (short_interval < minimum_gap_between_lines_) {
    if (long_interval == -1) {
      do {
        short_interval *= 2;
      } while (short_interval < minimum_gap_between_lines_);
    } else {
      int div;

      short_interval = long_interval;

      for (div=long_rate;div>0;div--) {
        if (long_rate%div == 0) {
          // This division produces a whole number
          double test_frame_width = long_interval / static_cast<double>(div);

          if (test_frame_width >= minimum_gap_between_lines_) {
            short_interval = test_frame_width;
            break;
          }
        }
      }
    }
  }

  // Set line color to main text color
  p.setBrush(Qt::NoBrush);
  p.setPen(palette().text().color());

  // Calculate line dimensions
  QFontMetrics fm = p.fontMetrics();
  int line_bottom = height();
<<<<<<< HEAD

  if (show_cache_status_) {
    line_bottom -= cache_status_height_;
  }

=======
>>>>>>> df837efb
  int long_height = fm.height();
  int short_height = long_height/2;
  int long_y = line_bottom - long_height;
  int short_y = line_bottom - short_height;

  // Draw long lines
  int last_long_unit = -1;
  int last_short_unit = -1;
  int last_text_draw = INT_MIN;

  // FIXME: Hardcoded number
  const int kAverageTextWidth = 200;

  for (int i=-kAverageTextWidth;i<width()+kAverageTextWidth;i++) {
    double screen_pt = static_cast<double>(i + scroll_);

    if (long_interval > -1) {
      int this_long_unit = qFloor(screen_pt/long_interval);
      if (this_long_unit != last_long_unit) {
        int line_y = long_y;

        if (text_visible_) {
          QRect text_rect;
          Qt::Alignment text_align;
          QString timecode_str = Timecode::timestamp_to_timecode(ScreenToUnit(i), timebase_, Timecode::CurrentDisplay());
          int timecode_width = QFontMetricsWidth(fm, timecode_str);
          int timecode_left;

          if (centered_text_) {
            text_rect = QRect(i - kAverageTextWidth/2, 0, kAverageTextWidth, fm.height());
            text_align = Qt::AlignCenter;
            timecode_left = i - timecode_width/2;
          } else {
            text_rect = QRect(i, 0, kAverageTextWidth, fm.height());
            text_align = Qt::AlignLeft | Qt::AlignVCenter;
            timecode_left = i;

            // Add gap to left between line and text
            timecode_str.prepend(' ');
          }

          if (timecode_left > last_text_draw) {
            p.drawText(text_rect,
                       text_align,
                       timecode_str);

            last_text_draw = timecode_left + timecode_width;

            if (!centered_text_) {
              line_y = 0;
            }
          }
        }

        p.drawLine(i, line_y, i, line_bottom);
        last_long_unit = this_long_unit;
      }
    }

    if (short_interval > -1) {
      int this_short_unit = qFloor(screen_pt/short_interval);
      if (this_short_unit != last_short_unit) {
        p.drawLine(i, short_y, i, line_bottom);
        last_short_unit = this_short_unit;
      }
    }
  }

  // If cache status is enabled
  if (show_cache_status_) {
    int cache_screen_length = qMin(TimeToScreen(cache_length_), width());

    if (cache_screen_length > 0) {
      int cache_y = height() - cache_status_height_;

      p.fillRect(0, cache_y, cache_screen_length , cache_status_height_, Qt::green);

      foreach (const TimeRange& range, dirty_cache_ranges_) {
        int range_left = TimeToScreen(range.in());
        int range_right = TimeToScreen(range.out());

        if (range_left >= width() || range_right < 0) {
          continue;
        }

        p.fillRect(qMax(0, range_left), cache_y, qMin(width(), range_right) - range_left, cache_status_height_, Qt::red);
      }
    }
  }

  // Draw the playhead if it's on screen at the moment
  int playhead_pos = UnitToScreen(time_);
  if (playhead_pos + playhead_width_ >= 0 && playhead_pos - playhead_width_ < width()) {
    p.setPen(Qt::NoPen);
    p.setBrush(style_.PlayheadColor());
    DrawPlayhead(&p, playhead_pos, line_bottom);
  }
}

void TimeRuler::mousePressEvent(QMouseEvent *event)
{
  SeekToScreenPoint(event->pos().x());
}

void TimeRuler::mouseMoveEvent(QMouseEvent *event)
{
  if (event->buttons() & Qt::LeftButton) {
    SeekToScreenPoint(event->pos().x());
  }
}

void TimeRuler::DrawPlayhead(QPainter *p, int x, int y)
{
  p->setRenderHint(QPainter::Antialiasing);

  int half_text_height = text_height_ / 3;
  int half_width = playhead_width_ / 2;

  QPoint points[] = {
    QPoint(x, y),
    QPoint(x - half_width, y - half_text_height),
    QPoint(x - half_width, y - text_height_),
    QPoint(x + 1 + half_width, y - text_height_),
    QPoint(x + 1 + half_width, y - half_text_height),
    QPoint(x + 1, y),
  };

  p->drawPolygon(points, 6);
}

int TimeRuler::CacheStatusHeight() const
{
  return fontMetrics().height() / 4;
}

double TimeRuler::ScreenToUnitFloat(int screen)
{
  return (screen + scroll_) / scale_ / timebase_dbl_;
}

int64_t TimeRuler::ScreenToUnit(int screen)
{
  return qFloor(ScreenToUnitFloat(screen));
}

int TimeRuler::UnitToScreen(int64_t unit)
{
  return qFloor(static_cast<double>(unit) * scale_ * timebase_dbl_) - scroll_;
}

int TimeRuler::TimeToScreen(const rational &time)
{
  return qFloor(time.toDouble() * scale_) - scroll_;
}

void TimeRuler::SeekToScreenPoint(int screen)
{
  int64_t timestamp = qMax(0, qRound(ScreenToUnitFloat(screen)));

  SetTime(timestamp);

  emit TimeChanged(timestamp);
}

void TimeRuler::UpdateHeight()
{
  int height = text_height_;

  if (text_visible_) {
    height += text_height_;
  }

  if (show_cache_status_) {
    height += cache_status_height_;
  }

  setFixedHeight(height);
}<|MERGE_RESOLUTION|>--- conflicted
+++ resolved
@@ -204,14 +204,11 @@
   // Calculate line dimensions
   QFontMetrics fm = p.fontMetrics();
   int line_bottom = height();
-<<<<<<< HEAD
 
   if (show_cache_status_) {
     line_bottom -= cache_status_height_;
   }
 
-=======
->>>>>>> df837efb
   int long_height = fm.height();
   int short_height = long_height/2;
   int long_y = line_bottom - long_height;
