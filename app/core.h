/***

  Olive - Non-Linear Video Editor
  Copyright (C) 2019 Olive Team

  This program is free software: you can redistribute it and/or modify
  it under the terms of the GNU General Public License as published by
  the Free Software Foundation, either version 3 of the License, or
  (at your option) any later version.

  This program is distributed in the hope that it will be useful,
  but WITHOUT ANY WARRANTY; without even the implied warranty of
  MERCHANTABILITY or FITNESS FOR A PARTICULAR PURPOSE.  See the
  GNU General Public License for more details.

  You should have received a copy of the GNU General Public License
  along with this program.  If not, see <http://www.gnu.org/licenses/>.

***/

#ifndef CORE_H
#define CORE_H

#include <QFileInfoList>
#include <QList>
#include <QTimer>

#include "common/rational.h"
#include "common/timecodefunctions.h"
#include "project/item/footage/footage.h"
#include "project/item/sequence/sequence.h"
#include "project/project.h"
#include "project/projectviewmodel.h"
#include "task/task.h"
#include "tool/tool.h"
#include "undo/undostack.h"

OLIVE_NAMESPACE_ENTER

class MainWindow;

/**
 * @brief The main central Olive application instance
 *
 * This runs both in GUI and CLI modes (and handles what to init based on that).
 * It also contains various global functions/variables for use throughout Olive.
 *
 * The "public slots" are usually user-triggered actions and can be connected to UI elements (e.g. creating a folder,
 * opening the import dialog, etc.)
 */
class Core : public QObject
{
  Q_OBJECT
public:
  class CoreParams
  {
  public:
    CoreParams();

    enum RunMode {
      kRunNormal,
      kHeadlessExport,
      kHeadlessPreCache
    };

    bool fullscreen() const
    {
      return run_fullscreen_;
    }

    void set_fullscreen(bool e)
    {
      run_fullscreen_ = e;
    }

    RunMode run_mode() const
    {
      return mode_;
    }

    void set_run_mode(RunMode m)
    {
      mode_ = m;
    }

    const QString startup_project() const
    {
      return startup_project_;
    }

    void set_startup_project(const QString& p)
    {
      startup_project_ = p;
    }

  private:
    RunMode mode_;

    QString startup_project_;

    bool run_fullscreen_;

  };

  /**
   * @brief Core Constructor
   *
   * Currently empty
   */
  Core(const CoreParams& params);

  /**
   * @brief Core object accessible from anywhere in the code
   *
   * Use this to access Core functions.
   */
  static Core* instance();

  const CoreParams& core_params() const
  {
    return core_params_;
  }

  /**
   * @brief Start Olive Core
   *
   * Main application launcher. Parses command line arguments and constructs main window (if entering a GUI mode).
   */
  void Start();

  /**
   * @brief Stop Olive Core
   *
   * Ends all threads and frees all memory ready for the application to exit.
   */
  void Stop();

  /**
   * @brief Retrieve main window instance
   *
   * @return
   *
   * Pointer to the olive::MainWindow object, or nullptr if running in CLI mode.
   */
  MainWindow* main_window();

  /**
   * @brief Retrieve UndoStack object
   */
  UndoStack* undo_stack();

  /**
   * @brief Import a list of files
   *
   * FIXME: I kind of hate this, it needs a model to update correctly. Is there a way that Items can signal enough to
   *        make passing references to the model unnecessary?
   *
   * @param urls
   */
  void ImportFiles(const QStringList& urls, ProjectViewModel *model, Folder *parent);

  /**
   * @brief Get the currently active tool
   */
  const Tool::Item& tool() const;

  /**
   * @brief Get the currently selected object that the add tool should make (if the add tool is active)
   */
  const Tool::AddableObject& GetSelectedAddableObject() const;

  /**
   * @brief Get the currently selected node that the transition tool should make (if the transition tool is active)
   */
  const QString& GetSelectedTransition() const;

  /**
   * @brief Get current snapping value
   */
  const bool& snapping() const;

  /**
   * @brief Returns a list of the most recently opened/saved projects
   */
  const QStringList& GetRecentProjects() const;

  /**
   * @brief Convenience function to retrieve a Project's shared pointer
   */
  ProjectPtr GetSharedPtrFromProject(Project* project) const;

  /**
   * @brief Get the currently active project
   *
   * Uses the UI/Panel system to determine which Project was the last focused on and assumes this is the active Project
   * that the user wishes to work on.
   *
   * @return
   *
   * The active Project file, or nullptr if the heuristic couldn't find one.
   */
  ProjectPtr GetActiveProject() const;
  ProjectViewModel* GetActiveProjectModel() const;
  Folder* GetSelectedFolderInActiveProject() const;

  /**
   * @brief Gets current timecode display mode
   */
  Timecode::Display GetTimecodeDisplay() const;

  /**
   * @brief Sets current timecode display mode
   */
  void SetTimecodeDisplay(Timecode::Display d);

  /**
   * @brief Set how frequently an autorecovery should be saved (if the project has changed, see SetProjectModified())
   */
  void SetAutorecoveryInterval(int minutes);

  static void CopyStringToClipboard(const QString& s);

  static QString PasteStringFromClipboard();

  /**
   * @brief Recursively count files in a file/directory list
   */
  static int CountFilesInFileList(const QFileInfoList &filenames);

  static QVariant GetPreferenceForRenderMode(RenderMode::Mode mode, const QString& preference);
  static void SetPreferenceForRenderMode(RenderMode::Mode mode, const QString& preference, const QVariant& value);

  /**
   * @brief Show a dialog to the user to rename a set of nodes
   */
  void LabelNodes(const QList<Node*>& nodes) const;

  /**
   * @brief Create a new sequence named appropriately for the active project
   */
  SequencePtr CreateNewSequenceForProject(Project *project) const;

  /**
   * @brief Opens a project from the recently opened list
   */
  void OpenProjectFromRecentList(int index);

  enum CloseProjectBehavior {
    kCloseProjectOnlyOne,
    kCloseProjectAsk,
    kCloseProjectSave,
    kCloseProjectDontSave
  };

  /**
   * @brief Closes a project
   */
  bool CloseProject(ProjectPtr p, bool auto_open_new, CloseProjectBehavior& confirm_behavior);
  bool CloseProject(ProjectPtr p, bool auto_open_new);

  /**
   * @brief Closes all open projects
   */
  bool CloseAllProjects(bool auto_open_new);

  /**
   * @brief Runs a modal cache task on the currently active sequence
   */
  void CacheActiveSequence(bool in_out_only);

<<<<<<< HEAD
  /**
   * @brief Check each footage object for whether it still exists or has changed
   */
  bool ValidateFootageInLoadedProject(ProjectPtr project, const QString &project_saved_url);
=======
  static const uint kProjectVersion;
>>>>>>> 384650e8

public slots:
  /**
   * @brief Starts an open file dialog to load a project from file
   */
  void OpenProject();

  /**
   * @brief Save the currently active project
   *
   * If the project hasn't been saved before, this will be equivalent to calling SaveActiveProjectAs().
   */
  bool SaveActiveProject();

  /**
   * @brief Save the currently active project with a new filename
   */
  bool SaveActiveProjectAs();

  /**
   * @brief Save all currently open projects
   */
  bool SaveAllProjects();

  /**
   * @brief Closes the active project
   *
   * If no other projects are open, a new one is created automatically.
   */
  bool CloseActiveProject();

  /**
   * @brief Closes all projects except the active project
   */
  bool CloseAllExceptActiveProject();

  /**
   * @brief Closes all open projects
   *
   * Equivalent to `CloseAllProjects(true)`, but useful for the signal/slot system where you may not be able to specify
   * parameters.
   */
  bool CloseAllProjects();

  /**
   * @brief Set the current application-wide tool
   *
   * @param tool
   */
  void SetTool(const Tool::Item& tool);

  /**
   * @brief Set the current snapping setting
   */
  void SetSnapping(const bool& b);

  /**
   * @brief Show an About dialog
   */
  void DialogAboutShow();

  /**
   * @brief Open the import footage dialog and import the files selected (runs ImportFiles())
   */
  void DialogImportShow();

  /**
   * @brief Show Preferences dialog
   */
  void DialogPreferencesShow();

  /**
   * @brief Show Project Properties dialog
   */
  void DialogProjectPropertiesShow();

  /**
   * @brief Show Export dialog
   */
  void DialogExportShow();

  /**
   * @brief Create a new folder in the currently active project
   */
  void CreateNewFolder();

  /**
   * @brief Create a new sequence in the currently active project
   */
  void CreateNewSequence();

  /**
   * @brief Set the currently selected object that the add tool should make
   */
  void SetSelectedAddableObject(const Tool::AddableObject& obj);

  /**
   * @brief Set the currently selected object that the add tool should make
   */
  void SetSelectedTransitionObject(const QString& obj);

  /**
   * @brief Clears the list of recently opened/saved projects
   */
  void ClearOpenRecentList();

  /**
   * @brief Creates a new empty project and opens it
   */
  void CreateNewProject();

#ifdef USE_OTIO
  /**
   * @brief Exports the active sequence to OpenTimelineIO
   */
  void ExportActiveSequenceAsOTIO();
#endif

signals:
  /**
   * @brief Signal emitted when a project is opened
   *
   * Connects to main window so its UI can update based on the project
   *
   * @param p
   */
  void ProjectOpened(Project* p);

  /**
   * @brief Signal emitted when a project is closed
   */
  void ProjectClosed(Project* p);

  /**
   * @brief Signal emitted when the tool is changed from somewhere
   */
  void ToolChanged(const Tool::Item& tool);

  /**
   * @brief Signal emitted when the snapping setting is changed
   */
  void SnappingChanged(const bool& b);

  /**
   * @brief Signal emitted when the default timecode display mode changed
   */
  void TimecodeDisplayChanged(Timecode::Display d);

private:
  /**
   * @brief Get the file filter than can be used with QFileDialog to open and save compatible projects
   */
  static QString GetProjectFilter();

  /**
   * @brief Returns the filename where the recently opened/saved projects should be stored
   */
  static QString GetRecentProjectsFilePath();

  /**
   * @brief Saves a specific project
   */
  bool SaveProject(ProjectPtr p);

  /**
   * @brief Performs a "save as" on a specific project
   */
  bool SaveProjectAs(ProjectPtr p);

  /**
   * @brief Adds a filename to the top of the recently opened projects list (or moves it if it already exists)
   */
  void PushRecentlyOpenedProject(const QString &s);

  /**
   * @brief Declare custom types/classes for Qt's signal/slot system
   *
   * Qt's signal/slot system requires types to be declared. In the interest of doing this only at startup, we contain
   * them all in a function here.
   */
  void DeclareTypesForQt();

  /**
   * @brief Start GUI portion of Olive
   *
   * Starts services and objects required for the GUI of Olive. It's guaranteed that running without this function will
   * create an application instance that is completely valid minus the UI (e.g. for CLI modes).
   */
  void StartGUI(bool full_screen);

  /**
   * @brief Internal function for saving a project to a file
   */
  void SaveProjectInternal(ProjectPtr project);

  /**
   * @brief Retrieves the currently most active sequence for exporting
   */
  ViewerOutput* GetSequenceToExport();

  /**
   * @brief Internal main window object
   */
  MainWindow* main_window_;

  /**
   * @brief List of currently open projects
   */
  QList<ProjectPtr> open_projects_;

  /**
   * @brief Currently active tool
   */
  Tool::Item tool_;

  /**
   * @brief Currently active addable object
   */
  Tool::AddableObject addable_object_;

  /**
   * @brief Currently selected transition
   */
  QString selected_transition_;

  /**
   * @brief Current snapping setting
   */
  bool snapping_;

  /**
   * @brief Internal timer for saving autorecovery files
   */
  QTimer autorecovery_timer_;

  /**
   * @brief Application-wide undo stack instance
   */
  UndoStack undo_stack_;

  /**
   * @brief List of most recently opened/saved projects
   */
  QStringList recent_projects_;

  /**
   * @brief Parameters set up in main() determining how the program should run
   */
  CoreParams core_params_;

  /**
   * @brief Static singleton core instance
   */
  static Core* instance_;

private slots:
  void SaveAutorecovery();

  void ProjectSaveSucceeded(Task *task);

  /**
   * @brief Adds a project to the "open projects" list
   */
  void AddOpenProject(OLIVE_NAMESPACE::ProjectPtr p);

  void AddOpenProjectFromTask(Task* task);

  void ImportTaskComplete(Task *task);

  bool ConfirmImageSequence(const QString &filename);

  void ProjectWasModified(bool e);

  bool StartHeadlessExport();

  void OpenStartupProject();

  /**
   * @brief Internal project open
   */
  void OpenProjectInternal(const QString& filename);

};

OLIVE_NAMESPACE_EXIT

#endif // CORE_H<|MERGE_RESOLUTION|>--- conflicted
+++ resolved
@@ -268,14 +268,12 @@
    */
   void CacheActiveSequence(bool in_out_only);
 
-<<<<<<< HEAD
   /**
    * @brief Check each footage object for whether it still exists or has changed
    */
   bool ValidateFootageInLoadedProject(ProjectPtr project, const QString &project_saved_url);
-=======
+
   static const uint kProjectVersion;
->>>>>>> 384650e8
 
 public slots:
   /**
