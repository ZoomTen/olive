--- conflicted
+++ resolved
@@ -402,71 +402,6 @@
 	if (sequence_items.size() > 0) {
 		QList<Media*> media_items;
 		get_all_media_from_table(items, media_items, MEDIA_TYPE_FOOTAGE);
-<<<<<<< HEAD
-        for (int i=0;i<media_items.size();i++) {
-            Media* item = media_items.at(i);
-            Footage* media = item->to_footage();
-            bool confirm_delete = false;
-            for (int j=0;j<sequence_items.size();j++) {
-                Sequence* s = sequence_items.at(j)->to_sequence();
-                for (int k=0;k<s->clips.size();k++) {
-                    Clip* c = s->clips.at(k);
-                    if (c != NULL && c->media == item) {
-                        if (!confirm_delete) {
-                            // we found a reference, so we know we'll need to ask if the user wants to delete it
-                            QMessageBox confirm(this);
-                            confirm.setWindowTitle("Delete media in use?");
-                            confirm.setText("The media '" + media->name + "' is currently used in '" + s->name + "'. Deleting it will remove all instances in the sequence. Are you sure you want to do this?");
-                            QAbstractButton* yes_button = confirm.addButton(QMessageBox::Yes);
-                            QAbstractButton* skip_button = NULL;
-                            if (items.size() > 1) skip_button = confirm.addButton("Skip", QMessageBox::NoRole);
-                            QAbstractButton* abort_button = confirm.addButton(QMessageBox::Cancel);
-                            confirm.exec();
-                            if (confirm.clickedButton() == yes_button) {
-                                // remove all clips referencing this media
-                                confirm_delete = true;
-                                redraw = true;
-                            } else if (confirm.clickedButton() == skip_button) {
-                                // remove media item and any folders containing it from the remove list
-                                Media* parent = item;
-                                while (parent != NULL) {
-                                    parents.append(parent);
-
-                                    // re-add item's siblings
-                                    for (int m=0;m<parent->childCount();m++) {
-                                        Media* child = parent->child(m);
-                                        bool found = false;
-                                        for (int n=0;n<items.size();n++) {
-                                            if (items.at(n) == child) {
-                                                found = true;
-                                                break;
-                                            }
-                                        }
-                                        if (!found) {
-                                            items.append(child);
-                                        }
-                                    }
-
-                                    parent = parent->parentItem();
-                                }
-
-                                j = sequence_items.size();
-                                k = s->clips.size();
-                            } else if (confirm.clickedButton() == abort_button) {
-                                // break out of loop
-                                i = media_items.size();
-                                j = sequence_items.size();
-                                k = s->clips.size();
-
-                                remove = false;
-                            }
-                        }
-						if (confirm_delete) {
-                            ca->append(new DeleteClipAction(s, k));
-                        }
-                    }
-                }
-=======
 		for (int i=0;i<media_items.size();i++) {
 			Media* item = media_items.at(i);
 			Footage* media = item->to_footage();
@@ -530,36 +465,18 @@
 						}
 					}
 				}
->>>>>>> acea409a
 			}
 			if (confirm_delete) {
 				delete_clips_in_clipboard_with_media(ca, item);
 			}
-
-<<<<<<< HEAD
-        }
-    }
-
-    // remove
-    if (remove) {
+		}
+	}
+
+	// remove
+	if (remove) {
 		panel_effect_controls->clear_effects(true);
 		sequence->selections.clear();
 
-        // remove media and parents
-        for (int m=0;m<parents.size();m++) {
-            for (int l=0;l<items.size();l++) {
-                if (items.at(l) == parents.at(m)) {
-                    items.removeAt(l);
-                    l--;
-                }
-            }
-        }
-=======
-		}
-	}
-
-	// remove
-	if (remove) {
 		// remove media and parents
 		for (int m=0;m<parents.size();m++) {
 			for (int l=0;l<items.size();l++) {
@@ -569,7 +486,6 @@
 				}
 			}
 		}
->>>>>>> acea409a
 
 		for (int i=0;i<items.size();i++) {
 			ca->append(new DeleteMediaCommand(items.at(i)));
