--- conflicted
+++ resolved
@@ -1078,8 +1078,6 @@
 void Project::clear_recent_projects() {
     recent_projects.clear();
     save_recent_projects();
-<<<<<<< HEAD
-=======
 }
 
 void Project::set_icon_view_size(int s) {
@@ -1093,7 +1091,6 @@
 void Project::go_up_dir() {
     icon_view->setRootIndex(icon_view->rootIndex().parent());
     set_up_dir_enabled();
->>>>>>> 3eddc7eb
 }
 
 void Project::add_recent_project(QString url) {
@@ -1187,4 +1184,4 @@
     panel_project->tree_view->viewport()->update();
     item->throbber = NULL;
     deleteLater();
-}
+}