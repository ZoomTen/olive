<?xml version="1.0" encoding="utf-8"?>
<!DOCTYPE TS>
<TS version="2.1" language="cs_CZ">
<context>
<<<<<<< HEAD
    <name>AboutDialog</name>
    <message>
        <location filename="../dialogs/aboutdialog.cpp" line="42"/>
        <source>Olive is a non-linear video editor. This software is free and protected by the GNU GPL.</source>
        <translation>Olive je nelineární editor obrazového záznamu. Tento program je zdarma a chráněn GNU GPL.</translation>
    </message>
    <message>
        <location filename="../dialogs/aboutdialog.cpp" line="44"/>
        <source>Olive Team is obliged to inform users that Olive source code is available for download from its website.</source>
        <translation>Družstvo Olive se dává na vědomí, že zdrojové kódy Olive jsou dostupné pro stažení na internetové stránce projektu.</translation>
    </message>
</context>
<context>
    <name>ActionSearch</name>
    <message>
        <location filename="../dialogs/actionsearch.cpp" line="46"/>
        <source>Search for action...</source>
        <translation>Hledat činnost...</translation>
    </message>
</context>
<context>
    <name>AdvancedVideoDialog</name>
    <message>
        <location filename="../dialogs/advancedvideodialog.cpp" line="41"/>
        <source>Advanced Video Settings</source>
        <translation>Pokročilá nastavení obrazu</translation>
    </message>
    <message>
        <location filename="../dialogs/advancedvideodialog.cpp" line="53"/>
        <source>Pixel Format:</source>
        <translation>Formát pixelu:</translation>
    </message>
</context>
<context>
    <name>Audio</name>
    <message>
        <source>Audio</source>
        <translation type="vanished">Zvuk</translation>
    </message>
    <message>
        <source>Recording</source>
        <translation type="vanished">Nahrávání</translation>
    </message>
    <message>
        <location filename="../playback/audio.cpp" line="331"/>
        <source>%1 Audio</source>
        <translation type="unfinished"></translation>
    </message>
    <message>
        <location filename="../playback/audio.cpp" line="344"/>
        <source>Recording %1</source>
        <translation type="unfinished"></translation>
    </message>
</context>
<context>
    <name>AudioNoiseEffect</name>
    <message>
        <location filename="../effects/internal/audionoiseeffect.cpp" line="27"/>
        <source>Amount</source>
        <translation>Množství</translation>
    </message>
    <message>
        <location filename="../effects/internal/audionoiseeffect.cpp" line="32"/>
        <source>Mix</source>
        <translation>Smíchat</translation>
    </message>
</context>
<context>
    <name>ChannelLayoutName</name>
    <message>
        <location filename="../project/media.cpp" line="52"/>
        <source>Invalid</source>
        <translation>Neplatný</translation>
    </message>
    <message>
        <location filename="../project/media.cpp" line="53"/>
        <source>Mono</source>
        <translation>Mono</translation>
    </message>
    <message>
        <location filename="../project/media.cpp" line="54"/>
        <source>Stereo</source>
        <translation>Stereo</translation>
    </message>
</context>
<context>
    <name>CollapsibleWidget</name>
    <message>
        <location filename="../ui/collapsiblewidget.cpp" line="55"/>
        <source>&lt;untitled&gt;</source>
        <translatorcomment>&lt;bez názvu&gt;</translatorcomment>
        <translation></translation>
    </message>
</context>
<context>
    <name>ColorButton</name>
    <message>
        <location filename="../ui/colorbutton.cpp" line="54"/>
        <source>Set Color</source>
        <translation>Nastavit barvu</translation>
    </message>
</context>
<context>
    <name>CornerPinEffect</name>
    <message>
        <location filename="../effects/internal/cornerpineffect.cpp" line="31"/>
        <source>Top Left</source>
        <translation>Nahoře vlevo</translation>
    </message>
    <message>
        <location filename="../effects/internal/cornerpineffect.cpp" line="35"/>
        <source>Top Right</source>
        <translation>Nahoře vpravo</translation>
    </message>
    <message>
        <location filename="../effects/internal/cornerpineffect.cpp" line="39"/>
        <source>Bottom Left</source>
        <translation>Dole vlevo</translation>
    </message>
    <message>
        <location filename="../effects/internal/cornerpineffect.cpp" line="43"/>
        <source>Bottom Right</source>
        <translation>Dole vpravo</translation>
    </message>
    <message>
        <location filename="../effects/internal/cornerpineffect.cpp" line="47"/>
        <source>Perspective</source>
        <translation>Perspektiva</translation>
=======
    <name>MainWindow</name>
    <message>
        <source>4:3</source>
        <translation>4:3</translation>
    </message>
    <message>
        <source>Off</source>
        <translation>Vypnuto</translation>
    </message>
    <message>
        <source>&amp;New</source>
        <translation>&amp;Nový</translation>
>>>>>>> 70be7fa0
    </message>
    <message>
<<<<<<< HEAD
        <location filename="../dialogs/debugdialog.cpp" line="32"/>
        <source>Debug Log</source>
        <translation>Zápis ladění</translation>
=======
        <source>16:9</source>
        <translation>16:9</translation>
>>>>>>> 70be7fa0
    </message>
    <message>
<<<<<<< HEAD
        <location filename="../dialogs/demonotice.cpp" line="30"/>
        <location filename="../dialogs/demonotice.cpp" line="45"/>
        <source>Welcome to Olive!</source>
        <translation>Vítejte v Olive!</translation>
    </message>
    <message>
        <location filename="../dialogs/demonotice.cpp" line="47"/>
        <source>Olive is a free open-source video editor released under the GNU GPL. If you have paid for this software, you have been scammed.</source>
        <translation>Olive je editor obrazového záznamu s otevřeným zdrojovým kódem vydaný pod GNU GPL.</translation>
    </message>
    <message>
        <location filename="../dialogs/demonotice.cpp" line="49"/>
        <source>This software is currently in ALPHA which means it is unstable and very likely to crash, have bugs, and have missing features. We offer no warranty so use at your own risk. Please report any bugs or feature requests at %1</source>
        <translation>Tento program je v současnosti v Alfa verzi, což znamená, že je nestálý a velice pravděpodobně náchylný k pádům, má chyby a chybí mu funkce. Není poskytována žádná záruka, takže jej používejte na vlastní nebezpečí. Hlašte, prosím, jakékoli chyby nebo žádosti o funkce na %1</translation>
    </message>
    <message>
        <location filename="../dialogs/demonotice.cpp" line="51"/>
        <source>Thank you for trying Olive and we hope you enjoy it!</source>
        <translation>Děkujeme vám za zkoušení Olive. Přejeme si, aby vám dělal radost!</translation>
=======
        <source>Loop</source>
        <translation>Smyčka</translation>
    </message>
    <message>
        <source>Redo</source>
        <translation>Znovu</translation>
    </message>
    <message>
        <source>Slip Tool</source>
        <translation>Roztočení se ztotožněním</translation>
    </message>
    <message>
        <source>&amp;Edit</source>
        <translation>Úp&amp;ravy</translation>
>>>>>>> 70be7fa0
    </message>
    <message>
<<<<<<< HEAD
        <location filename="../project/effect.cpp" line="100"/>
        <source>Invalid effect</source>
        <translation>Neplatný efekt</translation>
    </message>
    <message>
        <location filename="../project/effect.cpp" line="101"/>
        <source>No candidate for effect &apos;%1&apos;. This effect may be corrupt. Try reinstalling it or Olive.</source>
        <translation>Žádný uchazeč pro efekt &apos;%1&apos;. Tento přechod může být poškozen. Pokuste se jej nebo Olive znovu nainstalovat.</translation>
    </message>
    <message>
        <location filename="../project/effect.cpp" line="402"/>
        <source>Cu&amp;t</source>
        <translation>Vyjmou&amp;t</translation>
    </message>
    <message>
        <location filename="../project/effect.cpp" line="403"/>
        <source>&amp;Copy</source>
        <translation>&amp;Kopírovat</translation>
    </message>
    <message>
        <location filename="../project/effect.cpp" line="410"/>
        <source>Move &amp;Up</source>
        <translation>Posunout &amp;nahoru</translation>
    </message>
    <message>
        <location filename="../project/effect.cpp" line="414"/>
        <source>Move &amp;Down</source>
        <translation>Posunout &amp;dolů</translation>
    </message>
    <message>
        <location filename="../project/effect.cpp" line="419"/>
        <source>D&amp;elete</source>
        <translation>S&amp;mazat</translation>
    </message>
    <message>
        <location filename="../project/effect.cpp" line="423"/>
        <source>Load Settings From File</source>
        <translation>Nahrát nastavení ze souboru</translation>
    </message>
    <message>
        <location filename="../project/effect.cpp" line="425"/>
        <source>Save Settings to File</source>
        <translation>Uložit nastavení do souboru</translation>
    </message>
    <message>
        <location filename="../project/effect.cpp" line="462"/>
        <source>Save Effect Settings</source>
        <translation>Uložit nastavení efektu</translation>
    </message>
    <message>
        <location filename="../project/effect.cpp" line="464"/>
        <location filename="../project/effect.cpp" line="494"/>
        <source>Effect XML Settings %1</source>
        <translation>Nastavení XML efektu %1</translation>
    </message>
    <message>
        <location filename="../project/effect.cpp" line="482"/>
        <source>Save Settings Failed</source>
        <translation>Nastavení se nepodařilo uložit</translation>
    </message>
    <message>
        <location filename="../project/effect.cpp" line="483"/>
        <source>Failed to open &quot;%1&quot; for writing.</source>
        <translation>Nepodařilo se otevřít &quot;%1&quot; pro zápis.</translation>
    </message>
    <message>
        <location filename="../project/effect.cpp" line="492"/>
        <source>Load Effect Settings</source>
        <translation>Nahrát nastavení efektu</translation>
    </message>
    <message>
        <location filename="../project/effect.cpp" line="508"/>
        <location filename="../project/effect.cpp" line="717"/>
        <source>Load Settings Failed</source>
        <translation>Nastavení se nepodařilo nahrát</translation>
    </message>
    <message>
        <location filename="../project/effect.cpp" line="509"/>
        <source>Failed to open &quot;%1&quot; for reading.</source>
        <translation>Nepodařilo se otevřít &quot;%1&quot; pro čtení.</translation>
    </message>
    <message>
        <location filename="../project/effect.cpp" line="718"/>
        <source>This settings file doesn&apos;t match this effect.</source>
        <translation>Tento soubor s nastavením neodpovídá tomuto efektu.</translation>
=======
        <source>&amp;File</source>
        <translation>&amp;Soubor</translation>
    </message>
    <message>
        <source>&amp;Help</source>
        <translation>Nápo&amp;věda</translation>
    </message>
    <message>
        <source>&amp;Undo</source>
        <translation>&amp;Zpět</translation>
    </message>
    <message>
        <source>&amp;View</source>
        <translation>&amp;Pohled</translation>
    </message>
    <message>
        <source>Timeline</source>
        <translation>Časová osa</translation>
    </message>
    <message>
        <source>E&amp;xit</source>
        <translation>&amp;Ukončit</translation>
    </message>
    <message>
        <source>Graph Editor</source>
        <translation>Editor grafu</translation>
    </message>
    <message>
        <source>Edit Tool</source>
        <translation>Nástroj pro úpravy</translation>
    </message>
    <message>
        <source>Media Viewer</source>
        <translation>Prohlížeč záznamu</translation>
    </message>
    <message>
        <source>Go to Start</source>
        <translation>Jít na začátek</translation>
    </message>
    <message>
        <source>Go to In Point</source>
        <translation>Jít na bod začátku</translation>
    </message>
    <message>
        <source>Zoom In</source>
        <translation>Přiblížit</translation>
    </message>
    <message>
        <source>Clear Recent List</source>
        <translation>Vyprázdnit seznam naposledy otevřených souborů</translation>
    </message>
    <message>
        <source>Edit to Out Point</source>
        <translation>Upravit po bod konce</translation>
    </message>
    <message>
        <source>Go to Out Point</source>
        <translation>Jít na bod konce</translation>
    </message>
    <message>
        <source>Seek to the End of Pastes</source>
        <translation>Vyhledávat po konec vložení</translation>
    </message>
    <message>
        <source>Ripple Tool</source>
        <translation>Vložení a posunutí</translation>
>>>>>>> 70be7fa0
    </message>
    <message>
<<<<<<< HEAD
        <location filename="../panels/effectcontrols.cpp" line="58"/>
        <source>Effects: </source>
        <translation>Efekty: </translation>
    </message>
    <message>
        <location filename="../panels/effectcontrols.cpp" line="178"/>
        <source>&amp;Paste</source>
        <translation>&amp;Vložit</translation>
    </message>
    <message>
        <location filename="../panels/effectcontrols.cpp" line="349"/>
        <source>Add Video Effect</source>
        <translation>Přidat obrazový efekt</translation>
    </message>
    <message>
        <location filename="../panels/effectcontrols.cpp" line="360"/>
        <source>VIDEO EFFECTS</source>
        <translation>OBRAZOVÉ EFEKTY</translation>
    </message>
    <message>
        <location filename="../panels/effectcontrols.cpp" line="367"/>
        <source>Add Video Transition</source>
        <translation>Přidat obrazový přechod</translation>
    </message>
    <message>
        <location filename="../panels/effectcontrols.cpp" line="396"/>
        <source>Add Audio Effect</source>
        <translation>Přidat zvukový efekt</translation>
    </message>
    <message>
        <location filename="../panels/effectcontrols.cpp" line="405"/>
        <source>AUDIO EFFECTS</source>
        <translation>ZVUKOVÉ EFEKTY</translation>
    </message>
    <message>
        <location filename="../panels/effectcontrols.cpp" line="412"/>
        <source>Add Audio Transition</source>
        <translation>Přidat zvukový přechod</translation>
    </message>
    <message>
        <location filename="../panels/effectcontrols.cpp" line="429"/>
        <source>(Multiple clips selected)</source>
        <translation>(vybráno více záběrů)</translation>
=======
        <source>Enable Drag Files to Timeline</source>
        <translation>Povolit tažení souborů na časovou osu</translation>
    </message>
    <message>
        <source>Drop Frame</source>
        <translation>Zahodit snímek</translation>
    </message>
    <message>
        <source>&amp;Playback</source>
        <translation>&amp;Přehrávání</translation>
    </message>
    <message>
        <source>Title/Action Safe Area</source>
        <translation>Bezpečná oblast</translation>
    </message>
    <message>
        <source>Audio Scrubbing</source>
        <translation>Přehrávání zvuku při tažení ukazatele</translation>
    </message>
    <message>
        <source>&amp;Tools</source>
        <translation>&amp;Nástroje</translation>
    </message>
    <message>
        <source>Ripple to In Point</source>
        <translation>Vložit a posunout k bodu začátku</translation>
    </message>
    <message>
        <source>Enable Snapping</source>
        <translation>Povolit přichytávání</translation>
    </message>
    <message>
        <source>No Auto-Scroll</source>
        <translation>Žádné automatické projíždění</translation>
>>>>>>> 70be7fa0
    </message>
    <message>
<<<<<<< HEAD
        <location filename="../project/effectrow.cpp" line="97"/>
        <source>Disable Keyframes</source>
        <translation>Zakázat klíčové snímky</translation>
    </message>
    <message>
        <location filename="../project/effectrow.cpp" line="98"/>
        <source>Disabling keyframes will delete all current keyframes. Are you sure you want to do this?</source>
        <translation>Zákázání klíčových snímků smaže všechny nynější klíčové snímky. Opravdu to chcete udělat?</translation>
=======
        <source>Auto-Scale By Default</source>
        <translation>Automaticky měnit velikost</translation>
    </message>
    <message>
        <source>Set/Edit Marker</source>
        <translation>Nastavit/Upravit značku</translation>
>>>>>>> 70be7fa0
    </message>
    <message>
<<<<<<< HEAD
        <location filename="../ui/embeddedfilechooser.cpp" line="57"/>
        <source>File:</source>
        <translation>Soubor:</translation>
=======
        <source>Non-Drop Frame</source>
        <translation>Nezahodit snímek</translation>
>>>>>>> 70be7fa0
    </message>
    <message>
<<<<<<< HEAD
        <location filename="../dialogs/exportdialog.cpp" line="73"/>
        <source>Export &quot;%1&quot;</source>
        <translation>Vyvést &quot;%1&quot;</translation>
    </message>
    <message>
        <location filename="../dialogs/exportdialog.cpp" line="125"/>
        <source>Unknown codec name %1</source>
        <translation>Neznámý název kodeku %1</translation>
    </message>
    <message>
        <location filename="../dialogs/exportdialog.cpp" line="331"/>
        <source>Export Failed</source>
        <translation>Nepodařilo se vyvést</translation>
    </message>
    <message>
        <location filename="../dialogs/exportdialog.cpp" line="332"/>
        <source>Export failed - %1</source>
        <translation>Nepodařilo se vyvést - %1</translation>
    </message>
    <message>
        <location filename="../dialogs/exportdialog.cpp" line="354"/>
        <source>Invalid dimensions</source>
        <translation>Neplatné rozměry</translation>
    </message>
    <message>
        <location filename="../dialogs/exportdialog.cpp" line="355"/>
        <source>Export width and height must both be even numbers/divisible by 2.</source>
        <translation>Šířka a výška pro vyvedení musí být sudá čísla dělitelná 2.</translation>
    </message>
    <message>
        <location filename="../dialogs/exportdialog.cpp" line="411"/>
        <source>Invalid codec</source>
        <translation>Neplatný kodek</translation>
    </message>
    <message>
        <location filename="../dialogs/exportdialog.cpp" line="412"/>
        <source>Couldn&apos;t determine output parameters for the selected codec. This is a bug, please contact the developers.</source>
        <translation>Nepodařilo se určit výstupní parametry pro vybraný kodek. Toto je chyba. Spojte se, prosím, s vývojáři.</translation>
    </message>
    <message>
        <location filename="../dialogs/exportdialog.cpp" line="481"/>
        <source>Invalid format</source>
        <translation>Neplatný formát</translation>
    </message>
    <message>
        <location filename="../dialogs/exportdialog.cpp" line="482"/>
        <source>Couldn&apos;t determine output format. This is a bug, please contact the developers.</source>
        <translation>Nepodařilo se určit výstupní formát. Toto je chyba. Spojte se, prosím, s vývojáři.</translation>
    </message>
    <message>
        <location filename="../dialogs/exportdialog.cpp" line="489"/>
        <source>Export Media</source>
        <translation>Vyvést záznam</translation>
    </message>
    <message>
        <location filename="../dialogs/exportdialog.cpp" line="574"/>
        <source>Quality-based (Constant Rate Factor)</source>
        <translation>Kvalita (Constant Rate Factor)</translation>
    </message>
    <message>
        <location filename="../dialogs/exportdialog.cpp" line="578"/>
        <source>Constant Bitrate</source>
        <translation>Stálý datový tok</translation>
    </message>
    <message>
        <location filename="../dialogs/exportdialog.cpp" line="587"/>
        <location filename="../dialogs/exportdialog.cpp" line="593"/>
        <source>Invalid Codec</source>
        <translation>Neplatný kodek</translation>
    </message>
    <message>
        <location filename="../dialogs/exportdialog.cpp" line="588"/>
        <source>Failed to find a suitable encoder for this codec. Export will likely fail.</source>
        <translation>Nepodařilo se najít vhodný kodér pro tento kodek. Vyvedení pravděpodobně selže.</translation>
    </message>
    <message>
        <location filename="../dialogs/exportdialog.cpp" line="594"/>
        <source>Failed to find pixel format for this encoder. Export will likely fail.</source>
        <translation>Nepodařilo se najít formát pixelu pro tento kodér. Vyvedení pravděpodobně selže.</translation>
    </message>
    <message>
        <location filename="../dialogs/exportdialog.cpp" line="607"/>
        <source>Bitrate (Mbps):</source>
        <translation>Datový tok (MB/s):</translation>
    </message>
    <message>
        <location filename="../dialogs/exportdialog.cpp" line="611"/>
        <source>Quality (CRF):</source>
        <translation>Kvalita (CRF):</translation>
    </message>
    <message>
        <location filename="../dialogs/exportdialog.cpp" line="614"/>
        <source>Quality Factor:

0 = lossless
17-18 = visually lossless (compressed, but unnoticeable)
23 = high quality
51 = lowest quality possible</source>
        <translation>Faktor kvality:

0 = bezztrátová
17-18 = beze ztrát na obraze (komprimace, ale nepozorovatelná)
23 = vysoká jakost
51 = nejnižší možná jakost</translation>
    </message>
    <message>
        <location filename="../dialogs/exportdialog.cpp" line="617"/>
        <source>Target File Size (MB):</source>
        <translation>Velikost cílového souboru (MB):</translation>
    </message>
    <message>
        <location filename="../dialogs/exportdialog.cpp" line="633"/>
        <source>Format:</source>
        <translation>Formát:</translation>
    </message>
    <message>
        <location filename="../dialogs/exportdialog.cpp" line="642"/>
        <source>Range:</source>
        <translation>Rozsah:</translation>
    </message>
    <message>
        <location filename="../dialogs/exportdialog.cpp" line="645"/>
        <source>Entire Sequence</source>
        <translation>Celá sekvence</translation>
    </message>
    <message>
        <location filename="../dialogs/exportdialog.cpp" line="646"/>
        <source>In to Out</source>
        <translation>Vstup do výstupu</translation>
    </message>
    <message>
        <location filename="../dialogs/exportdialog.cpp" line="653"/>
        <source>Video</source>
        <translation>Obraz</translation>
    </message>
    <message>
        <location filename="../dialogs/exportdialog.cpp" line="659"/>
        <location filename="../dialogs/exportdialog.cpp" line="702"/>
        <source>Codec:</source>
        <translation>Kodek:</translation>
    </message>
    <message>
        <location filename="../dialogs/exportdialog.cpp" line="663"/>
        <source>Width:</source>
        <translation>Šířka:</translation>
    </message>
    <message>
        <location filename="../dialogs/exportdialog.cpp" line="668"/>
        <source>Height:</source>
        <translation>Výška:</translation>
    </message>
    <message>
        <location filename="../dialogs/exportdialog.cpp" line="673"/>
        <source>Frame Rate:</source>
        <translation>Snímkování:</translation>
    </message>
    <message>
        <location filename="../dialogs/exportdialog.cpp" line="679"/>
        <source>Compression Type:</source>
        <translation>Typ komprese:</translation>
    </message>
    <message>
        <location filename="../dialogs/exportdialog.cpp" line="690"/>
        <source>Advanced</source>
        <translation>Pokročilé</translation>
    </message>
    <message>
        <location filename="../dialogs/exportdialog.cpp" line="706"/>
        <source>Sampling Rate:</source>
        <translation>Rychlost vzorkování:</translation>
    </message>
    <message>
        <location filename="../dialogs/exportdialog.cpp" line="712"/>
        <source>Bitrate (Kbps/CBR):</source>
        <translation>Datový tok (KB/s/stálý datový tok):</translation>
=======
        <source>Hand Tool</source>
        <translation>Ručička</translation>
    </message>
    <message>
        <source>Toggle Show All</source>
        <translation>Přepnout ukázání všeho</translation>
    </message>
    <message>
        <source>Custom</source>
        <translation>Vlastní</translation>
    </message>
    <message>
        <source>Frames</source>
        <translation>Snímky</translation>
    </message>
    <message>
        <source>Lock Panels</source>
        <translation>Uzamknout panely</translation>
    </message>
    <message>
        <source>Play In to Out</source>
        <translation>Přehrát od začátku po konec</translation>
    </message>
    <message>
        <source>Scroll Wheel Zooms</source>
        <translation>Kolečko myši přibližuje</translation>
    </message>
    <message>
        <source>Page Auto-Scroll</source>
        <translation>Stránkové automatické projíždění</translation>
    </message>
    <message>
        <source>Full Screen</source>
        <translation>Celá obrazovka</translation>
    </message>
    <message>
        <source>Open Recent</source>
        <translation>Otevřít nedávné</translation>
    </message>
    <message>
        <source>Edit to In Point</source>
        <translation>Upravit po bod začátku</translation>
    </message>
    <message>
        <source>Razor Tool</source>
        <translation>Nástroj břitvy</translation>
    </message>
    <message>
        <source>Next Frame</source>
        <translation>Další snímek</translation>
    </message>
    <message>
        <source>Zoom Out</source>
        <translation>Oddálit</translation>
    </message>
    <message>
        <source>Go to Previous Cut</source>
        <translation>Jít na předchozí záběr</translation>
    </message>
    <message>
        <source>&amp;Export...</source>
        <translation>&amp;Vyvést...</translation>
    </message>
    <message>
        <source>&amp;Import...</source>
        <translation>&amp;Zavést...</translation>
    </message>
    <message>
        <source>Project</source>
        <translation>Projekt</translation>
    </message>
    <message>
        <source>Go to End</source>
        <translation>Jít na konec</translation>
    </message>
    <message>
        <source>Enable Hover Focus</source>
        <translation>Povolit zaměření při přejetí</translation>
    </message>
    <message>
        <source>Shuttle Stop</source>
        <translation>Zastavit pendlování</translation>
    </message>
    <message>
        <source>Shuttle Left</source>
        <translation>Jezdit tam a zpět vlevo</translation>
    </message>
    <message>
        <source>Delete In/Out Point</source>
        <translation>Smazat bod začátku/konce</translation>
    </message>
    <message>
        <source>Clear Undo</source>
        <translation>Vyprázdnit minulost kroků zpět</translation>
    </message>
    <message>
        <source>Ripple Delete In/Out Point</source>
        <translation>Vytáhnout bod začátku/konce</translation>
    </message>
    <message>
        <source>Full Screen Viewer</source>
        <translation>Prohlížeč na celou obrazovku</translation>
    </message>
    <message>
        <source>Ripple to Out Point</source>
        <translation>Vložit a posunout k bodu konce</translation>
    </message>
    <message>
        <source>Enable Seek to Import</source>
        <translation>Povolit vyhledávání k zavedení</translation>
    </message>
    <message>
        <source>Edit Tool Selects Links</source>
        <translation>Nástroj pro úpravy vybírá odkazy</translation>
    </message>
    <message>
        <source>A&amp;ction Search</source>
        <translation>Hledání č&amp;inností</translation>
    </message>
    <message>
        <source>Pointer Tool</source>
        <translation>Ukazovátko</translation>
    </message>
    <message>
        <source>&amp;About...</source>
        <translation>&amp;O programu...</translation>
    </message>
    <message>
        <source>Debug Log</source>
        <translation>Zápis ladění</translation>
>>>>>>> 70be7fa0
    </message>
    <message>
<<<<<<< HEAD
        <location filename="../io/exportthread.cpp" line="82"/>
        <source>failed to send frame to encoder (%1)</source>
        <translation>Chyba při poslání snímku kodéru (%1)</translation>
    </message>
    <message>
        <location filename="../io/exportthread.cpp" line="93"/>
        <source>failed to receive packet from encoder (%1)</source>
        <translation>Chyba při přijetí paketu od kodéru (%1)</translation>
    </message>
    <message>
        <location filename="../io/exportthread.cpp" line="114"/>
        <source>could not video encoder for %1</source>
        <translation>Nepodařilo se najít kodér obrazu pro %1</translation>
    </message>
    <message>
        <location filename="../io/exportthread.cpp" line="123"/>
        <source>could not allocate video stream</source>
        <translation>Nepodařilo se přiřadit datový proud obrazu</translation>
    </message>
    <message>
        <location filename="../io/exportthread.cpp" line="132"/>
        <source>could not allocate video encoding context</source>
        <translation>Nepodařilo se přiřadit kontext kódování obrazu</translation>
    </message>
    <message>
        <location filename="../io/exportthread.cpp" line="170"/>
        <source>could not open output video encoder (%1)</source>
        <translation>Nepodařilo se otevřít kodér obrazu (%1)</translation>
    </message>
    <message>
        <location filename="../io/exportthread.cpp" line="178"/>
        <source>could not copy video encoder parameters to output stream (%1)</source>
        <translation>Nepodařilo se kopírovat parametry kodéru obrazu do výstupního proudu (%1)</translation>
    </message>
    <message>
        <location filename="../io/exportthread.cpp" line="216"/>
        <source>could not audio encoder for %1</source>
        <translation>Nepodařilo se najít kodér zvuku pro %1</translation>
    </message>
    <message>
        <location filename="../io/exportthread.cpp" line="225"/>
        <source>could not allocate audio stream</source>
        <translation>Nepodařilo se přiřadit datový proud zvuku</translation>
    </message>
    <message>
        <location filename="../io/exportthread.cpp" line="234"/>
        <source>could not allocate audio encoding context</source>
        <translation>Nepodařilo se přiřadit kontext kódování zvuku</translation>
    </message>
    <message>
        <location filename="../io/exportthread.cpp" line="259"/>
        <source>could not open output audio encoder (%1)</source>
        <translation>Nepodařilo se otevřít kodér zvuku (%1)</translation>
    </message>
    <message>
        <location filename="../io/exportthread.cpp" line="267"/>
        <source>could not copy audio encoder parameters to output stream (%1)</source>
        <translation>Nepodařilo se kopírovat parametry kodéru zvuku do výstupního proudu (%1)</translation>
    </message>
    <message>
        <location filename="../io/exportthread.cpp" line="297"/>
        <source>could not allocate audio buffer (%1)</source>
        <translation>Nepodařilo se přiřadit vyrovnávací paměť zvuku (%1)</translation>
    </message>
    <message>
        <location filename="../io/exportthread.cpp" line="319"/>
        <source>could not create output format context</source>
        <translation>Nepodařilo se vytvořit kontext výstupního formátu</translation>
    </message>
    <message>
        <location filename="../io/exportthread.cpp" line="328"/>
        <source>could not open output file (%1)</source>
        <translation>Nepodařilo se otevřít výstupní soubor (%1)</translation>
    </message>
    <message>
        <location filename="../io/exportthread.cpp" line="354"/>
        <source>could not write output file header (%1)</source>
        <translation>Nepodařilo se zapsat hlavičku výstupního souboru (%1)</translation>
    </message>
    <message>
        <location filename="../io/exportthread.cpp" line="491"/>
        <source>could not write output file trailer (%1)</source>
        <translation>Nepodařilo se zapsat ukázku výstupního souboru (%1)</translation>
=======
        <source>Selecting Also Seeks</source>
        <translation>Výběr také vyhledává</translation>
    </message>
    <message>
        <source>Select &amp;All</source>
        <translation>Vybrat &amp;vše</translation>
    </message>
    <message>
        <source>Slide Tool</source>
        <translation>Roztočení</translation>
    </message>
    <message>
        <source>Welcome to %1</source>
        <translation>Vítejte v %1</translation>
    </message>
    <message>
        <source>Default</source>
        <translation>Výchozí</translation>
    </message>
    <message>
        <source>Reset to Default Layout</source>
        <translation>Obnovit výchozí rozvržení</translation>
    </message>
    <message>
        <source>Effect Controls</source>
        <translation>Ovládání efektů</translation>
    </message>
    <message>
        <source>Enable Drop on Media to Replace</source>
        <translation>Povolit upuštění na záznam pro nahrazení</translation>
    </message>
    <message>
        <source>&lt;untitled&gt;</source>
        <translation>&lt;bez názvu&gt;</translation>
    </message>
    <message>
        <source>Rectified Waveforms</source>
        <translation>Vlnový tvar odspodu</translation>
    </message>
    <message>
        <source>Decrease Track Height</source>
        <translation>Zmenšit výšku stopy</translation>
    </message>
    <message>
        <source>Increase Track Height</source>
        <translation>Zvětšit výšku stopy</translation>
    </message>
    <message>
        <source>&amp;Window</source>
        <translation>&amp;Okno</translation>
    </message>
    <message>
        <source>Ask For Name When Setting Marker</source>
        <translation>Požádat o název při nastavení značky</translation>
    </message>
    <message>
        <source>&amp;Save Project</source>
        <translation>&amp;Uložit projekt</translation>
    </message>
    <message>
        <source>Play/Pause</source>
        <translation>Přehrát/Pozastavit</translation>
    </message>
    <message>
        <source>Preferences</source>
        <translation>Nastavení</translation>
>>>>>>> 70be7fa0
    </message>
    <message>
<<<<<<< HEAD
        <location filename="../effects/internal/fillleftrighteffect.cpp" line="27"/>
        <source>Type</source>
        <translation>Typ</translation>
    </message>
    <message>
        <location filename="../effects/internal/fillleftrighteffect.cpp" line="29"/>
        <source>Fill Left with Right</source>
        <translation>Vyplnit levý pravým</translation>
    </message>
    <message>
        <location filename="../effects/internal/fillleftrighteffect.cpp" line="30"/>
        <source>Fill Right with Left</source>
        <translation>Vyplnit pravý levým</translation>
=======
        <source>Save Project &amp;As</source>
        <translation>Uložit projekt j&amp;ako</translation>
    </message>
    <message>
        <source>&amp;Open Project</source>
        <translation>&amp;Otevřít projekt</translation>
    </message>
    <message>
        <source>Milliseconds</source>
        <translation>Milisekundy</translation>
>>>>>>> 70be7fa0
    </message>
    <message>
<<<<<<< HEAD
        <location filename="../effects/internal/frei0reffect.cpp" line="61"/>
        <source>Failed to load Frei0r plugin &quot;%1&quot;: %2</source>
        <translation>Nepodařilo se nahrát přídavný modul Frei0r &quot;%1&quot;: %2</translation>
    </message>
    <message>
        <location filename="../effects/internal/frei0reffect.cpp" line="66"/>
        <source>NOTE: You can&apos;t load 32-bit Frei0r plugins into a 64-bit build of Olive. Please find a 64-bit version of this plugin or switch to a 32-bit build of Olive.</source>
        <translation>Poznámka: Nemůžete nahrát 32 bitové přídavné moduly Frei0r do 64 bitového sestavení Olive. Najděte, prosím, 64 bitovou verzi tohoto přídavného modulu nebo přepněte na 32 bitové sestavení Olive.</translation>
    </message>
    <message>
        <location filename="../effects/internal/frei0reffect.cpp" line="68"/>
        <source>NOTE: You can&apos;t load 64-bit Frei0r plugins into a 32-bit build of Olive. Please find a 32-bit version of this plugin or switch to a 64-bit build of Olive.</source>
        <translation>Poznámka: Nemůžete nahrát 64 bitové přídavné moduly Frei0r do 32 bitového sestavení Olive. Najděte, prosím, 32 bitovou verzi tohoto přídavného modulu nebo přepněte na 64 bitové sestavení Olive.</translation>
    </message>
    <message>
        <location filename="../effects/internal/frei0reffect.cpp" line="73"/>
        <source>Error loading Frei0r plugin</source>
        <translation>Chyba při nahrávání přídavného modulu Frei0r</translation>
=======
        <source>Track Lines</source>
        <translation>Řádky stop</translation>
    </message>
    <message>
        <source>Sequence Viewer</source>
        <translation>Prohlížeč úryvku (sledu záběrů)</translation>
    </message>
    <message>
        <source>Smooth Auto-Scroll</source>
        <translation>Jemné automatické projíždění</translation>
    </message>
    <message>
        <source>Previous Frame</source>
        <translation>Předchozí snímek</translation>
>>>>>>> 70be7fa0
    </message>
    <message>
<<<<<<< HEAD
        <location filename="../panels/grapheditor.cpp" line="43"/>
        <source>Graph Editor</source>
        <translation>Editor grafu</translation>
    </message>
    <message>
        <location filename="../panels/grapheditor.cpp" line="76"/>
        <source>Linear</source>
        <translation>Lineární</translation>
    </message>
    <message>
        <location filename="../panels/grapheditor.cpp" line="79"/>
        <source>Bezier</source>
        <translation>Bézier</translation>
    </message>
    <message>
        <location filename="../panels/grapheditor.cpp" line="82"/>
        <source>Hold</source>
        <translation>Držet</translation>
=======
        <source>Go to Next Cut</source>
        <translation>Jít na další záběr</translation>
    </message>
    <message>
        <source>Seek Also Selects</source>
        <translation>Vyhledávání také vybírá</translation>
    </message>
    <message>
        <source>Transition Tool</source>
        <translation>Přechod</translation>
    </message>
    <message>
        <source>Shuttle Right</source>
        <translation>Jezdit tam a zpět vpravo</translation>
>>>>>>> 70be7fa0
    </message>
    <message>
<<<<<<< HEAD
        <location filename="../ui/graphview.cpp" line="82"/>
        <source>Zoom to Selection</source>
        <translation>Přiblížit na výběr</translation>
    </message>
    <message>
        <location filename="../ui/graphview.cpp" line="89"/>
        <source>Zoom to Show All</source>
        <translation>Přiblížit pro ukázání všeho</translation>
    </message>
    <message>
        <location filename="../ui/graphview.cpp" line="98"/>
        <source>Reset View</source>
        <translation>Obnovit výchozí zvětšení</translation>
    </message>
</context>
<context>
    <name>InterlacingName</name>
    <message>
        <location filename="../project/media.cpp" line="43"/>
        <source>None (Progressive)</source>
        <translation>Žádný (progresivní)</translation>
    </message>
    <message>
        <location filename="../project/media.cpp" line="44"/>
        <source>Top Field First</source>
        <translation>Nejprve horní pole</translation>
    </message>
    <message>
        <location filename="../project/media.cpp" line="45"/>
        <source>Bottom Field First</source>
        <translation>Nejprve dolní pole</translation>
    </message>
    <message>
        <location filename="../project/media.cpp" line="46"/>
        <source>Invalid</source>
        <translation>Neplatný</translation>
    </message>
</context>
<context>
    <name>KeyframeNavigator</name>
    <message>
        <location filename="../ui/keyframenavigator.cpp" line="65"/>
        <source>Enable Keyframes</source>
        <translation>Povolit klíčové snímky</translation>
=======
        <source>Deselect All</source>
        <translation>Zrušit výběr všeho</translation>
    </message>
    <message>
        <source>Maximize Panel</source>
        <translation>Zvětšit panel</translation>
    </message>
    <message>
        <source>Edit Tool Also Seeks</source>
        <translation>Nástroj pro úpravy také vyhledává</translation>
    </message>
</context>
<context>
    <name>Timeline</name>
    <message>
        <source>Add</source>
        <translation>Přidat</translation>
    </message>
    <message>
        <source>Skip</source>
        <translation>Přeskočit</translation>
    </message>
    <message>
        <source>Slip Tool</source>
        <translation>Roztočení se ztotožněním</translation>
    </message>
    <message>
        <source>Edit Tool</source>
        <translation>Nástroj pro úpravy</translation>
>>>>>>> 70be7fa0
    </message>
    <message>
<<<<<<< HEAD
        <location filename="../ui/keyframeview.cpp" line="69"/>
        <source>Linear</source>
        <translation>Lineární</translation>
    </message>
    <message>
        <location filename="../ui/keyframeview.cpp" line="71"/>
        <source>Bezier</source>
        <translation>Bézier</translation>
    </message>
    <message>
        <location filename="../ui/keyframeview.cpp" line="73"/>
        <source>Hold</source>
        <translation>Držet</translation>
=======
        <source>Title...</source>
        <translation>Název...</translation>
    </message>
    <message>
        <source>Zoom In</source>
        <translation>Přiblížit</translation>
    </message>
    <message>
        <source>Ripple Tool</source>
        <translation>Nástroj pro vložení a posunutí</translation>
>>>>>>> 70be7fa0
    </message>
    <message>
<<<<<<< HEAD
        <location filename="../ui/labelslider.cpp" line="269"/>
        <location filename="../ui/labelslider.cpp" line="308"/>
        <source>Set Value</source>
        <translation>Nastavit hodnotu</translation>
    </message>
    <message>
        <location filename="../ui/labelslider.cpp" line="270"/>
        <location filename="../ui/labelslider.cpp" line="309"/>
        <source>New value:</source>
        <translation>Nová hodnota:</translation>
=======
        <source>(none)</source>
        <translation>(žádný)</translation>
    </message>
    <message>
        <source>Record audio</source>
        <translation>Nahrát zvuk</translation>
>>>>>>> 70be7fa0
    </message>
    <message>
<<<<<<< HEAD
        <location filename="../dialogs/loaddialog.cpp" line="36"/>
        <source>Loading...</source>
        <translation>Nahrává se...</translation>
    </message>
    <message>
        <location filename="../dialogs/loaddialog.cpp" line="41"/>
        <source>Loading &apos;%1&apos;...</source>
        <translation>Nahrává se &apos;%1&apos;...</translation>
    </message>
    <message>
        <location filename="../dialogs/loaddialog.cpp" line="47"/>
        <source>Cancel</source>
        <translation>Zrušit</translation>
=======
        <source>Solid Color...</source>
        <translation>Plná barva...</translation>
    </message>
    <message>
        <source>Hand Tool</source>
        <translation>Nástroj ručičky</translation>
    </message>
    <message>
        <source>Snapping</source>
        <translation>Přichytávání</translation>
>>>>>>> 70be7fa0
    </message>
    <message>
<<<<<<< HEAD
        <location filename="../io/loadthread.cpp" line="157"/>
        <source>Version Mismatch</source>
        <translation>Rozdílná verze</translation>
    </message>
    <message>
        <location filename="../io/loadthread.cpp" line="158"/>
        <source>This project was saved in a different version of Olive and may not be fully compatible with this version. Would you like to attempt loading it anyway?</source>
        <translation>Tento projekt byl uložen v jiné verzi Olive a nemusí být plně slučitelný s touto verzí. Přesto se jej chcete pokusit nahrát?</translation>
    </message>
    <message>
        <location filename="../io/loadthread.cpp" line="505"/>
        <source>Invalid Clip Link</source>
        <translation>Neplatný odkaz na záběr</translation>
    </message>
    <message>
        <location filename="../io/loadthread.cpp" line="506"/>
        <source>This project contains an invalid clip link. It may be corrupt. Would you like to continue loading it?</source>
        <translation>Tento projekt obsahuje neplatný odkaz na záběr. Tento může být poškozen. Chcete pokračovat v jeho nahrávání?</translation>
    </message>
    <message>
        <location filename="../io/loadthread.cpp" line="667"/>
        <source>%1 - Line: %2 Col: %3</source>
        <translation>%1 - Řádek: %2 Sloupec: %3</translation>
    </message>
    <message>
        <location filename="../io/loadthread.cpp" line="693"/>
        <source>User aborted loading</source>
        <translation>Uživatelem přerušené nahrávání</translation>
    </message>
    <message>
        <location filename="../io/loadthread.cpp" line="724"/>
        <source>XML Parsing Error</source>
        <translation>Chyba při zpracování XML</translation>
    </message>
    <message>
        <location filename="../io/loadthread.cpp" line="725"/>
        <source>Couldn&apos;t load &apos;%1&apos;. %2</source>
        <translation>Nepodařilo se nahrát &apos;%1&apos;. %2</translation>
    </message>
    <message>
        <location filename="../io/loadthread.cpp" line="729"/>
        <source>Project Load Error</source>
        <translation>Chyba při nahrávání projektu</translation>
    </message>
    <message>
        <location filename="../io/loadthread.cpp" line="730"/>
        <source>Error loading project: %1</source>
        <translation>Chyba při nahrávání projektu: %1</translation>
=======
        <source>Click on the timeline where you want to start recording (drag to limit the recording to a certain timeframe)</source>
        <translation>Klepněte na časovou osu, kde chcete začít s nahráváním (táhněte pro omezení nahrávky na určitý časový snímek)</translation>
    </message>
    <message>
        <source>Noise...</source>
        <translation>Šum...</translation>
    </message>
    <message>
        <source>Nested Sequence</source>
        <translation>Vnořený úryvek (sled záběrů)</translation>
    </message>
    <message>
        <source>Razor Tool</source>
        <translation>Nástroj břitvy</translation>
    </message>
    <message>
        <source>Zoom Out</source>
        <translation>Oddálit</translation>
    </message>
    <message>
        <source>Clip &apos;%1&apos; already contains a &apos;%2&apos; effect. Would you like to replace it with the pasted one or add it as a separate effect?</source>
        <translation>Záběr &apos;%1&apos; již obsahuje &apos;%2&apos; efekt. Chcete jej nahradit vloženým nebo jej přidat jako samostatný efekt?</translation>
    </message>
    <message>
        <source>Bars...</source>
        <translation>Zkušební tabulka...</translation>
    </message>
    <message>
        <source>Replace</source>
        <translation>Nahradit</translation>
    </message>
    <message>
        <source>Pointer Tool</source>
        <translation>Nástroj ukazovátka</translation>
    </message>
    <message>
        <source>You must save this project before you can record audio in it.</source>
        <translation>Musíte tento projekt uložit, předtím než do něj můžete nahrát zvuk.</translation>
>>>>>>> 70be7fa0
    </message>
    <message>
<<<<<<< HEAD
        <location filename="../mainwindow.cpp" line="233"/>
        <source>Welcome to %1</source>
        <translation>Vítejte v %1</translation>
    </message>
    <message>
        <source>Auto-recovery</source>
        <translation type="vanished">Automatické obnovení</translation>
    </message>
    <message>
        <source>Olive didn&apos;t close properly and an autorecovery file was detected. Would you like to open it?</source>
        <translation type="vanished">Olive nebyl zavřen řádně a byl zjištěn soubor pro automatické obnovení. Chcete jej otevřít?</translation>
    </message>
    <message>
        <source>&amp;Project</source>
        <translation type="vanished">&amp;Projekt</translation>
    </message>
    <message>
        <source>&amp;Sequence</source>
        <translation type="vanished">&amp;Sekvence</translation>
    </message>
    <message>
        <source>&amp;Folder</source>
        <translation type="vanished">&amp;Složka</translation>
    </message>
    <message>
        <source>Set In Point</source>
        <translation type="vanished">Nastavit bod začátku</translation>
    </message>
    <message>
        <source>Set Out Point</source>
        <translation type="vanished">Nastavit bod konce</translation>
=======
        <source>Effect already exists</source>
        <translation>Efekt již existuje</translation>
    </message>
    <message>
        <source>Slide Tool</source>
        <translation>Roztočení</translation>
    </message>
    <message>
        <source>Add title, solid, bars, etc.</source>
        <translation>Přidat název, plný, zkušební tabulky atd.</translation>
    </message>
    <message>
        <source>Tone...</source>
        <translation>Tón...</translation>
    </message>
    <message>
        <source>Do this for all conflicts found</source>
        <translation>Použít na všechny nalezené střety</translation>
    </message>
    <message>
        <source>Timeline: </source>
        <translation>Časová osa: </translation>
    </message>
    <message>
        <source>Unsaved Project</source>
        <translation>Neuložený projekt</translation>
    </message>
    <message>
        <source>Transition Tool</source>
        <translation>Nástroj pro přechod</translation>
>>>>>>> 70be7fa0
    </message>
</context>
<context>
    <name>ViewerWidget</name>
    <message>
        <source>Fit</source>
        <translation>Vejít se</translation>
    </message>
    <message>
<<<<<<< HEAD
        <source>Reset In Point</source>
        <translation type="vanished">Obnovit výchozí bod začátku</translation>
    </message>
    <message>
        <source>Reset Out Point</source>
        <translation type="vanished">Obnovit výchozí bod konce</translation>
    </message>
    <message>
        <source>Clear In/Out Point</source>
        <translation type="vanished">Vymazat bod začátku/konce</translation>
    </message>
    <message>
        <source>No active sequence</source>
        <translation type="vanished">Žádná činná sekvence</translation>
    </message>
    <message>
        <source>Please open the sequence you wish to export.</source>
        <translation type="vanished">Otevřete, prosím, sekvenci, již chcete vyvést.</translation>
    </message>
    <message>
        <source>Save Project As...</source>
        <translation type="vanished">Uložit projekt jako...</translation>
    </message>
    <message>
        <source>Unsaved Project</source>
        <translation type="vanished">Neuložený projekt</translation>
    </message>
    <message>
        <source>This project has changed since it was last saved. Would you like to save it before closing?</source>
        <translation type="vanished">Tento projekt se od doby, kdy byl naposledy uložen, změnil. Chcete jej před zavřením uložit?</translation>
    </message>
    <message>
        <location filename="../mainwindow.cpp" line="362"/>
        <source>&amp;File</source>
        <translation>&amp;Soubor</translation>
    </message>
    <message>
        <location filename="../mainwindow.cpp" line="365"/>
        <source>&amp;New</source>
        <translation>&amp;Nový</translation>
=======
        <source>Zoom</source>
        <translation>Zvětšení</translation>
    </message>
    <message>
        <source>Save Frame as Image...</source>
        <translation>Uložit snímek jako obrázek...</translation>
    </message>
    <message>
        <source>Custom</source>
        <translation>Vlastní</translation>
    </message>
    <message>
        <source>Show Fullscreen</source>
        <translation>Ukázat na celou obrazovku</translation>
    </message>
    <message>
        <source>Close Media</source>
        <translation>Zavřít záznam</translation>
    </message>
    <message>
        <source>Save Frame</source>
        <translation>Uložit snímek</translation>
    </message>
    <message>
        <source>Screen %1: %2x%3</source>
        <translation>Obrazovka %1: %2x%3</translation>
    </message>
    <message>
        <source>Set Custom Zoom Value:</source>
        <translation>Nastavit vlastní hodnotu zvětšení:</translation>
    </message>
    <message>
        <source>Disable</source>
        <translation>Zakázat</translation>
    </message>
    <message>
        <source>Viewer Zoom</source>
        <translation>Zvětšení prohlížeče</translation>
>>>>>>> 70be7fa0
    </message>
</context>
<context>
    <name>AudioNoiseEffect</name>
    <message>
<<<<<<< HEAD
        <location filename="../mainwindow.cpp" line="368"/>
        <source>&amp;Open Project</source>
        <translation>&amp;Otevřít projekt</translation>
    </message>
    <message>
        <location filename="../mainwindow.cpp" line="370"/>
        <source>Clear Recent List</source>
        <translation>Vyprázdnit seznam naposledy otevřených souborů</translation>
=======
        <source>Mix</source>
        <translation>Smíchat</translation>
    </message>
    <message>
        <source>Amount</source>
        <translation>Množství</translation>
>>>>>>> 70be7fa0
    </message>
</context>
<context>
    <name>ToneEffect</name>
    <message>
<<<<<<< HEAD
        <location filename="../mainwindow.cpp" line="374"/>
        <source>Open Recent</source>
        <translation>Otevřít nedávné</translation>
    </message>
    <message>
        <location filename="../mainwindow.cpp" line="378"/>
        <source>&amp;Save Project</source>
        <translation>&amp;Uložit projekt</translation>
    </message>
    <message>
        <location filename="../mainwindow.cpp" line="379"/>
        <source>Save Project &amp;As</source>
        <translation>Uložit projekt j&amp;ako</translation>
    </message>
    <message>
        <location filename="../mainwindow.cpp" line="383"/>
        <source>&amp;Import...</source>
        <translation>&amp;Zavést...</translation>
=======
        <source>Mix</source>
        <translation>Směs</translation>
    </message>
    <message>
        <source>Type</source>
        <translation>Typ</translation>
    </message>
    <message>
        <source>Amount</source>
        <translation>Množství</translation>
    </message>
    <message>
        <source>Frequency</source>
        <translation>Kmitočet</translation>
>>>>>>> 70be7fa0
    </message>
</context>
<context>
    <name>SourcesCommon</name>
    <message>
<<<<<<< HEAD
        <location filename="../mainwindow.cpp" line="387"/>
        <source>&amp;Export...</source>
        <translation>&amp;Vyvést...</translation>
    </message>
    <message>
        <location filename="../mainwindow.cpp" line="391"/>
        <source>E&amp;xit</source>
        <translation>&amp;Ukončit</translation>
    </message>
    <message>
        <location filename="../mainwindow.cpp" line="395"/>
        <source>&amp;Edit</source>
        <translation>Úp&amp;ravy</translation>
    </message>
    <message>
        <location filename="../mainwindow.cpp" line="398"/>
        <source>&amp;Undo</source>
        <translation>&amp;Zpět</translation>
    </message>
    <message>
        <location filename="../mainwindow.cpp" line="400"/>
        <source>Redo</source>
        <translation>Znovu</translation>
    </message>
    <message>
        <source>Cu&amp;t</source>
        <translation type="vanished">Vyjmou&amp;t</translation>
    </message>
    <message>
        <source>Cop&amp;y</source>
        <translation type="vanished">&amp;Kopírovat</translation>
    </message>
    <message>
        <source>&amp;Paste</source>
        <translation type="vanished">&amp;Vložit</translation>
    </message>
    <message>
        <source>Paste Insert</source>
        <translation type="obsolete">Vložit vložku</translation>
    </message>
    <message>
        <source>Duplicate</source>
        <translation type="vanished">Zdvojit</translation>
=======
        <source>New</source>
        <translation>Nový</translation>
    </message>
    <message>
        <source>View</source>
        <translation>Pohled</translation>
    </message>
    <message>
        <source>Proxy</source>
        <translation>Proxy</translation>
    </message>
    <message>
        <source>Show Toolbar</source>
        <translation>Ukázat nástrojový pruh</translation>
    </message>
    <message>
        <source>Create/Modify Proxy</source>
        <translation>Vytvořit/Změnit proxy</translation>
    </message>
    <message>
        <source>Restore Original</source>
        <translation>Obnovit původní</translation>
    </message>
    <message>
        <source>Delete proxy</source>
        <translation>Smazat proxy</translation>
    </message>
    <message>
        <source>Create Proxy</source>
        <translation>Vytvořit proxy</translation>
    </message>
    <message>
        <source>Create Sequence With This Media</source>
        <translation>Vytvořit úryvek (sled záběrů) pomocí tohoto záznamu</translation>
    </message>
    <message>
        <source>Reveal in Explorer</source>
        <translation>Ukázat v průzkumníku</translation>
>>>>>>> 70be7fa0
    </message>
    <message>
        <source>Delete</source>
        <translation type="vanished">Smazat</translation>
    </message>
    <message>
<<<<<<< HEAD
        <source>Ripple Delete</source>
        <translation type="vanished">Vytáhnout</translation>
    </message>
    <message>
        <source>Split</source>
        <translation type="vanished">Rozdělit</translation>
    </message>
    <message>
        <location filename="../mainwindow.cpp" line="409"/>
        <source>Select &amp;All</source>
        <translation>Vybrat &amp;vše</translation>
    </message>
    <message>
        <location filename="../mainwindow.cpp" line="411"/>
        <source>Deselect All</source>
        <translation>Zrušit výběr všeho</translation>
    </message>
    <message>
        <source>Add Default Transition</source>
        <translation type="vanished">Přidat výchozí přechod</translation>
    </message>
    <message>
        <source>Link/Unlink</source>
        <translation type="vanished">Spojit/Oddělit</translation>
    </message>
    <message>
        <source>Enable/Disable</source>
        <translation type="vanished">Povolit/Zakázat</translation>
    </message>
    <message>
        <source>Nest</source>
        <translation type="vanished">Vnořovat</translation>
    </message>
    <message>
        <location filename="../mainwindow.cpp" line="419"/>
        <source>Ripple to In Point</source>
        <translation>Vložit a posunout k bodu začátku</translation>
    </message>
    <message>
        <location filename="../mainwindow.cpp" line="420"/>
        <source>Ripple to Out Point</source>
        <translation>Vložit a posunout k bodu konce</translation>
    </message>
    <message>
        <location filename="../mainwindow.cpp" line="421"/>
        <source>Edit to In Point</source>
        <translation>Upravit po bod začátku</translation>
    </message>
    <message>
        <location filename="../mainwindow.cpp" line="422"/>
        <source>Edit to Out Point</source>
        <translation>Upravit po bod konce</translation>
    </message>
    <message>
        <location filename="../mainwindow.cpp" line="427"/>
        <source>Delete In/Out Point</source>
        <translation>Smazat bod začátku/konce</translation>
    </message>
    <message>
        <location filename="../mainwindow.cpp" line="428"/>
        <source>Ripple Delete In/Out Point</source>
        <translation>Vytáhnout bod začátku/konce</translation>
    </message>
    <message>
        <location filename="../mainwindow.cpp" line="432"/>
        <source>Set/Edit Marker</source>
        <translation>Nastavit/Upravit značku</translation>
=======
        <source>Replace/Relink Media</source>
        <translation>Nahradit/Znovuspojit záznamy</translation>
    </message>
    <message>
        <source>Icon View</source>
        <translation>Pohled s ikonami</translation>
    </message>
    <message>
        <source>Delete All Clips Using This Media</source>
        <translation>Smazat všechny záběry pomocí tohoto záznamu</translation>
    </message>
    <message>
        <source>Duplicate</source>
        <translation>Zdvojit</translation>
    </message>
    <message>
        <source>Import...</source>
        <translation>Zavést...</translation>
    </message>
    <message>
        <source>Show Sequences</source>
        <translation>Ukázat úryvky (sledy záběrů)</translation>
    </message>
    <message>
        <source>Preview in Media Viewer</source>
        <translation>Náhled v prohlížeči záznamu</translation>
    </message>
    <message>
        <source>Replace Clips Using This Media</source>
        <translation>Nahradit záběry pomocí tohoto záznamu</translation>
    </message>
    <message>
        <source>Tree View</source>
        <translation>Stromový pohled</translation>
    </message>
    <message>
        <source>Generating proxy: %1% complete</source>
        <translation>Vytvoření proxy: %1% hotovo</translation>
    </message>
    <message>
        <source>Reveal in File Manager</source>
        <translation>Ukázat ve správci souborů</translation>
    </message>
    <message>
        <source>Properties...</source>
        <translation>Vlastnosti...</translation>
    </message>
    <message>
        <source>Modify Proxy</source>
        <translation>Změnit proxy</translation>
    </message>
    <message>
        <source>Replace Media</source>
        <translation>Nahradit záznam</translation>
    </message>
    <message>
        <source>Reveal in Finder</source>
        <translation>Ukázat v hledači</translation>
    </message>
    <message>
        <source>Would you like to delete the proxy file &quot;%1&quot; as well?</source>
        <translation>Chcete smazat i soubor proxy &quot;%1&quot;?</translation>
    </message>
    <message>
        <source>You dropped a file onto &apos;%1&apos;. Would you like to replace it with the dropped file?</source>
        <translation>Upustil jste soubor na &apos;%1&apos;. Chcete jej nahradit upuštěným souborem?</translation>
>>>>>>> 70be7fa0
    </message>
</context>
<context>
    <name>PanEffect</name>
    <message>
<<<<<<< HEAD
        <location filename="../mainwindow.cpp" line="436"/>
        <source>&amp;View</source>
        <translation>&amp;Pohled</translation>
=======
        <source>Pan</source>
        <translation>Vyvážení</translation>
>>>>>>> 70be7fa0
    </message>
</context>
<context>
    <name>TextEffect</name>
    <message>
<<<<<<< HEAD
        <location filename="../mainwindow.cpp" line="439"/>
        <source>Zoom In</source>
        <translation>Přiblížit</translation>
    </message>
    <message>
        <location filename="../mainwindow.cpp" line="440"/>
        <source>Zoom Out</source>
        <translation>Oddálit</translation>
    </message>
    <message>
        <location filename="../mainwindow.cpp" line="441"/>
        <source>Increase Track Height</source>
        <translation>Zvětšit výšku stopy</translation>
    </message>
    <message>
        <location filename="../mainwindow.cpp" line="442"/>
        <source>Decrease Track Height</source>
        <translation>Zmenšit výšku stopy</translation>
    </message>
    <message>
        <location filename="../mainwindow.cpp" line="444"/>
        <source>Toggle Show All</source>
        <translation>Přepnout ukázání všeho</translation>
    </message>
    <message>
        <location filename="../mainwindow.cpp" line="450"/>
        <source>Track Lines</source>
        <translation>Řádky stop</translation>
    </message>
    <message>
        <location filename="../mainwindow.cpp" line="455"/>
        <source>Rectified Waveforms</source>
        <translation>Vlnový tvar odspodu</translation>
    </message>
    <message>
        <location filename="../mainwindow.cpp" line="462"/>
        <source>Frames</source>
        <translation>Snímky</translation>
    </message>
    <message>
        <location filename="../mainwindow.cpp" line="466"/>
        <source>Drop Frame</source>
        <translation>Zahodit snímek</translation>
    </message>
    <message>
        <location filename="../mainwindow.cpp" line="470"/>
        <source>Non-Drop Frame</source>
        <translation>Nezahodit snímek</translation>
    </message>
    <message>
        <location filename="../mainwindow.cpp" line="474"/>
        <source>Milliseconds</source>
        <translation>Milisekundy</translation>
    </message>
    <message>
        <location filename="../mainwindow.cpp" line="481"/>
        <source>Title/Action Safe Area</source>
        <translation>Bezpečná oblast</translation>
    </message>
    <message>
        <location filename="../mainwindow.cpp" line="483"/>
        <source>Off</source>
        <translation>Vypnuto</translation>
    </message>
    <message>
        <location filename="../mainwindow.cpp" line="489"/>
        <source>Default</source>
        <translation>Výchozí</translation>
    </message>
    <message>
        <location filename="../mainwindow.cpp" line="495"/>
        <source>4:3</source>
        <translation>4:3</translation>
    </message>
    <message>
        <location filename="../mainwindow.cpp" line="501"/>
        <source>16:9</source>
        <translation>16:9</translation>
    </message>
    <message>
        <location filename="../mainwindow.cpp" line="507"/>
        <source>Custom</source>
        <translation>Vlastní</translation>
    </message>
    <message>
        <location filename="../mainwindow.cpp" line="515"/>
        <source>Full Screen</source>
        <translation>Celá obrazovka</translation>
    </message>
    <message>
        <location filename="../mainwindow.cpp" line="519"/>
        <source>Full Screen Viewer</source>
        <translation>Prohlížeč na celou obrazovku</translation>
    </message>
    <message>
        <location filename="../mainwindow.cpp" line="523"/>
        <source>&amp;Playback</source>
        <translation>&amp;Přehrávání</translation>
    </message>
    <message>
        <location filename="../mainwindow.cpp" line="526"/>
        <source>Go to Start</source>
        <translation>Jít na začátek</translation>
    </message>
    <message>
        <location filename="../mainwindow.cpp" line="527"/>
        <source>Previous Frame</source>
        <translation>Předchozí snímek</translation>
    </message>
    <message>
        <location filename="../mainwindow.cpp" line="528"/>
        <source>Play/Pause</source>
        <translation>Přehrát/Pozastavit</translation>
=======
        <source>Top</source>
        <translation>Nahoře</translation>
    </message>
    <message>
        <source>Font</source>
        <translation>Písmo</translation>
    </message>
    <message>
        <source>Left</source>
        <translation>Vlevo</translation>
    </message>
    <message>
        <source>Size</source>
        <translation>Velikost</translation>
    </message>
    <message>
        <source>Text</source>
        <translation>Text</translation>
    </message>
    <message>
        <source>Color</source>
        <translation>Barva</translation>
    </message>
    <message>
        <source>Right</source>
        <translation>Vpravo</translation>
    </message>
    <message>
        <source>&amp;Edit Text</source>
        <translation>&amp;Upravit text</translation>
    </message>
    <message>
        <source>Outline Color</source>
        <translation>Barva obrysu</translation>
    </message>
    <message>
        <source>Outline Width</source>
        <translation>Šířka obrysu</translation>
    </message>
    <message>
        <source>Justify</source>
        <translation>Do bloku</translation>
    </message>
    <message>
        <source>Sample Text</source>
        <translation>Text příkladu</translation>
    </message>
    <message>
        <source>Shadow Softness</source>
        <translation>Měkkost stínu</translation>
    </message>
    <message>
        <source>Bottom</source>
        <translation>Dole</translation>
    </message>
    <message>
        <source>Center</source>
        <translation>Na střed</translation>
    </message>
    <message>
        <source>Shadow</source>
        <translation>Stín</translation>
    </message>
    <message>
        <source>Outline</source>
        <translation>Obrys</translation>
    </message>
    <message>
        <source>Shadow Distance</source>
        <translation>Vzdálenost stínu</translation>
    </message>
    <message>
        <source>Shadow Opacity</source>
        <translation>Neprůhlednost stínu</translation>
    </message>
    <message>
        <source>Word Wrap</source>
        <translation>Zalamování slov</translation>
    </message>
    <message>
        <source>Shadow Color</source>
        <translation>Barva stínu</translation>
    </message>
    <message>
        <source>Shadow Angle</source>
        <translation>Úhel stínu</translation>
    </message>
    <message>
        <source>Alignment</source>
        <translation>Zarovnání</translation>
>>>>>>> 70be7fa0
    </message>
</context>
<context>
    <name>transition</name>
    <message>
<<<<<<< HEAD
        <location filename="../mainwindow.cpp" line="529"/>
        <source>Play In to Out</source>
        <translation>Přehrát od začátku po konec</translation>
    </message>
    <message>
        <location filename="../mainwindow.cpp" line="530"/>
        <source>Next Frame</source>
        <translation>Další snímek</translation>
=======
        <source>Invalid transition</source>
        <translation>Neplatný přechod</translation>
    </message>
    <message>
        <source>No candidate for transition &apos;%1&apos;. This transition may be corrupt. Try reinstalling it or Olive.</source>
        <translation>Žádný uchazeč o přechod &apos;%1&apos;. Tento přechod může být poškozen. Pokuste se jej nebo Olive znovu nainstalovat.</translation>
>>>>>>> 70be7fa0
    </message>
</context>
<context>
    <name>NewSequenceDialog</name>
    <message>
<<<<<<< HEAD
        <location filename="../mainwindow.cpp" line="531"/>
        <source>Go to End</source>
        <translation>Jít na konec</translation>
    </message>
    <message>
        <location filename="../mainwindow.cpp" line="533"/>
        <source>Go to Previous Cut</source>
        <translation>Jít na předchozí záběr</translation>
    </message>
    <message>
        <location filename="../mainwindow.cpp" line="534"/>
        <source>Go to Next Cut</source>
        <translation>Jít na další záběr</translation>
    </message>
    <message>
        <location filename="../mainwindow.cpp" line="536"/>
        <source>Go to In Point</source>
        <translation>Jít na bod začátku</translation>
    </message>
    <message>
        <location filename="../mainwindow.cpp" line="537"/>
        <source>Go to Out Point</source>
        <translation>Jít na bod konce</translation>
    </message>
    <message>
        <location filename="../mainwindow.cpp" line="539"/>
        <source>Shuttle Left</source>
        <translation>Jezdit tam a zpět vlevo</translation>
    </message>
    <message>
        <location filename="../mainwindow.cpp" line="540"/>
        <source>Shuttle Stop</source>
        <translation>Zastavit pendlování</translation>
    </message>
    <message>
        <location filename="../mainwindow.cpp" line="541"/>
        <source>Shuttle Right</source>
        <translation>Jezdit tam a zpět vpravo</translation>
=======
        <source>144p</source>
        <translation>144p</translation>
    </message>
    <message>
        <source>240p</source>
        <translation>240p</translation>
    </message>
    <message>
        <source>360p</source>
        <translation>360p</translation>
    </message>
    <message>
        <source>480p</source>
        <translation>480p</translation>
    </message>
    <message>
        <source>720p</source>
        <translation>720p</translation>
    </message>
    <message>
        <source>Editing &quot;%1&quot;</source>
        <translation>Upravení &quot;%1&quot;</translation>
    </message>
    <message>
        <source>1080p</source>
        <translation>1080p</translation>
    </message>
    <message>
        <source>Audio</source>
        <translation>Zvuk</translation>
>>>>>>> 70be7fa0
    </message>
    <message>
        <source>Name:</source>
        <translation>Název:</translation>
    </message>
    <message>
        <source>Video</source>
        <translation>Obraz</translation>
    </message>
    <message>
        <source>TV 4K (Ultra HD/2160p)</source>
        <translation>TV 4K (Ultra HD/2160p)</translation>
    </message>
    <message>
<<<<<<< HEAD
        <location filename="../mainwindow.cpp" line="544"/>
        <source>Loop</source>
        <translation>Smyčka</translation>
    </message>
    <message>
        <location filename="../mainwindow.cpp" line="551"/>
        <source>&amp;Window</source>
        <translation>&amp;Okno</translation>
    </message>
    <message>
        <location filename="../mainwindow.cpp" line="554"/>
        <source>Project</source>
        <translation>Projekt</translation>
    </message>
    <message>
        <location filename="../mainwindow.cpp" line="559"/>
        <source>Effect Controls</source>
        <translation>Ovládání efektů</translation>
    </message>
    <message>
        <location filename="../mainwindow.cpp" line="564"/>
        <source>Timeline</source>
        <translation>Časová osa</translation>
    </message>
    <message>
        <location filename="../mainwindow.cpp" line="569"/>
        <source>Graph Editor</source>
        <translation>Editor grafu</translation>
    </message>
    <message>
        <location filename="../mainwindow.cpp" line="574"/>
        <source>Media Viewer</source>
        <translation>Prohlížeč záznamu</translation>
    </message>
    <message>
        <location filename="../mainwindow.cpp" line="579"/>
        <source>Sequence Viewer</source>
        <translation>Prohlížeč řady</translation>
    </message>
    <message>
        <location filename="../mainwindow.cpp" line="586"/>
        <source>Maximize Panel</source>
        <translation>Zvětšit panel</translation>
    </message>
    <message>
        <location filename="../mainwindow.cpp" line="590"/>
        <source>Reset to Default Layout</source>
        <translation>Obnovit výchozí rozvržení</translation>
    </message>
    <message>
        <location filename="../mainwindow.cpp" line="594"/>
        <source>&amp;Tools</source>
        <translation>&amp;Nástroje</translation>
    </message>
    <message>
        <location filename="../mainwindow.cpp" line="597"/>
        <source>Pointer Tool</source>
        <translation>Ukazovátko</translation>
    </message>
    <message>
        <location filename="../mainwindow.cpp" line="602"/>
        <source>Edit Tool</source>
        <translation>Nástroj pro úpravy</translation>
    </message>
    <message>
        <location filename="../mainwindow.cpp" line="607"/>
        <source>Ripple Tool</source>
        <translation>Vložení a posunutí</translation>
=======
        <source>PAL (576i)</source>
        <translation>PAL (576i)</translation>
    </message>
    <message>
        <source>NTSC (480i)</source>
        <translation>NTSC (480i)</translation>
    </message>
    <message>
        <source>None (Progressive)</source>
        <translation>Žádné (progresivní)</translation>
    </message>
    <message>
        <source>Custom</source>
        <translation>Vlastní</translation>
    </message>
    <message>
        <source>Width:</source>
        <translation>Šířka:</translation>
    </message>
    <message>
        <source>Frame Rate:</source>
        <translation>Snímkování:</translation>
    </message>
    <message>
        <source>Interlacing:</source>
        <translation>Prokládání:</translation>
    </message>
    <message>
        <source>Preset:</source>
        <translation>Přednastavení:</translation>
    </message>
    <message>
        <source>New Sequence</source>
        <translation>Nový úryvek (sled záběrů)</translation>
    </message>
    <message>
        <source>Pixel Aspect Ratio:</source>
        <translation>Poměr stran pixelu:</translation>
    </message>
    <message>
        <source>Square Pixels (1.0)</source>
        <translation>Čtvercové pixely (1.0)</translation>
    </message>
    <message>
        <source>Sample Rate: </source>
        <translation>Vzorkovací kmitočet: </translation>
    </message>
    <message>
        <source>Film 4K</source>
        <translation>Film 4K</translation>
    </message>
    <message>
        <source>Height:</source>
        <translation>Výška:</translation>
>>>>>>> 70be7fa0
    </message>
</context>
<context>
    <name>TimelineWidget</name>
    <message>
<<<<<<< HEAD
        <location filename="../mainwindow.cpp" line="612"/>
        <source>Razor Tool</source>
        <translation>Nástroj břitvy</translation>
    </message>
    <message>
        <location filename="../mainwindow.cpp" line="617"/>
        <source>Slip Tool</source>
        <translation>Roztočení se ztotožněním</translation>
    </message>
    <message>
        <location filename="../mainwindow.cpp" line="622"/>
        <source>Slide Tool</source>
        <translation>Roztočení</translation>
    </message>
    <message>
        <location filename="../mainwindow.cpp" line="627"/>
        <source>Hand Tool</source>
        <translation>Ručička</translation>
    </message>
    <message>
        <location filename="../mainwindow.cpp" line="632"/>
        <source>Transition Tool</source>
        <translation>Přechod</translation>
    </message>
    <message>
        <location filename="../mainwindow.cpp" line="639"/>
        <source>Enable Snapping</source>
        <translation>Povolit přichytávání</translation>
    </message>
    <message>
        <location filename="../mainwindow.cpp" line="646"/>
        <source>Selecting Also Seeks</source>
        <translation>Výběr také vyhledává</translation>
    </message>
    <message>
        <location filename="../mainwindow.cpp" line="651"/>
        <source>Edit Tool Also Seeks</source>
        <translation>Nástroj pro úpravy také vyhledává</translation>
    </message>
    <message>
        <location filename="../mainwindow.cpp" line="656"/>
        <source>Edit Tool Selects Links</source>
        <translation>Nástroj pro úpravy vybírá odkazy</translation>
    </message>
    <message>
        <location filename="../mainwindow.cpp" line="661"/>
        <source>Seek Also Selects</source>
        <translation>Vyhledávání také vybírá</translation>
    </message>
    <message>
        <location filename="../mainwindow.cpp" line="666"/>
        <source>Seek to the End of Pastes</source>
        <translation>Vyhledávat po konec vložení</translation>
    </message>
    <message>
        <location filename="../mainwindow.cpp" line="671"/>
        <source>Scroll Wheel Zooms</source>
        <translation>Kolečko myši přibližuje</translation>
    </message>
    <message>
        <location filename="../mainwindow.cpp" line="676"/>
        <source>Enable Drag Files to Timeline</source>
        <translation>Povolit tažení souborů na časovou osu</translation>
    </message>
    <message>
        <location filename="../mainwindow.cpp" line="681"/>
        <source>Auto-Scale By Default</source>
        <translation>Automaticky měnit velikost</translation>
    </message>
    <message>
        <location filename="../mainwindow.cpp" line="686"/>
        <source>Enable Seek to Import</source>
        <translation>Povolit vyhledávání k zavedení</translation>
    </message>
    <message>
        <location filename="../mainwindow.cpp" line="691"/>
        <source>Audio Scrubbing</source>
        <translation>Přehrávání zvuku při tažení ukazatele</translation>
    </message>
    <message>
        <location filename="../mainwindow.cpp" line="696"/>
        <source>Enable Drop on Media to Replace</source>
        <translation>Povolit upuštění na záznam pro nahrazení</translation>
    </message>
    <message>
        <location filename="../mainwindow.cpp" line="701"/>
        <source>Enable Hover Focus</source>
        <translation>Povolit zaměření při přejetí</translation>
    </message>
    <message>
        <location filename="../mainwindow.cpp" line="706"/>
        <source>Ask For Name When Setting Marker</source>
        <translation>Požádat o název při nastavení značky</translation>
    </message>
    <message>
        <location filename="../mainwindow.cpp" line="713"/>
        <source>No Auto-Scroll</source>
        <translation>Žádné automatické projíždění</translation>
    </message>
    <message>
        <location filename="../mainwindow.cpp" line="718"/>
        <source>Page Auto-Scroll</source>
        <translation>Stránkové automatické projíždění</translation>
    </message>
    <message>
        <location filename="../mainwindow.cpp" line="723"/>
        <source>Smooth Auto-Scroll</source>
        <translation>Jemné automatické projíždění</translation>
    </message>
    <message>
        <location filename="../mainwindow.cpp" line="730"/>
        <source>Preferences</source>
        <translation>Nastavení</translation>
=======
        <source>C&amp;ut</source>
        <translation>Vyj&amp;mout</translation>
    </message>
    <message>
        <source>Bars</source>
        <translation>Zkušební tabulka</translation>
    </message>
    <message>
        <source>Tone</source>
        <translation>Tón</translation>
    </message>
    <message>
        <source>&amp;Redo</source>
        <translation>&amp;Znovu</translation>
    </message>
    <message>
        <source>&amp;Undo</source>
        <translation>&amp;Zpět</translation>
    </message>
    <message>
        <source>Cop&amp;y</source>
        <translation>&amp;Kopírovat</translation>
    </message>
    <message>
        <source>Error</source>
        <translation>Chyba</translation>
    </message>
    <message>
        <source>Noise</source>
        <translation>Šum</translation>
    </message>
    <message>
        <source>Title</source>
        <translation>Název</translation>
    </message>
    <message>
        <source>Sequence Settings</source>
        <translation>Nastavení úryvku (sledu záběrů)</translation>
    </message>
    <message>
        <source>&amp;Paste</source>
        <translation>&amp;Vložit</translation>
    </message>
    <message>
        <source>&amp;Reveal in Project</source>
        <translation>&amp;Odkrýt v projektu</translation>
    </message>
    <message>
        <source>Rename &apos;%1&apos;</source>
        <translation>Přejmenovat &apos;%1&apos;</translation>
    </message>
    <message>
        <source>Auto-s&amp;cale</source>
        <translation>Automatická &amp;změna velikosti</translation>
    </message>
    <message>
        <source>R&amp;ename</source>
        <translation>&amp;Přejmenovat</translation>
    </message>
    <message>
        <source>Solid Color</source>
        <translation>Plná barva</translation>
    </message>
    <message>
        <source>%1
Start: %2
End: %3
Duration: %4</source>
        <translation>%1
Začátek: %2
Konec: %3
Doba trvání: %4</translation>
    </message>
    <message>
        <source>Rename multiple clips</source>
        <translation>Přejmenovat více záběrů</translation>
    </message>
    <message>
        <source>Enter a new name for this clip:</source>
        <translation>zadejte nový název pro tento záběr:</translation>
    </message>
    <message>
        <source>Duration:</source>
        <translation>Doba trvání:</translation>
    </message>
    <message>
        <source>R&amp;ipple Delete</source>
        <translation>&amp;Vytáhnout (smazat a posunout)</translation>
    </message>
    <message>
        <source>&amp;Speed/Duration</source>
        <translation>&amp;Rychlost/Doba trvání</translation>
    </message>
    <message>
        <source>Couldn&apos;t locate media wrapper for sequence.</source>
        <translation>Nepodařilo se najít obal záznamu pro tento úryvek (sled záběrů).</translation>
>>>>>>> 70be7fa0
    </message>
</context>
<context>
    <name>Effect</name>
    <message>
<<<<<<< HEAD
        <location filename="../mainwindow.cpp" line="733"/>
        <source>Clear Undo</source>
        <translation>Vyprázdnit minulost kroků zpět</translation>
    </message>
    <message>
        <location filename="../mainwindow.cpp" line="738"/>
        <source>&amp;Help</source>
        <translation>Nápo&amp;věda</translation>
    </message>
    <message>
        <location filename="../mainwindow.cpp" line="740"/>
        <source>A&amp;ction Search</source>
        <translation>Hledání č&amp;inností</translation>
    </message>
    <message>
        <location filename="../mainwindow.cpp" line="744"/>
        <source>Debug Log</source>
        <translation>Zápis ladění</translation>
    </message>
    <message>
        <location filename="../mainwindow.cpp" line="748"/>
        <source>&amp;About...</source>
        <translation>&amp;O programu...</translation>
    </message>
    <message>
        <location filename="../mainwindow.cpp" line="756"/>
        <source>&lt;untitled&gt;</source>
        <translation>&lt;bez názvu&gt;</translation>
    </message>
    <message>
        <source>Open Project...</source>
        <translation type="vanished">Otevřít projekt...</translation>
    </message>
    <message>
        <source>Missing recent project</source>
        <translation type="vanished">Chybí nedávný projekt</translation>
    </message>
    <message>
        <source>The project &apos;%1&apos; no longer exists. Would you like to remove it from the recent projects list?</source>
        <translation type="vanished">Projekt &apos;%1&apos; už neexistuje. Chcete jej odstranit ze seznamu nedávných projektů?</translation>
    </message>
    <message>
        <source>Invalid aspect ratio</source>
        <translation type="vanished">Neplatný poměr stran</translation>
    </message>
    <message>
        <source>The aspect ratio &apos;%1&apos; is invalid. Please try again.</source>
        <translation type="vanished">Poměr stran &apos;%1&apos; je neplatný. Zkuste to, prosím, znovu.</translation>
    </message>
    <message>
        <source>Enter custom aspect ratio</source>
        <translation type="vanished">Zadat vlastní poměr stran</translation>
    </message>
    <message>
        <source>Enter the aspect ratio to use for the title/action safe area (e.g. 16:9):</source>
        <translation type="vanished">Zadejte poměr stran k použití pro bezpečnou oblast (např. 16:9):</translation>
    </message>
    <message>
        <source>Nested Sequence</source>
        <translation type="vanished">Vnořená řada</translation>
=======
        <source>Cu&amp;t</source>
        <translation>Vyjmou&amp;t</translation>
    </message>
    <message>
        <source>&amp;Copy</source>
        <translation>&amp;Kopírovat</translation>
    </message>
    <message>
        <source>No candidate for effect &apos;%1&apos;. This effect may be corrupt. Try reinstalling it or Olive.</source>
        <translation>Žádný uchazeč pro efekt &apos;%1&apos;. Tento přechod může být poškozen. Pokuste se jej nebo Olive znovu nainstalovat.</translation>
    </message>
    <message>
        <source>Invalid effect</source>
        <translation>Neplatný efekt</translation>
    </message>
    <message>
        <source>Load Settings From File</source>
        <translation>Nahrát nastavení ze souboru</translation>
    </message>
    <message>
        <source>Load Effect Settings</source>
        <translation>Nahrát nastavení efektu</translation>
    </message>
    <message>
        <source>Move &amp;Up</source>
        <translation>Posunout &amp;nahoru</translation>
    </message>
    <message>
        <source>D&amp;elete</source>
        <translation>S&amp;mazat</translation>
    </message>
    <message>
        <source>Move &amp;Down</source>
        <translation>Posunout &amp;dolů</translation>
    </message>
    <message>
        <source>Save Settings Failed</source>
        <translation>Nastavení se nepodařilo uložit</translation>
    </message>
    <message>
        <source>Save Effect Settings</source>
        <translation>Uložit nastavení efektu</translation>
    </message>
    <message>
        <source>Load Settings Failed</source>
        <translation>Nastavení se nepodařilo nahrát</translation>
    </message>
    <message>
        <source>This settings file doesn&apos;t match this effect.</source>
        <translation>Tento soubor s nastavením neodpovídá tomuto efektu.</translation>
    </message>
    <message>
        <source>Effect XML Settings %1</source>
        <translation>Nastavení XML efektu %1</translation>
>>>>>>> 70be7fa0
    </message>
    <message>
<<<<<<< HEAD
        <location filename="../project/marker.cpp" line="63"/>
        <source>Set Marker</source>
        <translation>Nastavit značku</translation>
    </message>
    <message>
        <location filename="../project/marker.cpp" line="65"/>
        <source>Set clip marker name:</source>
        <translation>Nastavit název značky záběru:</translation>
    </message>
    <message>
        <location filename="../project/marker.cpp" line="66"/>
        <source>Set sequence marker name:</source>
        <translation>Nastavit název značky sekvence:</translation>
    </message>
</context>
<context>
    <name>Media</name>
    <message>
        <location filename="../project/media.cpp" line="99"/>
        <source>New Folder</source>
        <translation>Nová složka</translation>
    </message>
    <message>
        <location filename="../project/media.cpp" line="118"/>
        <source>Name:</source>
        <translation>Název:</translation>
    </message>
    <message>
        <location filename="../project/media.cpp" line="118"/>
        <source>Filename:</source>
        <translation>Název souboru:</translation>
    </message>
    <message>
        <location filename="../project/media.cpp" line="122"/>
        <source>Video Dimensions:</source>
        <translation>Rozměry obrazu:</translation>
    </message>
    <message>
        <location filename="../project/media.cpp" line="132"/>
        <source>Frame Rate:</source>
        <translation>Snímkování:</translation>
=======
        <source>Failed to open &quot;%1&quot; for reading.</source>
        <translation>Nepodařilo se otevřít &quot;%1&quot; pro čtení.</translation>
    </message>
    <message>
        <source>Save Settings to File</source>
        <translation>Uložit nastavení do souboru</translation>
    </message>
    <message>
        <source>Failed to open &quot;%1&quot; for writing.</source>
        <translation>Nepodařilo se otevřít &quot;%1&quot; pro zápis.</translation>
    </message>
</context>
<context>
    <name>MenuHelper</name>
    <message>
        <source>Cu&amp;t</source>
        <translation>Vyjmou&amp;t</translation>
    </message>
    <message>
        <source>Nest</source>
        <translation>Vnořovat</translation>
    </message>
    <message>
        <source>The aspect ratio &apos;%1&apos; is invalid. Please try again.</source>
        <translation>Poměr stran &apos;%1&apos; je neplatný. Zkuste to, prosím, znovu.</translation>
    </message>
    <message>
        <source>Cop&amp;y</source>
        <translation>&amp;Kopírovat</translation>
>>>>>>> 70be7fa0
    </message>
    <message>
        <source>Split</source>
        <translation>Rozdělit</translation>
    </message>
    <message>
<<<<<<< HEAD
        <location filename="../project/media.cpp" line="142"/>
        <source>%1 field(s) (%2 frame(s))</source>
        <translation>%1 pole(í) (%2 snímek(y))</translation>
    </message>
    <message>
        <location filename="../project/media.cpp" line="151"/>
        <source>Interlacing:</source>
        <translation>Prokládání:</translation>
    </message>
    <message>
        <location filename="../project/media.cpp" line="163"/>
        <source>Audio Frequency:</source>
        <translation>Kmitočet zvuku:</translation>
    </message>
    <message>
        <location filename="../project/media.cpp" line="172"/>
        <source>Audio Channels:</source>
        <translation>Zvukové kanály:</translation>
    </message>
    <message>
        <location filename="../project/media.cpp" line="190"/>
        <source>Name: %1
Video Dimensions: %2x%3
Frame Rate: %4
Audio Frequency: %5
Audio Layout: %6</source>
        <translation>Název: %1
Rozměry obrazu: %2x%3
Snímkování: %4
Kmitočet zvuku: %5
Rozložení zvuku: %6</translation>
    </message>
    <message>
        <location filename="../project/media.cpp" line="303"/>
        <source>Name</source>
        <translation>Název</translation>
    </message>
    <message>
        <location filename="../project/media.cpp" line="305"/>
        <source>Duration</source>
        <translation>Doba trvání</translation>
    </message>
    <message>
        <location filename="../project/media.cpp" line="322"/>
        <source>Rate</source>
        <translation>Rychlost</translation>
=======
        <source>Paste Insert</source>
        <translation>Vložit/Přidat</translation>
    </message>
    <message>
        <source>Add Default Transition</source>
        <translation>Přidat výchozí přechod</translation>
    </message>
    <message>
        <source>&amp;Paste</source>
        <translation>&amp;Vložit</translation>
    </message>
    <message>
        <source>Delete</source>
        <translation>Smazat</translation>
    </message>
    <message>
        <source>Link/Unlink</source>
        <translation>Spojit/Oddělit</translation>
    </message>
    <message>
        <source>Invalid aspect ratio</source>
        <translation>Neplatný poměr stran</translation>
    </message>
    <message>
        <source>Enter the aspect ratio to use for the title/action safe area (e.g. 16:9):</source>
        <translation>Zadejte poměr stran k použití pro bezpečnou oblast (např. 16:9):</translation>
    </message>
    <message>
        <source>Set In Point</source>
        <translation>Nastavit bod začátku</translation>
>>>>>>> 70be7fa0
    </message>
    <message>
<<<<<<< HEAD
        <location filename="../dialogs/mediapropertiesdialog.cpp" line="43"/>
        <source>&quot;%1&quot; Properties</source>
        <translation>&quot;%1&quot; Vlastnosti</translation>
    </message>
    <message>
        <location filename="../dialogs/mediapropertiesdialog.cpp" line="52"/>
        <source>Tracks:</source>
        <translation>Stopy:</translation>
    </message>
    <message>
        <location filename="../dialogs/mediapropertiesdialog.cpp" line="60"/>
        <source>Video %1: %2x%3 %4FPS</source>
        <translation>Obraz %1: %2x%3 %4 FPS</translation>
=======
        <source>Clear In/Out Point</source>
        <translation>Vymazat bod začátku/konce</translation>
    </message>
    <message>
        <source>Enter custom aspect ratio</source>
        <translation>Zadat vlastní poměr stran</translation>
    </message>
    <message>
        <source>Duplicate</source>
        <translation>Zdvojit</translation>
>>>>>>> 70be7fa0
    </message>
    <message>
        <source>&amp;Project</source>
        <translation>&amp;Projekt</translation>
    </message>
    <message>
<<<<<<< HEAD
        <location filename="../dialogs/mediapropertiesdialog.cpp" line="76"/>
        <source>Audio %1: %2Hz %3</source>
        <translation>Zvuk %1: %2Hz %3</translation>
    </message>
    <message numerus="yes">
        <location filename="../dialogs/mediapropertiesdialog.cpp" line="79"/>
        <source>%n channel(s)</source>
        <translation>
            <numerusform>%n kanál</numerusform>
            <numerusform>%n kanály</numerusform>
            <numerusform>%n kanálů</numerusform>
        </translation>
    </message>
    <message>
        <location filename="../dialogs/mediapropertiesdialog.cpp" line="94"/>
        <source>Conform to Frame Rate:</source>
        <translation>Odpovídá snímkování:</translation>
    </message>
    <message>
        <location filename="../dialogs/mediapropertiesdialog.cpp" line="104"/>
        <source>Alpha is Premultiplied</source>
        <translation>Alfa je předznásobena</translation>
    </message>
    <message>
        <location filename="../dialogs/mediapropertiesdialog.cpp" line="113"/>
        <source>Auto (%1)</source>
        <translation>Auto (%1)</translation>
    </message>
    <message>
        <location filename="../dialogs/mediapropertiesdialog.cpp" line="126"/>
        <source>Interlacing:</source>
        <translation>Prokládání:</translation>
    </message>
    <message>
        <location filename="../dialogs/mediapropertiesdialog.cpp" line="133"/>
        <source>Name:</source>
        <translation>Název:</translation>
    </message>
</context>
<context>
    <name>MenuHelper</name>
    <message>
        <location filename="../ui/menuhelper.cpp" line="39"/>
        <source>&amp;Project</source>
        <translation type="unfinished">&amp;Projekt</translation>
    </message>
    <message>
        <location filename="../ui/menuhelper.cpp" line="41"/>
        <source>&amp;Sequence</source>
        <translation type="unfinished">&amp;Sekvence</translation>
    </message>
    <message>
        <location filename="../ui/menuhelper.cpp" line="42"/>
        <source>&amp;Folder</source>
        <translation type="unfinished">&amp;Složka</translation>
    </message>
    <message>
        <location filename="../ui/menuhelper.cpp" line="46"/>
        <source>Set In Point</source>
        <translation type="unfinished">Nastavit bod začátku</translation>
    </message>
    <message>
        <location filename="../ui/menuhelper.cpp" line="47"/>
        <source>Set Out Point</source>
        <translation type="unfinished">Nastavit bod konce</translation>
    </message>
    <message>
        <location filename="../ui/menuhelper.cpp" line="49"/>
        <source>Reset In Point</source>
        <translation type="unfinished">Obnovit výchozí bod začátku</translation>
    </message>
    <message>
        <location filename="../ui/menuhelper.cpp" line="50"/>
        <source>Reset Out Point</source>
        <translation type="unfinished">Obnovit výchozí bod konce</translation>
    </message>
    <message>
        <location filename="../ui/menuhelper.cpp" line="51"/>
        <source>Clear In/Out Point</source>
        <translation type="unfinished">Vymazat bod začátku/konce</translation>
    </message>
    <message>
        <location filename="../ui/menuhelper.cpp" line="55"/>
        <source>Add Default Transition</source>
        <translation type="unfinished">Přidat výchozí přechod</translation>
    </message>
    <message>
        <location filename="../ui/menuhelper.cpp" line="56"/>
        <source>Link/Unlink</source>
        <translation type="unfinished">Spojit/Oddělit</translation>
    </message>
    <message>
        <location filename="../ui/menuhelper.cpp" line="57"/>
        <source>Enable/Disable</source>
        <translation type="unfinished">Povolit/Zakázat</translation>
    </message>
    <message>
        <location filename="../ui/menuhelper.cpp" line="58"/>
        <source>Nest</source>
        <translation type="unfinished">Vnořovat</translation>
    </message>
    <message>
        <location filename="../ui/menuhelper.cpp" line="62"/>
        <source>Cu&amp;t</source>
        <translation type="unfinished">Vyjmou&amp;t</translation>
    </message>
    <message>
        <location filename="../ui/menuhelper.cpp" line="63"/>
        <source>Cop&amp;y</source>
        <translation type="unfinished">&amp;Kopírovat</translation>
    </message>
    <message>
        <location filename="../ui/menuhelper.cpp" line="64"/>
        <source>&amp;Paste</source>
        <translation type="unfinished">&amp;Vložit</translation>
    </message>
    <message>
        <location filename="../ui/menuhelper.cpp" line="65"/>
        <source>Paste Insert</source>
        <translation type="unfinished">Vložit vložku</translation>
    </message>
    <message>
        <location filename="../ui/menuhelper.cpp" line="66"/>
        <source>Duplicate</source>
        <translation type="unfinished">Zdvojit</translation>
    </message>
    <message>
        <location filename="../ui/menuhelper.cpp" line="67"/>
        <source>Delete</source>
        <translation type="unfinished">Smazat</translation>
    </message>
    <message>
        <location filename="../ui/menuhelper.cpp" line="68"/>
        <source>Ripple Delete</source>
        <translation type="unfinished">Vytáhnout</translation>
    </message>
    <message>
        <location filename="../ui/menuhelper.cpp" line="69"/>
        <source>Split</source>
        <translation type="unfinished">Rozdělit</translation>
    </message>
    <message>
        <location filename="../ui/menuhelper.cpp" line="130"/>
        <source>Invalid aspect ratio</source>
        <translation type="unfinished">Neplatný poměr stran</translation>
    </message>
    <message>
        <location filename="../ui/menuhelper.cpp" line="130"/>
        <source>The aspect ratio &apos;%1&apos; is invalid. Please try again.</source>
        <translation type="unfinished">Poměr stran &apos;%1&apos; je neplatný. Zkuste to, prosím, znovu.</translation>
    </message>
    <message>
        <location filename="../ui/menuhelper.cpp" line="133"/>
        <source>Enter custom aspect ratio</source>
        <translation type="unfinished">Zadat vlastní poměr stran</translation>
    </message>
    <message>
        <location filename="../ui/menuhelper.cpp" line="133"/>
        <source>Enter the aspect ratio to use for the title/action safe area (e.g. 16:9):</source>
        <translation type="unfinished">Zadejte poměr stran k použití pro bezpečnou oblast (např. 16:9):</translation>
    </message>
</context>
<context>
    <name>NewSequenceDialog</name>
    <message>
        <location filename="../dialogs/newsequencedialog.cpp" line="55"/>
        <source>Editing &quot;%1&quot;</source>
        <translation>Upravení &quot;%1&quot;</translation>
    </message>
    <message>
        <location filename="../dialogs/newsequencedialog.cpp" line="75"/>
        <source>New Sequence</source>
        <translation>Nová řada</translation>
    </message>
    <message>
        <location filename="../dialogs/newsequencedialog.cpp" line="180"/>
        <source>Preset:</source>
        <translation>Přednastavení:</translation>
    </message>
    <message>
        <location filename="../dialogs/newsequencedialog.cpp" line="184"/>
        <source>Film 4K</source>
        <translation>Film 4K</translation>
    </message>
    <message>
        <location filename="../dialogs/newsequencedialog.cpp" line="185"/>
        <source>TV 4K (Ultra HD/2160p)</source>
        <translation>TV 4K (Ultra HD/2160p)</translation>
    </message>
    <message>
        <location filename="../dialogs/newsequencedialog.cpp" line="186"/>
        <source>1080p</source>
        <translation>1080p</translation>
    </message>
    <message>
        <location filename="../dialogs/newsequencedialog.cpp" line="187"/>
        <source>720p</source>
        <translation>720p</translation>
    </message>
    <message>
        <location filename="../dialogs/newsequencedialog.cpp" line="188"/>
        <source>480p</source>
        <translation>480p</translation>
    </message>
    <message>
        <location filename="../dialogs/newsequencedialog.cpp" line="189"/>
        <source>360p</source>
        <translation>360p</translation>
    </message>
    <message>
        <location filename="../dialogs/newsequencedialog.cpp" line="190"/>
        <source>240p</source>
        <translation>240p</translation>
    </message>
    <message>
        <location filename="../dialogs/newsequencedialog.cpp" line="191"/>
        <source>144p</source>
        <translation>144p</translation>
    </message>
    <message>
        <location filename="../dialogs/newsequencedialog.cpp" line="192"/>
        <source>NTSC (480i)</source>
        <translation>NTSC (480i)</translation>
    </message>
    <message>
        <location filename="../dialogs/newsequencedialog.cpp" line="193"/>
        <source>PAL (576i)</source>
        <translation>PAL (576i)</translation>
    </message>
    <message>
        <location filename="../dialogs/newsequencedialog.cpp" line="194"/>
        <source>Custom</source>
        <translation>Vlastní</translation>
    </message>
    <message>
        <location filename="../dialogs/newsequencedialog.cpp" line="202"/>
        <source>Video</source>
        <translation>Obraz</translation>
    </message>
    <message>
        <location filename="../dialogs/newsequencedialog.cpp" line="206"/>
        <source>Width:</source>
        <translation>Šířka:</translation>
    </message>
    <message>
        <location filename="../dialogs/newsequencedialog.cpp" line="212"/>
        <source>Height:</source>
        <translation>Výška:</translation>
    </message>
    <message>
        <location filename="../dialogs/newsequencedialog.cpp" line="218"/>
        <source>Frame Rate:</source>
        <translation>Snímkování:</translation>
    </message>
    <message>
        <location filename="../dialogs/newsequencedialog.cpp" line="234"/>
        <source>Pixel Aspect Ratio:</source>
        <translation>Poměr stran pixelu:</translation>
    </message>
    <message>
        <location filename="../dialogs/newsequencedialog.cpp" line="236"/>
        <source>Square Pixels (1.0)</source>
        <translation>Čtvercové pixely (1.0)</translation>
    </message>
    <message>
        <location filename="../dialogs/newsequencedialog.cpp" line="239"/>
        <source>Interlacing:</source>
        <translation>Prokládání:</translation>
    </message>
    <message>
        <location filename="../dialogs/newsequencedialog.cpp" line="241"/>
        <source>None (Progressive)</source>
        <translation>Žádné (progresivní)</translation>
    </message>
    <message>
        <location filename="../dialogs/newsequencedialog.cpp" line="249"/>
        <source>Audio</source>
        <translation>Zvuk</translation>
    </message>
    <message>
        <location filename="../dialogs/newsequencedialog.cpp" line="253"/>
        <source>Sample Rate: </source>
        <translation>Vzorkovací kmitočet: </translation>
    </message>
    <message>
        <location filename="../dialogs/newsequencedialog.cpp" line="267"/>
        <source>Name:</source>
        <translation>Název:</translation>
    </message>
</context>
<context>
    <name>OliveGlobal</name>
    <message>
        <location filename="../oliveglobal.cpp" line="59"/>
        <source>Olive Project %1</source>
        <translation type="unfinished"></translation>
    </message>
    <message>
        <location filename="../oliveglobal.cpp" line="83"/>
        <source>Auto-recovery</source>
        <translation type="unfinished">Automatické obnovení</translation>
    </message>
    <message>
        <location filename="../oliveglobal.cpp" line="83"/>
        <source>Olive didn&apos;t close properly and an autorecovery file was detected. Would you like to open it?</source>
        <translation type="unfinished">Olive nebyl zavřen řádně a byl zjištěn soubor pro automatické obnovení. Chcete jej otevřít?</translation>
    </message>
    <message>
        <location filename="../oliveglobal.cpp" line="132"/>
        <source>Open Project...</source>
        <translation type="unfinished">Otevřít projekt...</translation>
    </message>
    <message>
        <location filename="../oliveglobal.cpp" line="143"/>
        <source>Missing recent project</source>
        <translation type="unfinished">Chybí nedávný projekt</translation>
    </message>
    <message>
        <location filename="../oliveglobal.cpp" line="144"/>
        <source>The project &apos;%1&apos; no longer exists. Would you like to remove it from the recent projects list?</source>
        <translation type="unfinished">Projekt &apos;%1&apos; už neexistuje. Chcete jej odstranit ze seznamu nedávných projektů?</translation>
    </message>
    <message>
        <location filename="../oliveglobal.cpp" line="155"/>
        <source>Save Project As...</source>
        <translation type="unfinished">Uložit projekt jako...</translation>
    </message>
    <message>
        <location filename="../oliveglobal.cpp" line="180"/>
        <source>Unsaved Project</source>
        <translation type="unfinished">Neuložený projekt</translation>
    </message>
    <message>
        <location filename="../oliveglobal.cpp" line="181"/>
        <source>This project has changed since it was last saved. Would you like to save it before closing?</source>
        <translation type="unfinished">Tento projekt se od doby, kdy byl naposledy uložen, změnil. Chcete jej před zavřením uložit?</translation>
    </message>
    <message>
        <location filename="../oliveglobal.cpp" line="200"/>
        <source>No active sequence</source>
        <translation type="unfinished"></translation>
    </message>
    <message>
        <location filename="../oliveglobal.cpp" line="201"/>
        <source>Please open the sequence you wish to export.</source>
        <translation type="unfinished">Otevřete, prosím, sekvenci, již chcete vyvést.</translation>
    </message>
    <message>
        <location filename="../oliveglobal.cpp" line="217"/>
        <source>Missing Project File</source>
        <translation type="unfinished"></translation>
    </message>
    <message>
        <location filename="../oliveglobal.cpp" line="218"/>
        <source>Specified project &apos;%1&apos; does not exist.</source>
        <translation type="unfinished"></translation>
    </message>
</context>
<context>
    <name>PanEffect</name>
    <message>
        <location filename="../effects/internal/paneffect.cpp" line="32"/>
        <source>Pan</source>
        <translation>Vyvážení</translation>
=======
        <source>&amp;Folder</source>
        <translation>&amp;Složka</translation>
    </message>
    <message>
        <source>&amp;Sequence</source>
        <translation>Ú&amp;ryvek</translation>
    </message>
    <message>
        <source>Reset In Point</source>
        <translation>Obnovit výchozí bod začátku</translation>
    </message>
    <message>
        <source>Ripple Delete</source>
        <translation>Vytáhnout</translation>
    </message>
    <message>
        <source>Enable/Disable</source>
        <translation>Povolit/Zakázat</translation>
    </message>
    <message>
        <source>Set Out Point</source>
        <translation>Nastavit bod konce</translation>
    </message>
    <message>
        <source>Reset Out Point</source>
        <translation>Obnovit výchozí bod konce</translation>
    </message>
</context>
<context>
    <name>TransformEffect</name>
    <message>
        <source>Glow</source>
        <translation>Záře</translation>
    </message>
    <message>
        <source>Pin Light</source>
        <translation>Připíchnout světlo</translation>
    </message>
    <message>
        <source>Scale</source>
        <translation>Měřítko</translation>
    </message>
    <message>
        <source>Anchor Point</source>
        <translation>Bod ukotvení</translation>
    </message>
    <message>
        <source>Linear Light</source>
        <translation>Přímé světlo</translation>
    </message>
    <message>
        <source>Lighten</source>
        <translation>Vypálit</translation>
    </message>
    <message>
        <source>Uniform Scale</source>
        <translation>Jednotné měřítko</translation>
    </message>
    <message>
        <source>Color Dodge</source>
        <translation>Uskočení barvy</translation>
    </message>
    <message>
        <source>Blend Mode</source>
        <translation>Režim mísení</translation>
    </message>
    <message>
        <source>Darken</source>
        <translation>Ztmavit</translation>
    </message>
    <message>
        <source>Normal</source>
        <translation>Normální</translation>
    </message>
    <message>
        <source>Screen</source>
        <translation>Obrazovka</translation>
    </message>
    <message>
        <source>Vivid Light</source>
        <translation>Jasné světlo</translation>
    </message>
    <message>
        <source>Color Burn</source>
        <translation>Vypálení barvy</translation>
    </message>
    <message>
        <source>Hard Light</source>
        <translation>Ostré světlo</translation>
    </message>
    <message>
        <source>Soft Light</source>
        <translation>Tlumené světlo</translation>
    </message>
    <message>
        <source>Linear Dodge (Add)</source>
        <translation>Lineární uskočení (Přidat)</translation>
    </message>
    <message>
        <source>Opacity</source>
        <translation>Neprůhlednost</translation>
    </message>
    <message>
        <source>Position</source>
        <translation>Poloha</translation>
    </message>
    <message>
        <source>Rotation</source>
        <translation>Otočení</translation>
    </message>
    <message>
        <source>Overlay</source>
        <translation>Překrytí</translation>
    </message>
    <message>
        <source>Phoenix</source>
        <translation>Fénix</translation>
    </message>
    <message>
        <source>Linear Burn</source>
        <translation>Přímé vypálení</translation>
    </message>
    <message>
        <source>Hard Mix</source>
        <translation>Tvrdá směs</translation>
    </message>
    <message>
        <source>Reflect</source>
        <translation>Zrcadlit</translation>
    </message>
    <message>
        <source>Average</source>
        <translation>Průměr</translation>
>>>>>>> 70be7fa0
    </message>
    <message>
<<<<<<< HEAD
        <location filename="../playback/playback.cpp" line="319"/>
        <source>Generating Proxy: %1%</source>
        <translation>Vytvoření proxy: %1%</translation>
=======
        <source>Substract</source>
        <translation>Odečíst</translation>
>>>>>>> 70be7fa0
    </message>
    <message>
<<<<<<< HEAD
        <location filename="../dialogs/preferencesdialog.cpp" line="83"/>
        <source>Preferences</source>
        <translation>Nastavení</translation>
    </message>
    <message>
        <location filename="../dialogs/preferencesdialog.cpp" line="180"/>
        <source>Invalid CSS File</source>
        <translation>Neplatný soubor CSS</translation>
    </message>
    <message>
        <location filename="../dialogs/preferencesdialog.cpp" line="181"/>
        <source>CSS file &apos;%1&apos; does not exist.</source>
        <translation>Soubor CSS &apos;%1&apos; neexistuje.</translation>
    </message>
    <message>
        <source>Warning</source>
        <translation type="vanished">Varování</translation>
=======
        <source>Exclusion</source>
        <translation>Ohraničení</translation>
    </message>
    <message>
        <source>Negation</source>
        <translation>Odmítnutí</translation>
    </message>
    <message>
        <source>Multiply</source>
        <translation>Znásobit</translation>
    </message>
    <message>
        <source>Difference</source>
        <translation>Rozdíl</translation>
>>>>>>> 70be7fa0
    </message>
</context>
<context>
    <name>GraphEditor</name>
    <message>
<<<<<<< HEAD
        <source>Some changed settings will require restarting Olive to take effect</source>
        <translation type="vanished">Některá změněná nastavení budou, aby se projevila, vyžadovat opětovné spuštění Olive</translation>
    </message>
    <message>
        <location filename="../dialogs/preferencesdialog.cpp" line="310"/>
        <source>Confirm Reset All Shortcuts</source>
        <translation>Potvrdit obnovení výchozího nastavení všech klávesových zkratek</translation>
    </message>
    <message>
        <location filename="../dialogs/preferencesdialog.cpp" line="311"/>
        <source>Are you sure you wish to reset all keyboard shortcuts to their defaults?</source>
        <translation>Jste si jistý, že chcete vrátit nastavení všech klávesových zkratek do jejich výchozího stavu?</translation>
    </message>
    <message>
        <location filename="../dialogs/preferencesdialog.cpp" line="361"/>
        <source>Import Keyboard Shortcuts</source>
        <translation>Zavést klávesové zkratky</translation>
=======
        <source>Hold</source>
        <translation>Držet</translation>
    </message>
    <message>
        <source>Graph Editor</source>
        <translation>Editor grafu</translation>
    </message>
    <message>
        <source>Bezier</source>
        <translation>Bézier</translation>
    </message>
    <message>
        <source>Linear</source>
        <translation>Lineární</translation>
>>>>>>> 70be7fa0
    </message>
</context>
<context>
    <name>KeyframeView</name>
    <message>
<<<<<<< HEAD
        <location filename="../dialogs/preferencesdialog.cpp" line="385"/>
        <location filename="../dialogs/preferencesdialog.cpp" line="409"/>
        <source>Error saving shortcuts</source>
        <translation>Chyba při ukládání klávesových zkratek</translation>
    </message>
    <message>
        <location filename="../dialogs/preferencesdialog.cpp" line="386"/>
        <source>Failed to open file for reading</source>
        <translation>Soubor se nepodařilo otevřít pro čtení</translation>
    </message>
    <message>
        <location filename="../dialogs/preferencesdialog.cpp" line="393"/>
        <source>Export Keyboard Shortcuts</source>
        <translation>Vyvést klávesové zkratky</translation>
=======
        <source>Hold</source>
        <translation>Držet</translation>
    </message>
    <message>
        <source>Bezier</source>
        <translation>Bézier</translation>
    </message>
    <message>
        <source>Linear</source>
        <translation>Lineární</translation>
>>>>>>> 70be7fa0
    </message>
</context>
<context>
    <name>ChannelLayoutName</name>
    <message>
<<<<<<< HEAD
        <location filename="../dialogs/preferencesdialog.cpp" line="407"/>
        <source>Export Shortcuts</source>
        <translation>Vyvést zkratky</translation>
    </message>
    <message>
        <location filename="../dialogs/preferencesdialog.cpp" line="407"/>
        <source>Shortcuts exported successfully</source>
        <translation>Zkratky úspěšně vyvedeny</translation>
    </message>
    <message>
        <location filename="../dialogs/preferencesdialog.cpp" line="409"/>
        <source>Failed to open file for writing</source>
        <translation>Soubor se nepodařilo otevřít pro zápis</translation>
=======
        <source>Mono</source>
        <translation>Mono</translation>
    </message>
    <message>
        <source>Invalid</source>
        <translation>Neplatný</translation>
    </message>
    <message>
        <source>Stereo</source>
        <translation>Stereo</translation>
>>>>>>> 70be7fa0
    </message>
</context>
<context>
    <name>PreferencesDialog</name>
    <message>
<<<<<<< HEAD
        <location filename="../dialogs/preferencesdialog.cpp" line="415"/>
        <source>Browse for CSS file</source>
        <translation>Hledat soubor CSS</translation>
    </message>
    <message>
        <location filename="../dialogs/preferencesdialog.cpp" line="423"/>
        <source>Delete All Previews</source>
        <translation>Smazat všechny náhledy</translation>
    </message>
    <message>
        <location filename="../dialogs/preferencesdialog.cpp" line="424"/>
        <source>Are you sure you want to delete all previews?</source>
        <translation>Opravdu chcete smazat všechny náhledy?</translation>
    </message>
    <message>
        <location filename="../dialogs/preferencesdialog.cpp" line="428"/>
        <source>Previews Deleted</source>
        <translation>Náhledy smazány</translation>
    </message>
    <message>
        <location filename="../dialogs/preferencesdialog.cpp" line="429"/>
=======
        <source>Mono</source>
        <translation>Mono</translation>
    </message>
    <message>
        <source>Export Shortcuts</source>
        <translation>Vyvést zkratky</translation>
    </message>
    <message>
        <source>Audio</source>
        <translation>Zvuk</translation>
    </message>
    <message>
        <source>Invalid CSS File</source>
        <translation>Neplatný soubor CSS</translation>
    </message>
    <message>
>>>>>>> 70be7fa0
        <source>All previews deleted succesfully. You may have to re-open your current project for changes to take effect.</source>
        <translation>Všechny náhledy byly úspěšně smazány. Možná budete muset nynější projekt otevřít znovu, aby se změny projevily.</translation>
    </message>
    <message>
<<<<<<< HEAD
        <location filename="../dialogs/preferencesdialog.cpp" line="446"/>
        <source>Language:</source>
        <translation>Jazyk:</translation>
    </message>
    <message>
        <location filename="../dialogs/preferencesdialog.cpp" line="483"/>
        <source>Custom CSS:</source>
        <translation>Vlastní CSS:</translation>
    </message>
    <message>
        <location filename="../dialogs/preferencesdialog.cpp" line="489"/>
        <source>Browse</source>
        <translation>Procházet</translation>
    </message>
    <message>
        <location filename="../dialogs/preferencesdialog.cpp" line="496"/>
        <source>Image sequence formats:</source>
        <translation>Formáty obrázkové řady:</translation>
    </message>
    <message>
        <location filename="../dialogs/preferencesdialog.cpp" line="505"/>
        <source>Audio Recording:</source>
        <translation>Nahrávání zvuku:</translation>
    </message>
    <message>
        <location filename="../dialogs/preferencesdialog.cpp" line="508"/>
        <source>Mono</source>
        <translation>Mono</translation>
    </message>
    <message>
        <location filename="../dialogs/preferencesdialog.cpp" line="509"/>
        <source>Stereo</source>
        <translation>Stereo</translation>
    </message>
    <message>
        <location filename="../dialogs/preferencesdialog.cpp" line="515"/>
        <source>Effect Textbox Lines:</source>
        <translation>Řádky textového pole efektu:</translation>
    </message>
    <message>
        <location filename="../dialogs/preferencesdialog.cpp" line="525"/>
        <source>Thumbnail Resolution:</source>
        <translation>Rozlišení náhledu:</translation>
    </message>
    <message>
        <location filename="../dialogs/preferencesdialog.cpp" line="533"/>
        <source>Waveform Resolution:</source>
        <translation>Rozlišení tvaru vlny:</translation>
    </message>
    <message>
        <location filename="../dialogs/preferencesdialog.cpp" line="541"/>
        <source>Delete Previews</source>
        <translation>Smazat náhledy</translation>
    </message>
    <message>
        <location filename="../dialogs/preferencesdialog.cpp" line="549"/>
        <source>Use Software Fallbacks When Possible</source>
        <translation>Zajištění skrze softwarovou zálohu</translation>
    </message>
    <message>
        <location filename="../dialogs/preferencesdialog.cpp" line="553"/>
        <source>General</source>
        <translation>Obecné</translation>
    </message>
    <message>
        <location filename="../dialogs/preferencesdialog.cpp" line="557"/>
        <source>Behavior</source>
        <translation>Chování</translation>
=======
        <source>Thumbnail Resolution:</source>
        <translation>Rozlišení náhledu:</translation>
    </message>
    <message>
        <source>Playback</source>
        <translation>Přehrávání</translation>
    </message>
    <message>
        <source>Search for action or shortcut</source>
        <translation>Hledat činnosti nebo klávesové zkratky</translation>
    </message>
    <message>
        <source>Sample Rate:</source>
        <translation>Vzorkovací kmitočet:</translation>
    </message>
    <message>
        <source>Waveform Resolution:</source>
        <translation>Rozlišení tvaru vlny:</translation>
    </message>
    <message>
        <source>Use Software Fallbacks When Possible</source>
        <translation>Zajištění skrze softwarovou zálohu</translation>
    </message>
    <message>
        <source>Action</source>
        <translation>Činnost</translation>
    </message>
    <message>
        <source>Browse</source>
        <translation>Procházet</translation>
    </message>
    <message>
        <source>Export</source>
        <translation>Vyvést</translation>
    </message>
    <message>
        <source>Language:</source>
        <translation>Jazyk:</translation>
    </message>
    <message>
        <source>Import</source>
        <translation>Zavést</translation>
    </message>
    <message>
        <source>Effect Textbox Lines:</source>
        <translation>Řádky textového pole efektu:</translation>
    </message>
    <message>
        <source>Stereo</source>
        <translation>Stereo</translation>
    </message>
    <message>
        <source>Custom CSS:</source>
        <translation>Vlastní CSS:</translation>
    </message>
    <message>
        <source>Delete All Previews</source>
        <translation>Smazat všechny náhledy</translation>
    </message>
    <message>
        <source>Previews Deleted</source>
        <translation>Náhledy smazány</translation>
>>>>>>> 70be7fa0
    </message>
    <message>
        <source>Output Device:</source>
        <translation>Výstupní zařízení:</translation>
    </message>
    <message>
<<<<<<< HEAD
        <location filename="../dialogs/preferencesdialog.cpp" line="571"/>
        <source>Seeking</source>
        <translation>Vyhledávání</translation>
    </message>
    <message>
        <location filename="../dialogs/preferencesdialog.cpp" line="574"/>
        <source>Accurate Seeking
Always show the correct frame (visual may pause briefly as correct frame is retrieved)</source>
        <translation>Přesné vyhledávání
Vždy ukazovat správný snímek (obraz se při získávání správného snímku může na krátkou dobu pozastavit)</translation>
    </message>
    <message>
        <location filename="../dialogs/preferencesdialog.cpp" line="577"/>
=======
        <source>Audio Recording:</source>
        <translation>Nahrávání zvuku:</translation>
    </message>
    <message>
        <source>frames</source>
        <translation>snímků</translation>
    </message>
    <message>
>>>>>>> 70be7fa0
        <source>Fast Seeking
Seek quickly (may briefly show inaccurate frames when seeking - doesn&apos;t affect playback/export)</source>
        <translation>Rychlé vyhledávání
Vyhledávat rychle (při hledání se mohou krátce ukázat nepřesné snímky - neovlivňuje přehrávání/vyvádění)</translation>
    </message>
    <message>
<<<<<<< HEAD
        <location filename="../dialogs/preferencesdialog.cpp" line="583"/>
        <source>Memory Usage</source>
        <translation>Využití paměti</translation>
    </message>
    <message>
        <location filename="../dialogs/preferencesdialog.cpp" line="585"/>
        <source>Upcoming Frame Queue:</source>
        <translation>Nadcházející řada snímků:</translation>
    </message>
    <message>
        <location filename="../dialogs/preferencesdialog.cpp" line="590"/>
        <location filename="../dialogs/preferencesdialog.cpp" line="599"/>
        <source>frames</source>
        <translation>snímků</translation>
    </message>
    <message>
        <location filename="../dialogs/preferencesdialog.cpp" line="591"/>
        <location filename="../dialogs/preferencesdialog.cpp" line="600"/>
        <source>seconds</source>
        <translation>sekund</translation>
    </message>
    <message>
        <location filename="../dialogs/preferencesdialog.cpp" line="594"/>
        <source>Previous Frame Queue:</source>
        <translation>Předchozí řada snímků:</translation>
    </message>
    <message>
        <location filename="../dialogs/preferencesdialog.cpp" line="605"/>
        <source>Playback</source>
        <translation>Přehrávání</translation>
    </message>
    <message>
        <location filename="../dialogs/preferencesdialog.cpp" line="612"/>
        <source>Output Device:</source>
        <translation>Výstupní zařízení:</translation>
    </message>
    <message>
        <location filename="../dialogs/preferencesdialog.cpp" line="615"/>
        <location filename="../dialogs/preferencesdialog.cpp" line="634"/>
        <source>Default</source>
        <translation>Výchozí</translation>
    </message>
    <message>
        <location filename="../dialogs/preferencesdialog.cpp" line="631"/>
        <source>Input Device:</source>
        <translation>Vstupní zařízení:</translation>
    </message>
    <message>
        <location filename="../dialogs/preferencesdialog.cpp" line="650"/>
        <source>Sample Rate:</source>
        <translation>Vzorkovací kmitočet:</translation>
    </message>
    <message>
        <location filename="../dialogs/preferencesdialog.cpp" line="663"/>
        <source>Audio</source>
        <translation>Zvuk</translation>
    </message>
    <message>
        <location filename="../dialogs/preferencesdialog.cpp" line="671"/>
        <source>Search for action or shortcut</source>
        <translation>Hledat činnosti nebo klávesové zkratky</translation>
    </message>
    <message>
        <location filename="../dialogs/preferencesdialog.cpp" line="678"/>
        <source>Action</source>
        <translation>Činnost</translation>
    </message>
    <message>
        <location filename="../dialogs/preferencesdialog.cpp" line="679"/>
        <source>Shortcut</source>
        <translation>Zkratka</translation>
    </message>
    <message>
        <location filename="../dialogs/preferencesdialog.cpp" line="684"/>
        <source>Import</source>
        <translation>Zavést</translation>
    </message>
    <message>
        <location filename="../dialogs/preferencesdialog.cpp" line="688"/>
        <source>Export</source>
        <translation>Vyvést</translation>
    </message>
    <message>
        <location filename="../dialogs/preferencesdialog.cpp" line="694"/>
        <source>Reset Selected</source>
        <translation>Obnovit výchozí hodnotu u vybraného</translation>
    </message>
    <message>
        <location filename="../dialogs/preferencesdialog.cpp" line="698"/>
        <source>Reset All</source>
        <translation>Obnovit výchozí hodnotu u všeho</translation>
    </message>
    <message>
        <location filename="../dialogs/preferencesdialog.cpp" line="704"/>
        <source>Keyboard</source>
        <translation>Klávesnice</translation>
    </message>
</context>
<context>
    <name>PreviewGenerator</name>
    <message>
        <location filename="../io/previewgenerator.cpp" line="530"/>
        <source>Could not open file - %1</source>
        <translation>Nepodařilo se otevřít soubor - %1</translation>
    </message>
    <message>
        <location filename="../io/previewgenerator.cpp" line="537"/>
        <source>Could not find stream information - %1</source>
        <translation>Nepodařilo se najít údaje o proudu - %1</translation>
    </message>
</context>
<context>
    <name>Project</name>
    <message>
        <location filename="../panels/project.cpp" line="146"/>
        <source>Search media, markers, etc.</source>
        <translation>Hledat záznam, značky atd.</translation>
    </message>
    <message>
        <location filename="../panels/project.cpp" line="227"/>
        <source>Project</source>
        <translation>Projekt</translation>
    </message>
    <message>
        <location filename="../panels/project.cpp" line="237"/>
        <source>Sequence</source>
        <translation>Řada</translation>
    </message>
    <message>
        <location filename="../panels/project.cpp" line="357"/>
        <source>Replace &apos;%1&apos;</source>
        <translation>Nahradit &apos;%1&apos;</translation>
    </message>
    <message>
        <location filename="../panels/project.cpp" line="359"/>
        <location filename="../panels/project.cpp" line="906"/>
        <source>All Files</source>
        <translation>Všechny soubory</translation>
    </message>
    <message>
        <location filename="../panels/project.cpp" line="370"/>
        <location filename="../panels/project.cpp" line="918"/>
        <source>No active sequence</source>
        <translation>Žádná činná řada</translation>
    </message>
    <message>
        <location filename="../panels/project.cpp" line="371"/>
        <source>No sequence is active, please open the sequence you want to replace clips from.</source>
        <translation>Žádná řada není činná. Otevřete, prosím, řadu, ve které chcete nahradit záběry.</translation>
    </message>
    <message>
        <location filename="../panels/project.cpp" line="379"/>
        <source>Active sequence selected</source>
        <translation>Vybrána činná řada</translation>
    </message>
    <message>
        <location filename="../panels/project.cpp" line="380"/>
        <source>You cannot insert a sequence into itself, so no clips of this media would be in this sequence.</source>
        <translation>Sekvenci nemůžete vložit do ní samé, aby žádné záběry z tohoto záznamu nebyly v této sekvenci.</translation>
=======
        <source>Browse for CSS file</source>
        <translation>Hledat soubor CSS</translation>
    </message>
    <message>
        <source>Export Keyboard Shortcuts</source>
        <translation>Vyvést klávesové zkratky</translation>
    </message>
    <message>
        <source>Reset Selected</source>
        <translation>Obnovit výchozí hodnotu u vybraného</translation>
    </message>
    <message>
        <source>Failed to open file for writing</source>
        <translation>Soubor se nepodařilo otevřít pro zápis</translation>
    </message>
    <message>
        <source>Shortcuts exported successfully</source>
        <translation>Zkratky úspěšně vyvedeny</translation>
    </message>
    <message>
        <source>seconds</source>
        <translation>sekund</translation>
    </message>
    <message>
        <source>Seeking</source>
        <translation>Vyhledávání</translation>
    </message>
    <message>
        <source>Reset All</source>
        <translation>Obnovit výchozí hodnotu u všeho</translation>
    </message>
    <message>
        <source>Delete Previews</source>
        <translation>Smazat náhledy</translation>
    </message>
    <message>
        <source>Input Device:</source>
        <translation>Vstupní zařízení:</translation>
    </message>
    <message>
        <source>Confirm Reset All Shortcuts</source>
        <translation>Potvrdit obnovení výchozího nastavení všech klávesových zkratek</translation>
    </message>
    <message>
        <source>Default</source>
        <translation>Výchozí</translation>
    </message>
    <message>
        <source>Upcoming Frame Queue:</source>
        <translation>Nadcházející řada snímků:</translation>
    </message>
    <message>
        <source>Import Keyboard Shortcuts</source>
        <translation>Zavést klávesové zkratky</translation>
    </message>
    <message>
        <source>Behavior</source>
        <translation>Chování</translation>
    </message>
    <message>
        <source>Image sequence formats:</source>
        <translation>Formáty obrázkového úryvku (sledu záběrů):</translation>
    </message>
    <message>
        <source>Error saving shortcuts</source>
        <translation>Chyba při ukládání klávesových zkratek</translation>
    </message>
    <message>
        <source>Preferences</source>
        <translation>Nastavení</translation>
    </message>
    <message>
        <source>Keyboard</source>
        <translation>Klávesnice</translation>
    </message>
    <message>
        <source>Previous Frame Queue:</source>
        <translation>Předchozí řada snímků:</translation>
    </message>
    <message>
        <source>Are you sure you want to delete all previews?</source>
        <translation>Opravdu chcete smazat všechny náhledy?</translation>
    </message>
    <message>
        <source>General</source>
        <translation>Obecné</translation>
    </message>
    <message>
        <source>Memory Usage</source>
        <translation>Využití paměti</translation>
    </message>
    <message>
        <source>CSS file &apos;%1&apos; does not exist.</source>
        <translation>Soubor CSS &apos;%1&apos; neexistuje.</translation>
    </message>
    <message>
        <source>Accurate Seeking
Always show the correct frame (visual may pause briefly as correct frame is retrieved)</source>
        <translation>Přesné vyhledávání
Vždy ukazovat správný snímek (obraz se při získávání správného snímku může na krátkou dobu pozastavit)</translation>
    </message>
    <message>
        <source>Failed to open file for reading</source>
        <translation>Soubor se nepodařilo otevřít pro čtení</translation>
    </message>
    <message>
        <source>Shortcut</source>
        <translation>Zkratka</translation>
    </message>
    <message>
        <source>Are you sure you wish to reset all keyboard shortcuts to their defaults?</source>
        <translation>Jste si jistý, že chcete vrátit nastavení všech klávesových zkratek do jejich výchozího stavu?</translation>
>>>>>>> 70be7fa0
    </message>
</context>
<context>
    <name>Media</name>
    <message>
<<<<<<< HEAD
        <location filename="../panels/project.cpp" line="411"/>
        <source>Rename &apos;%1&apos;</source>
        <translation>Přejmenovat &apos;%1&apos;</translation>
    </message>
    <message>
        <location filename="../panels/project.cpp" line="412"/>
        <source>Enter new name:</source>
        <translation>Zadat nový název:</translation>
    </message>
    <message>
        <location filename="../panels/project.cpp" line="552"/>
        <source>Delete media in use?</source>
        <translation>Smazat používaný záznam?</translation>
    </message>
    <message>
        <location filename="../panels/project.cpp" line="553"/>
        <source>The media &apos;%1&apos; is currently used in &apos;%2&apos;. Deleting it will remove all instances in the sequence. Are you sure you want to do this?</source>
        <translation>Záznam &apos;%1&apos; se nyní používá v &apos;%2&apos;. Jeho smazání odstraní všechny instance v řadě. Opravdu to chcete udělat?</translation>
    </message>
    <message>
        <location filename="../panels/project.cpp" line="556"/>
        <source>Skip</source>
        <translation>Přeskočit</translation>
    </message>
    <message>
        <location filename="../panels/project.cpp" line="780"/>
        <source>Image sequence detected</source>
        <translation>Zjištěna obrázková řada</translation>
    </message>
    <message>
        <location filename="../panels/project.cpp" line="781"/>
        <source>The file &apos;%1&apos; appears to be part of an image sequence. Would you like to import it as such?</source>
        <translation>Soubor &apos;%1&apos; se zdá být součástí obrázkové řady. Chcete ji zavést jako takovou?</translation>
    </message>
    <message>
        <location filename="../panels/project.cpp" line="906"/>
        <source>Import media...</source>
        <translation>Zavést záznam...</translation>
    </message>
    <message>
        <location filename="../panels/project.cpp" line="919"/>
        <source>No sequence is active, please open the sequence you want to delete clips from.</source>
        <translation>Žádná řada není činná. Otevřete, prosím, řadu, ve které chcete smazat záběry.</translation>
=======
        <source>Name</source>
        <translation>Název</translation>
    </message>
    <message>
        <source>Rate</source>
        <translation>Rychlost</translation>
    </message>
    <message>
        <source>Name:</source>
        <translation>Název:</translation>
    </message>
    <message>
        <source>Filename:</source>
        <translation>Název souboru:</translation>
    </message>
    <message>
        <source>Video Dimensions:</source>
        <translation>Rozměry obrazu:</translation>
    </message>
    <message>
        <source>New Folder</source>
        <translation>Nová složka</translation>
    </message>
    <message>
        <source>Frame Rate:</source>
        <translation>Snímkování:</translation>
    </message>
    <message>
        <source>Interlacing:</source>
        <translation>Prokládání:</translation>
    </message>
    <message>
        <source>Audio Frequency:</source>
        <translation>Kmitočet zvuku:</translation>
>>>>>>> 70be7fa0
    </message>
    <message>
<<<<<<< HEAD
        <location filename="../dialogs/proxydialog.cpp" line="40"/>
        <source>Create Proxy</source>
        <translation>Vytvořit proxy</translation>
    </message>
    <message>
        <location filename="../dialogs/proxydialog.cpp" line="43"/>
        <source>Proxy</source>
        <translation>Proxy</translation>
    </message>
    <message>
        <location filename="../dialogs/proxydialog.cpp" line="49"/>
        <source>Dimensions:</source>
        <translation>Rozměry:</translation>
    </message>
    <message>
        <location filename="../dialogs/proxydialog.cpp" line="52"/>
        <source>Same Size as Source</source>
        <translation>Stejná velikost jako zdroj</translation>
=======
        <source>%1 field(s) (%2 frame(s))</source>
        <translation>%1 pole(í) (%2 snímek(y))</translation>
    </message>
    <message>
        <source>Duration</source>
        <translation>Doba trvání</translation>
    </message>
    <message>
        <source>Audio Channels:</source>
        <translation>Zvukové kanály:</translation>
    </message>
    <message>
        <source>Name: %1
Video Dimensions: %2x%3
Frame Rate: %4
Audio Frequency: %5
Audio Layout: %6</source>
        <translation>Název: %1
Rozměry obrazu: %2x%3
Snímkování: %4
Kmitočet zvuku: %5
Rozložení zvuku: %6</translation>
>>>>>>> 70be7fa0
    </message>
</context>
<context>
    <name>VSTHost</name>
    <message>
<<<<<<< HEAD
        <location filename="../dialogs/proxydialog.cpp" line="53"/>
        <source>Half Resolution (1/2)</source>
        <translation>Poloviční rozlišení (1/2)</translation>
    </message>
    <message>
        <location filename="../dialogs/proxydialog.cpp" line="54"/>
        <source>Quarter Resolution (1/4)</source>
        <translation>Čtvrtinové rozlišení (1/4)</translation>
    </message>
    <message>
        <location filename="../dialogs/proxydialog.cpp" line="55"/>
        <source>Eighth Resolution (1/8)</source>
        <translation>Osminové rozlišení (1/8)</translation>
    </message>
    <message>
        <location filename="../dialogs/proxydialog.cpp" line="56"/>
        <source>Sixteenth Resolution (1/16)</source>
        <translation>Šestnáctinové rozlišení (1/16)</translation>
    </message>
    <message>
        <location filename="../dialogs/proxydialog.cpp" line="60"/>
        <source>Format:</source>
        <translation>Formát:</translation>
    </message>
    <message>
        <location filename="../dialogs/proxydialog.cpp" line="63"/>
        <source>ProRes HQ</source>
        <translation>ProRes HQ</translation>
=======
        <source>Show</source>
        <translation>Ukázat</translation>
    </message>
    <message>
        <source>Error loading VST plugin</source>
        <translation>Chyba při nahrávání přídavného modulu VST</translation>
    </message>
    <message>
        <source>Plugin&apos;s magic number is invalid</source>
        <translation>Kouzelné číslo přídavného modulu je neplatné</translation>
    </message>
    <message>
        <source>NOTE: You can&apos;t load 64-bit VST plugins into a 32-bit build of Olive. Please find a 32-bit version of this plugin or switch to a 64-bit build of Olive.</source>
        <translation>Poznámka: Nemůžete nahrát 64 bitové přídavné moduly VST do 32 bitového sestavení Olive. Najděte, prosím, 32 bitovou verzi tohoto přídavného modulu nebo přepněte na 64 bitové sestavení Olive.</translation>
    </message>
    <message>
        <source>Plugin</source>
        <translation>Přídavný modul</translation>
    </message>
    <message>
        <source>VST Plugin</source>
        <translation>Přídavný modul VST</translation>
>>>>>>> 70be7fa0
    </message>
    <message>
        <source>VST Error</source>
        <translation>Chyba VST</translation>
    </message>
    <message>
        <source>Interface</source>
        <translation>Rozhraní</translation>
    </message>
    <message>
        <source>NOTE: You can&apos;t load 32-bit VST plugins into a 64-bit build of Olive. Please find a 64-bit version of this plugin or switch to a 32-bit build of Olive.</source>
        <translation>Poznámka: Nemůžete nahrát 32 bitové přídavné moduly VST do 64 bitového sestavení Olive. Najděte, prosím, 64 bitovou verzi tohoto přídavného modulu nebo přepněte na 32 bitové sestavení Olive.</translation>
    </message>
    <message>
        <source>Failed to locate entry point for dynamic library.</source>
        <translation>Nepodařilo se najít vstupní bod pro dynamickou knihovnu.</translation>
    </message>
    <message>
<<<<<<< HEAD
        <location filename="../dialogs/proxydialog.cpp" line="71"/>
        <source>Location:</source>
        <translation>Umístění:</translation>
    </message>
    <message>
        <location filename="../dialogs/proxydialog.cpp" line="74"/>
        <source>Same as Source (in &quot;%1&quot; folder)</source>
        <translation>Stejné jako zdroj (ve složce &quot;%1&quot;)</translation>
=======
        <source>Failed to create VST reference</source>
        <translation>Nepodařilo se vytvořit odkaz na VST</translation>
    </message>
    <message>
        <source>Failed to load VST plugin &quot;%1&quot;: %2</source>
        <translation>Nepodařilo se nahrát přídavný modul &quot;%1&quot;: %2</translation>
>>>>>>> 70be7fa0
    </message>
</context>
<context>
    <name>Project</name>
    <message>
<<<<<<< HEAD
        <location filename="../dialogs/proxydialog.cpp" line="125"/>
        <source>Proxy file exists</source>
        <translation>Soubor proxy existuje</translation>
    </message>
    <message>
        <location filename="../dialogs/proxydialog.cpp" line="126"/>
        <source>The file &quot;%1&quot; already exists. Do you wish to replace it?</source>
        <translation>Soubor &quot;%1&quot; již existuje. Chcete jej nahradit?</translation>
    </message>
    <message>
        <location filename="../dialogs/proxydialog.cpp" line="171"/>
        <source>Custom Location</source>
        <translation>Vlastní umístění</translation>
=======
        <source>Skip</source>
        <translation>Přeskočit</translation>
    </message>
    <message>
        <source>The media &apos;%1&apos; is currently used in &apos;%2&apos;. Deleting it will remove all instances in the sequence. Are you sure you want to do this?</source>
        <translation>Záznam &apos;%1&apos; se nyní používá v &apos;%2&apos;. Jeho smazání odstraní všechny instance v úryvku (sledu záběrů). Opravdu to chcete udělat?</translation>
    </message>
    <message>
        <source>Delete media in use?</source>
        <translation>Smazat používaný záznam?</translation>
>>>>>>> 70be7fa0
    </message>
    <message>
<<<<<<< HEAD
        <location filename="../io/proxygenerator.cpp" line="322"/>
        <source>Finished generating proxy for &quot;%1&quot;</source>
        <translation>Dokončeno vytvoření proxy pro &quot;%1&quot;</translation>
=======
        <source>Image sequence detected</source>
        <translation>Zjištěn obrázkový úryvek (sled záběrů)</translation>
>>>>>>> 70be7fa0
    </message>
    <message>
<<<<<<< HEAD
        <location filename="../dialogs/replaceclipmediadialog.cpp" line="38"/>
        <source>Replace clips using &quot;%1&quot;</source>
        <translation>Nahradit záběry pomocí &quot;%1&quot;</translation>
    </message>
    <message>
        <location filename="../dialogs/replaceclipmediadialog.cpp" line="44"/>
        <source>Select which media you want to replace this media&apos;s clips with:</source>
        <translation>Vyberte, kterým záznamem chcete nahradit záběry tohoto záznamu:</translation>
    </message>
    <message>
        <location filename="../dialogs/replaceclipmediadialog.cpp" line="50"/>
        <source>Keep the same media in-points</source>
        <translation>Zachovat stejné začáteční body záznamu</translation>
    </message>
    <message>
        <location filename="../dialogs/replaceclipmediadialog.cpp" line="58"/>
        <source>Replace</source>
        <translation>Nahradit</translation>
    </message>
    <message>
        <location filename="../dialogs/replaceclipmediadialog.cpp" line="62"/>
        <source>Cancel</source>
        <translation>Zrušit</translation>
    </message>
    <message>
        <location filename="../dialogs/replaceclipmediadialog.cpp" line="78"/>
        <source>No media selected</source>
        <translation>Nevybrán žádný záznam</translation>
    </message>
    <message>
        <location filename="../dialogs/replaceclipmediadialog.cpp" line="79"/>
        <source>Please select a media to replace with or click &apos;Cancel&apos;.</source>
        <translation>Vyberte, prosím, záznam k nahrazení nebo klepněte na Zrušit.</translation>
    </message>
    <message>
        <location filename="../dialogs/replaceclipmediadialog.cpp" line="87"/>
        <source>Same media selected</source>
        <translation>Vybrán stejný záznam</translation>
    </message>
    <message>
        <location filename="../dialogs/replaceclipmediadialog.cpp" line="88"/>
        <source>You selected the same media that you&apos;re replacing. Please select a different one or click &apos;Cancel&apos;.</source>
        <translation>Vybral jste stejný záznam, jejž chcete nahradit. Vyberte, prosím, jiný nebo klepněte na Zrušit.</translation>
    </message>
    <message>
        <location filename="../dialogs/replaceclipmediadialog.cpp" line="94"/>
        <source>Folder selected</source>
        <translation>Složka vybrána</translation>
    </message>
    <message>
        <location filename="../dialogs/replaceclipmediadialog.cpp" line="95"/>
        <source>You cannot replace footage with a folder.</source>
        <translation>Záběry nemůžete nahradit složkou.</translation>
    </message>
    <message>
        <location filename="../dialogs/replaceclipmediadialog.cpp" line="102"/>
        <source>Active sequence selected</source>
        <translation>Vybrána činná řada</translation>
    </message>
    <message>
        <location filename="../dialogs/replaceclipmediadialog.cpp" line="103"/>
        <source>You cannot insert a sequence into itself.</source>
        <translation>Nemůžete vložit řadu do ní samé.</translation>
=======
        <source>Rename &apos;%1&apos;</source>
        <translation>Přejmenovat &apos;%1&apos;</translation>
    </message>
    <message>
        <source>Active sequence selected</source>
        <translation>Vybrán činný úryvek (sled záběrů)</translation>
    </message>
    <message>
        <source>Enter new name:</source>
        <translation>Zadat nový název:</translation>
    </message>
    <message>
        <source>Search media, markers, etc.</source>
        <translation>Hledat záznam, značky atd.</translation>
    </message>
    <message>
        <source>Project</source>
        <translation>Projekt</translation>
    </message>
    <message>
        <source>Sequence</source>
        <translation>Úryvek</translation>
    </message>
    <message>
        <source>You cannot insert a sequence into itself, so no clips of this media would be in this sequence.</source>
        <translation>Úryvek (sled záběrů) nemůžete vložit do něj samého, aby žádné záběry z tohoto záznamu nebyly v tomto úryvku (sledu záběrů).</translation>
    </message>
    <message>
        <source>Import media...</source>
        <translation>Zavést záznam...</translation>
    </message>
    <message>
        <source>No active sequence</source>
        <translation>Žádný činný úryvek (sled záběrů)</translation>
    </message>
    <message>
        <source>No sequence is active, please open the sequence you want to delete clips from.</source>
        <translation>Žádný úryvek (sled záběrů) není činný. Otevřete, prosím, úryvek (sled záběrů), ve kterém chcete smazat záběry.</translation>
    </message>
    <message>
        <source>Replace &apos;%1&apos;</source>
        <translation>Nahradit &apos;%1&apos;</translation>
    </message>
    <message>
        <source>All Files</source>
        <translation>Všechny soubory</translation>
    </message>
    <message>
        <source>No sequence is active, please open the sequence you want to replace clips from.</source>
        <translation>Žádný úryvek (sled záběrů) není činný. Otevřete, prosím, úryvek (sled záběrů), ve kterém chcete nahradit záběry.</translation>
>>>>>>> 70be7fa0
    </message>
    <message>
<<<<<<< HEAD
        <location filename="../project/sequence.cpp" line="48"/>
        <source>%1 (copy)</source>
        <translation>%1 (kopírovat)</translation>
=======
        <source>The file &apos;%1&apos; appears to be part of an image sequence. Would you like to import it as such?</source>
        <translation>Soubor &apos;%1&apos; se zdá být součástí obrázkového úryvku (sledu záběrů). Chcete jej zavést jako takový?</translation>
>>>>>>> 70be7fa0
    </message>
</context>
<context>
    <name>FillLeftRightEffect</name>
    <message>
<<<<<<< HEAD
        <location filename="../effects/internal/shakeeffect.cpp" line="39"/>
        <source>Intensity</source>
        <translation>Síla</translation>
    </message>
    <message>
        <location filename="../effects/internal/shakeeffect.cpp" line="43"/>
        <source>Rotation</source>
        <translation>Otočení</translation>
    </message>
    <message>
        <location filename="../effects/internal/shakeeffect.cpp" line="47"/>
        <source>Frequency</source>
        <translation>Kmitočet</translation>
=======
        <source>Type</source>
        <translation>Typ</translation>
    </message>
    <message>
        <source>Fill Left with Right</source>
        <translation>Vyplnit levý pravým</translation>
    </message>
    <message>
        <source>Fill Right with Left</source>
        <translation>Vyplnit pravý levým</translation>
>>>>>>> 70be7fa0
    </message>
</context>
<context>
    <name>SolidEffect</name>
    <message>
<<<<<<< HEAD
        <location filename="../effects/internal/solideffect.cpp" line="44"/>
=======
>>>>>>> 70be7fa0
        <source>Type</source>
        <translation>Typ</translation>
    </message>
    <message>
<<<<<<< HEAD
        <location filename="../effects/internal/solideffect.cpp" line="45"/>
=======
        <source>Color</source>
        <translation>Barva</translation>
    </message>
    <message>
>>>>>>> 70be7fa0
        <source>Solid Color</source>
        <translation>Plná barva</translation>
    </message>
    <message>
<<<<<<< HEAD
        <location filename="../effects/internal/solideffect.cpp" line="46"/>
        <source>SMPTE Bars</source>
        <translation>Pruhy SMPTE</translation>
    </message>
    <message>
        <location filename="../effects/internal/solideffect.cpp" line="47"/>
=======
        <source>Opacity</source>
        <translation>Neprůhlednost</translation>
    </message>
    <message>
>>>>>>> 70be7fa0
        <source>Checkerboard</source>
        <translation>Šachovnice</translation>
    </message>
    <message>
<<<<<<< HEAD
        <location filename="../effects/internal/solideffect.cpp" line="49"/>
        <source>Opacity</source>
        <translation>Neprůhlednost</translation>
    </message>
    <message>
        <location filename="../effects/internal/solideffect.cpp" line="54"/>
        <source>Color</source>
        <translation>Barva</translation>
    </message>
    <message>
        <location filename="../effects/internal/solideffect.cpp" line="57"/>
=======
        <source>SMPTE Bars</source>
        <translation>Pruhy SMPTE</translation>
    </message>
    <message>
>>>>>>> 70be7fa0
        <source>Checkerboard Size</source>
        <translation>Velikost šachovnice</translation>
    </message>
</context>
<context>
    <name>EffectControls</name>
    <message>
<<<<<<< HEAD
        <location filename="../project/sourcescommon.cpp" line="81"/>
        <source>Import...</source>
        <translation>Zavést...</translation>
    </message>
    <message>
        <location filename="../project/sourcescommon.cpp" line="84"/>
        <source>New</source>
        <translation>Nový</translation>
    </message>
    <message>
        <location filename="../project/sourcescommon.cpp" line="87"/>
        <source>View</source>
        <translation>Pohled</translation>
    </message>
    <message>
        <location filename="../project/sourcescommon.cpp" line="89"/>
        <source>Tree View</source>
        <translation>Stromový pohled</translation>
    </message>
    <message>
        <location filename="../project/sourcescommon.cpp" line="92"/>
        <source>Icon View</source>
        <translation>Pohled s ikonami</translation>
    </message>
    <message>
        <location filename="../project/sourcescommon.cpp" line="95"/>
        <source>Show Toolbar</source>
        <translation>Ukázat nástrojový pruh</translation>
    </message>
    <message>
        <location filename="../project/sourcescommon.cpp" line="100"/>
        <source>Show Sequences</source>
        <translation>Ukázat řady</translation>
    </message>
    <message>
        <location filename="../project/sourcescommon.cpp" line="112"/>
        <source>Replace/Relink Media</source>
        <translation>Nahradit/Znovuspojit záznamy</translation>
    </message>
    <message>
        <location filename="../project/sourcescommon.cpp" line="116"/>
        <source>Reveal in Explorer</source>
        <translation>Ukázat v průzkumníku</translation>
    </message>
    <message>
        <location filename="../project/sourcescommon.cpp" line="118"/>
        <source>Reveal in Finder</source>
        <translation>Ukázat v hledači</translation>
=======
        <source>Add Audio Effect</source>
        <translation>Přidat zvukový efekt</translation>
    </message>
    <message>
        <source>Add Video Effect</source>
        <translation>Přidat obrazový efekt</translation>
    </message>
    <message>
        <source>&amp;Paste</source>
        <translation>&amp;Vložit</translation>
    </message>
    <message>
        <source>(none)</source>
        <translation>(žádný)</translation>
    </message>
    <message>
        <source>VIDEO EFFECTS</source>
        <translation>OBRAZOVÉ EFEKTY</translation>
    </message>
    <message>
        <source>Add Audio Transition</source>
        <translation>Přidat zvukový přechod</translation>
    </message>
    <message>
        <source>Add Video Transition</source>
        <translation>Přidat obrazový přechod</translation>
    </message>
    <message>
        <source>Effects: </source>
        <translation>Efekty: </translation>
    </message>
    <message>
        <source>(Multiple clips selected)</source>
        <translation>(vybráno více záběrů)</translation>
    </message>
    <message>
        <source>AUDIO EFFECTS</source>
        <translation>ZVUKOVÉ EFEKTY</translation>
>>>>>>> 70be7fa0
    </message>
</context>
<context>
    <name>TimecodeEffect</name>
    <message>
<<<<<<< HEAD
        <location filename="../project/sourcescommon.cpp" line="120"/>
        <source>Reveal in File Manager</source>
        <translation>Ukázat ve správci souborů</translation>
    </message>
    <message>
        <location filename="../project/sourcescommon.cpp" line="125"/>
        <source>Replace Clips Using This Media</source>
        <translation>Nahradit záběry pomocí tohoto záznamu</translation>
    </message>
    <message>
        <location filename="../project/sourcescommon.cpp" line="148"/>
        <source>Create Sequence With This Media</source>
        <translation>Vytvořit řadu pomocí tohoto záznamu</translation>
    </message>
    <message>
        <location filename="../project/sourcescommon.cpp" line="154"/>
        <source>Duplicate</source>
        <translation>Zdvojit</translation>
    </message>
    <message>
        <location filename="../project/sourcescommon.cpp" line="160"/>
        <source>Delete All Clips Using This Media</source>
        <translation>Smazat všechny záběry pomocí tohoto záznamu</translation>
    </message>
    <message>
        <location filename="../project/sourcescommon.cpp" line="163"/>
        <source>Proxy</source>
        <translation>Proxy</translation>
    </message>
    <message>
        <location filename="../project/sourcescommon.cpp" line="169"/>
        <source>Generating proxy: %1% complete</source>
        <translation>Vytvoření proxy: %1% hotovo</translation>
    </message>
    <message>
        <location filename="../project/sourcescommon.cpp" line="190"/>
        <source>Create/Modify Proxy</source>
        <translation>Vytvořit/Změnit proxy</translation>
    </message>
    <message>
        <location filename="../project/sourcescommon.cpp" line="193"/>
        <source>Create Proxy</source>
        <translation>Vytvořit proxy</translation>
=======
        <source>Timecode</source>
        <translation>Časový kód</translation>
    </message>
    <message>
        <source>Color</source>
        <translation>Barva</translation>
    </message>
    <message>
        <source>Media</source>
        <translation>Záznamy</translation>
    </message>
    <message>
        <source>Scale</source>
        <translation>Měřítko</translation>
    </message>
    <message>
        <source>Offset</source>
        <translation>Posun</translation>
    </message>
    <message>
        <source>Prepend</source>
        <translation>Uvést na začátku</translation>
    </message>
    <message>
        <source>Background Color</source>
        <translation>Barva pozadí</translation>
    </message>
    <message>
        <source>Background Opacity</source>
        <translation>Neprůhlednost pozadí</translation>
    </message>
    <message>
        <source>Sequence</source>
        <translation>Úryvek</translation>
>>>>>>> 70be7fa0
    </message>
</context>
<context>
    <name>ExportDialog</name>
    <message>
<<<<<<< HEAD
        <location filename="../project/sourcescommon.cpp" line="204"/>
        <source>Modify Proxy</source>
        <translation>Změnit proxy</translation>
    </message>
    <message>
        <location filename="../project/sourcescommon.cpp" line="207"/>
        <source>Restore Original</source>
        <translation>Obnovit původní</translation>
    </message>
    <message>
        <location filename="../project/sourcescommon.cpp" line="213"/>
        <source>Delete</source>
        <translation>Smazat</translation>
    </message>
    <message>
        <location filename="../project/sourcescommon.cpp" line="217"/>
        <source>Properties...</source>
        <translation>Vlastnosti...</translation>
    </message>
    <message>
        <location filename="../project/sourcescommon.cpp" line="275"/>
        <source>Replace Media</source>
        <translation>Nahradit záznam</translation>
    </message>
    <message>
        <location filename="../project/sourcescommon.cpp" line="276"/>
        <source>You dropped a file onto &apos;%1&apos;. Would you like to replace it with the dropped file?</source>
        <translation>Upustil jste soubor na &apos;%1&apos;. Chcete jej nahradit upuštěným souborem?</translation>
    </message>
    <message>
        <location filename="../project/sourcescommon.cpp" line="393"/>
        <source>Delete proxy</source>
        <translation>Smazat proxy</translation>
    </message>
    <message>
        <location filename="../project/sourcescommon.cpp" line="394"/>
        <source>Would you like to delete the proxy file &quot;%1&quot; as well?</source>
        <translation>Chcete smazat i soubor proxy &quot;%1&quot;?</translation>
=======
        <source>Audio</source>
        <translation>Zvuk</translation>
    </message>
    <message>
        <source>Video</source>
        <translation>Obraz</translation>
    </message>
    <message>
        <source>Sampling Rate:</source>
        <translation>Rychlost vzorkování:</translation>
    </message>
    <message>
        <source>Invalid dimensions</source>
        <translation>Neplatné rozměry</translation>
    </message>
    <message>
        <source>Export Media</source>
        <translation>Vyvést záznam</translation>
    </message>
    <message>
        <source>Invalid format</source>
        <translation>Neplatný formát</translation>
    </message>
    <message>
        <source>Quality Factor:

0 = lossless
17-18 = visually lossless (compressed, but unnoticeable)
23 = high quality
51 = lowest quality possible</source>
        <translation>Faktor kvality:

0 = bezztrátová
17-18 = beze ztrát na obraze (komprimace, ale nepozorovatelná)
23 = vysoká jakost
51 = nejnižší možná jakost</translation>
    </message>
    <message>
        <source>Constant Bitrate</source>
        <translation>Stálý datový tok</translation>
>>>>>>> 70be7fa0
    </message>
    <message>
<<<<<<< HEAD
        <location filename="../dialogs/speeddialog.cpp" line="39"/>
        <source>Speed/Duration</source>
        <translation>Rychlost/Doba trvání</translation>
    </message>
    <message>
        <location filename="../dialogs/speeddialog.cpp" line="46"/>
        <source>Speed:</source>
        <translation>Rychlost:</translation>
    </message>
    <message>
        <location filename="../dialogs/speeddialog.cpp" line="53"/>
=======
        <source>Codec:</source>
        <translation>Kodek:</translation>
    </message>
    <message>
        <source>Couldn&apos;t determine output format. This is a bug, please contact the developers.</source>
        <translation>Nepodařilo se určit výstupní formát. Toto je chyba. Spojte se, prosím, s vývojáři.</translation>
    </message>
    <message>
        <source>Range:</source>
        <translation>Rozsah:</translation>
    </message>
    <message>
        <source>Width:</source>
        <translation>Šířka:</translation>
    </message>
    <message>
        <source>Invalid Codec</source>
        <translation>Neplatný kodek</translation>
    </message>
    <message>
        <source>Invalid codec</source>
        <translation>Neplatný kodek</translation>
    </message>
    <message>
>>>>>>> 70be7fa0
        <source>Frame Rate:</source>
        <translation>Snímkování:</translation>
    </message>
    <message>
<<<<<<< HEAD
        <location filename="../dialogs/speeddialog.cpp" line="58"/>
        <source>Duration:</source>
        <translation>Doba trvání:</translation>
    </message>
    <message>
        <location filename="../dialogs/speeddialog.cpp" line="66"/>
        <source>Reverse</source>
        <translation>Obrátit</translation>
    </message>
    <message>
        <location filename="../dialogs/speeddialog.cpp" line="67"/>
        <source>Maintain Audio Pitch</source>
        <translation>Udržovat výšku tónu zvuku</translation>
    </message>
    <message>
        <location filename="../dialogs/speeddialog.cpp" line="68"/>
        <source>Ripple Changes</source>
        <translation>Změny vytažení</translation>
=======
        <source>Entire Sequence</source>
        <translation>Celý úryvek (sled záběrů)</translation>
    </message>
    <message>
        <source>In to Out</source>
        <translation>Vstup do výstupu</translation>
    </message>
    <message>
        <source>Export Failed</source>
        <translation>Nepodařilo se vyvést</translation>
    </message>
    <message>
        <source>Unknown codec name %1</source>
        <translation>Neznámý název kodeku %1</translation>
>>>>>>> 70be7fa0
    </message>
    <message>
<<<<<<< HEAD
        <location filename="../dialogs/texteditdialog.cpp" line="29"/>
        <source>Edit Text</source>
        <translation>Upravit text</translation>
=======
        <source>Target File Size (MB):</source>
        <translation>Velikost cílového souboru (MB):</translation>
>>>>>>> 70be7fa0
    </message>
    <message>
<<<<<<< HEAD
        <location filename="../effects/internal/texteffect.cpp" line="52"/>
        <source>Text</source>
        <translation>Text</translation>
    </message>
    <message>
        <location filename="../effects/internal/texteffect.cpp" line="57"/>
        <source>Font</source>
        <translation>Písmo</translation>
    </message>
    <message>
        <location filename="../effects/internal/texteffect.cpp" line="59"/>
        <source>Size</source>
        <translation>Velikost</translation>
    </message>
    <message>
        <location filename="../effects/internal/texteffect.cpp" line="62"/>
        <source>Color</source>
        <translation>Barva</translation>
    </message>
    <message>
        <location filename="../effects/internal/texteffect.cpp" line="64"/>
        <source>Alignment</source>
        <translation>Zarovnání</translation>
    </message>
    <message>
        <location filename="../effects/internal/texteffect.cpp" line="66"/>
        <source>Left</source>
        <translation>Vlevo</translation>
    </message>
    <message>
        <location filename="../effects/internal/texteffect.cpp" line="67"/>
        <location filename="../effects/internal/texteffect.cpp" line="73"/>
        <source>Center</source>
        <translation>Na střed</translation>
    </message>
    <message>
        <location filename="../effects/internal/texteffect.cpp" line="68"/>
        <source>Right</source>
        <translation>Vpravo</translation>
    </message>
    <message>
        <location filename="../effects/internal/texteffect.cpp" line="69"/>
        <source>Justify</source>
        <translation>Do bloku</translation>
    </message>
    <message>
        <location filename="../effects/internal/texteffect.cpp" line="72"/>
        <source>Top</source>
        <translation>Nahoře</translation>
    </message>
    <message>
        <location filename="../effects/internal/texteffect.cpp" line="74"/>
        <source>Bottom</source>
        <translation>Dole</translation>
    </message>
    <message>
        <location filename="../effects/internal/texteffect.cpp" line="76"/>
        <source>Word Wrap</source>
        <translation>Zalamování slov</translation>
    </message>
    <message>
        <location filename="../effects/internal/texteffect.cpp" line="78"/>
        <source>Outline</source>
        <translation>Obrys</translation>
    </message>
    <message>
        <location filename="../effects/internal/texteffect.cpp" line="79"/>
        <source>Outline Color</source>
        <translation>Barva obrysu</translation>
=======
        <source>Bitrate (Mbps):</source>
        <translation>Datový tok (MB/s):</translation>
    </message>
    <message>
        <source>Compression Type:</source>
        <translation>Typ komprese:</translation>
    </message>
    <message>
        <source>Export &quot;%1&quot;</source>
        <translation>Vyvést &quot;%1&quot;</translation>
    </message>
    <message>
        <source>Export width and height must both be even numbers/divisible by 2.</source>
        <translation>Šířka a výška pro vyvedení musí být sudá čísla dělitelná 2.</translation>
    </message>
    <message>
        <source>Quality (CRF):</source>
        <translation>Kvalita (CRF):</translation>
    </message>
    <message>
        <source>Quality-based (Constant Rate Factor)</source>
        <translation>Kvalita (Constant Rate Factor)</translation>
    </message>
    <message>
        <source>Export failed - %1</source>
        <translation>Nepodařilo se vyvést - %1</translation>
    </message>
    <message>
        <source>Couldn&apos;t determine output parameters for the selected codec. This is a bug, please contact the developers.</source>
        <translation>Nepodařilo se určit výstupní parametry pro vybraný kodek. Toto je chyba. Spojte se, prosím, s vývojáři.</translation>
    </message>
    <message>
        <source>Advanced</source>
        <translation>Pokročilé</translation>
    </message>
    <message>
        <source>Bitrate (Kbps/CBR):</source>
        <translation>Datový tok (KB/s/stálý datový tok):</translation>
    </message>
    <message>
        <source>Failed to find a suitable encoder for this codec. Export will likely fail.</source>
        <translation>Nepodařilo se najít vhodný kodér pro tento kodek. Vyvedení pravděpodobně selže.</translation>
    </message>
    <message>
        <source>Failed to find pixel format for this encoder. Export will likely fail.</source>
        <translation>Nepodařilo se najít formát pixelu pro tento kodér. Vyvedení pravděpodobně selže.</translation>
    </message>
    <message>
        <source>Format:</source>
        <translation>Formát:</translation>
    </message>
    <message>
        <source>Height:</source>
        <translation>Výška:</translation>
>>>>>>> 70be7fa0
    </message>
</context>
<context>
    <name>EmbeddedFileChooser</name>
    <message>
<<<<<<< HEAD
        <location filename="../effects/internal/texteffect.cpp" line="80"/>
        <source>Outline Width</source>
        <translation>Šířka obrysu</translation>
=======
        <source>File:</source>
        <translation>Soubor:</translation>
>>>>>>> 70be7fa0
    </message>
</context>
<context>
    <name>MediaPropertiesDialog</name>
    <message>
<<<<<<< HEAD
        <location filename="../effects/internal/texteffect.cpp" line="83"/>
        <source>Shadow</source>
        <translation>Stín</translation>
    </message>
    <message>
        <location filename="../effects/internal/texteffect.cpp" line="84"/>
        <source>Shadow Color</source>
        <translation>Barva stínu</translation>
    </message>
    <message>
        <location filename="../effects/internal/texteffect.cpp" line="85"/>
        <source>Shadow Distance</source>
        <translation>Vzdálenost stínu</translation>
    </message>
    <message>
        <location filename="../effects/internal/texteffect.cpp" line="87"/>
        <source>Shadow Softness</source>
        <translation>Měkkost stínu</translation>
    </message>
    <message>
        <location filename="../effects/internal/texteffect.cpp" line="89"/>
        <source>Shadow Opacity</source>
        <translation>Neprůhlednost stínu</translation>
    </message>
    <message>
        <location filename="../effects/internal/texteffect.cpp" line="94"/>
        <source>Sample Text</source>
        <translation>Text příkladu</translation>
    </message>
    <message>
        <location filename="../effects/internal/texteffect.cpp" line="327"/>
        <source>&amp;Edit Text</source>
        <translation>&amp;Upravit text</translation>
=======
        <source>Name:</source>
        <translation>Název:</translation>
    </message>
    <message>
        <source>Video %1: %2x%3 %4FPS</source>
        <translation>Obraz %1: %2x%3 %4 FPS</translation>
    </message>
    <message>
        <source>Alpha is Premultiplied</source>
        <translation>Alfa je předznásobena</translation>
    </message>
    <message>
        <source>&quot;%1&quot; Properties</source>
        <translation>&quot;%1&quot; Vlastnosti</translation>
    </message>
    <message>
        <source>Interlacing:</source>
        <translation>Prokládání:</translation>
    </message>
    <message>
        <source>Audio %1: %2Hz %3</source>
        <translation>Zvuk %1: %2Hz %3</translation>
    </message>
    <message numerus="yes">
        <source>%n channel(s)</source>
        <translation>
            <numerusform>%n kanál</numerusform>
            <numerusform>%n kanály</numerusform>
            <numerusform>%n kanálů</numerusform>
        </translation>
    </message>
    <message>
        <source>Auto (%1)</source>
        <translation>Auto (%1)</translation>
    </message>
    <message>
        <source>Conform to Frame Rate:</source>
        <translation>Odpovídá snímkování:</translation>
    </message>
    <message>
        <source>Tracks:</source>
        <translation>Stopy:</translation>
>>>>>>> 70be7fa0
    </message>
</context>
<context>
    <name>ProxyDialog</name>
    <message>
<<<<<<< HEAD
        <location filename="../effects/internal/timecodeeffect.cpp" line="53"/>
        <source>Timecode</source>
        <translation>Časový kód</translation>
    </message>
    <message>
        <location filename="../effects/internal/timecodeeffect.cpp" line="55"/>
        <source>Sequence</source>
        <translation>Řada</translation>
    </message>
    <message>
        <location filename="../effects/internal/timecodeeffect.cpp" line="56"/>
        <source>Media</source>
        <translation>Záznamy</translation>
    </message>
    <message>
        <location filename="../effects/internal/timecodeeffect.cpp" line="59"/>
        <source>Scale</source>
        <translation>Měřítko</translation>
    </message>
    <message>
        <location filename="../effects/internal/timecodeeffect.cpp" line="64"/>
        <source>Color</source>
        <translation>Barva</translation>
    </message>
    <message>
        <location filename="../effects/internal/timecodeeffect.cpp" line="67"/>
        <source>Background Color</source>
        <translation>Barva pozadí</translation>
    </message>
    <message>
        <location filename="../effects/internal/timecodeeffect.cpp" line="70"/>
        <source>Background Opacity</source>
        <translation>Neprůhlednost pozadí</translation>
    </message>
    <message>
        <location filename="../effects/internal/timecodeeffect.cpp" line="75"/>
        <source>Offset</source>
        <translation>Posun</translation>
    </message>
    <message>
        <location filename="../effects/internal/timecodeeffect.cpp" line="79"/>
        <source>Prepend</source>
        <translation>Uvést na začátku</translation>
=======
        <source>Proxy</source>
        <translation>Proxy</translation>
    </message>
    <message>
        <source>Eighth Resolution (1/8)</source>
        <translation>Osminové rozlišení (1/8)</translation>
    </message>
    <message>
        <source>Create Proxy</source>
        <translation>Vytvořit proxy</translation>
    </message>
    <message>
        <source>Sixteenth Resolution (1/16)</source>
        <translation>Šestnáctinové rozlišení (1/16)</translation>
    </message>
    <message>
        <source>ProRes HQ</source>
        <translation>ProRes HQ</translation>
    </message>
    <message>
        <source>The file &quot;%1&quot; already exists. Do you wish to replace it?</source>
        <translation>Soubor &quot;%1&quot; již existuje. Chcete jej nahradit?</translation>
    </message>
    <message>
        <source>Dimensions:</source>
        <translation>Rozměry:</translation>
    </message>
    <message>
        <source>Half Resolution (1/2)</source>
        <translation>Poloviční rozlišení (1/2)</translation>
    </message>
    <message>
        <source>Location:</source>
        <translation>Umístění:</translation>
>>>>>>> 70be7fa0
    </message>
    <message>
<<<<<<< HEAD
        <location filename="../panels/timeline.cpp" line="480"/>
        <source>Timeline: </source>
        <translation>Časová osa: </translation>
    </message>
    <message>
        <location filename="../panels/timeline.cpp" line="482"/>
        <source>&lt;none&gt;</source>
        <translation>&lt;žádná&gt;</translation>
    </message>
    <message>
        <location filename="../panels/timeline.cpp" line="1221"/>
        <source>Effect already exists</source>
        <translation>Efekt již existuje</translation>
    </message>
    <message>
        <location filename="../panels/timeline.cpp" line="1222"/>
        <source>Clip &apos;%1&apos; already contains a &apos;%2&apos; effect. Would you like to replace it with the pasted one or add it as a separate effect?</source>
        <translation>Záběr &apos;%1&apos; již obsahuje &apos;%2&apos; efekt. Chcete jej nahradit vloženým nebo jej přidat jako samostatný efekt?</translation>
    </message>
    <message>
        <location filename="../panels/timeline.cpp" line="1225"/>
        <source>Add</source>
        <translation>Přidat</translation>
    </message>
    <message>
        <location filename="../panels/timeline.cpp" line="1226"/>
        <source>Replace</source>
        <translation>Nahradit</translation>
=======
        <source>Same as Source (in &quot;%1&quot; folder)</source>
        <translation>Stejné jako zdroj (ve složce &quot;%1&quot;)</translation>
    </message>
    <message>
        <source>Format:</source>
        <translation>Formát:</translation>
    </message>
    <message>
        <source>Quarter Resolution (1/4)</source>
        <translation>Čtvrtinové rozlišení (1/4)</translation>
    </message>
    <message>
        <source>Proxy file exists</source>
        <translation>Soubor proxy existuje</translation>
    </message>
    <message>
        <source>Same Size as Source</source>
        <translation>Stejná velikost jako zdroj</translation>
    </message>
    <message>
        <source>Custom Location</source>
        <translation>Vlastní umístění</translation>
>>>>>>> 70be7fa0
    </message>
</context>
<context>
    <name>InterlacingName</name>
    <message>
<<<<<<< HEAD
        <location filename="../panels/timeline.cpp" line="1227"/>
        <source>Skip</source>
        <translation>Přeskočit</translation>
    </message>
    <message>
        <location filename="../panels/timeline.cpp" line="1229"/>
        <source>Do this for all conflicts found</source>
        <translation>Použít na všechny nalezené střety</translation>
=======
        <source>Invalid</source>
        <translation>Neplatný</translation>
    </message>
    <message>
        <source>Top Field First</source>
        <translation>Nejprve horní pole</translation>
>>>>>>> 70be7fa0
    </message>
    <message>
        <source>None (Progressive)</source>
        <translation>Žádný (progresivní)</translation>
    </message>
    <message>
        <source>Bottom Field First</source>
        <translation>Nejprve dolní pole</translation>
    </message>
</context>
<context>
    <name>TextEditDialog</name>
    <message>
<<<<<<< HEAD
        <location filename="../panels/timeline.cpp" line="414"/>
        <source>Nested Sequence</source>
        <translation type="unfinished">Vnořená řada</translation>
    </message>
    <message>
        <location filename="../panels/timeline.cpp" line="1717"/>
        <source>Title...</source>
        <translation>Název...</translation>
=======
        <source>Edit Text</source>
        <translation>Upravit text</translation>
>>>>>>> 70be7fa0
    </message>
</context>
<context>
    <name>ExportThread</name>
    <message>
<<<<<<< HEAD
        <location filename="../panels/timeline.cpp" line="1722"/>
        <source>Solid Color...</source>
        <translation>Plná barva...</translation>
    </message>
    <message>
        <location filename="../panels/timeline.cpp" line="1727"/>
        <source>Bars...</source>
        <translation>Zkušební tabulka...</translation>
    </message>
    <message>
        <location filename="../panels/timeline.cpp" line="1734"/>
        <source>Tone...</source>
        <translation>Tón...</translation>
    </message>
    <message>
        <location filename="../panels/timeline.cpp" line="1739"/>
        <source>Noise...</source>
        <translation>Šum...</translation>
    </message>
    <message>
        <location filename="../panels/timeline.cpp" line="1762"/>
        <source>Unsaved Project</source>
        <translation>Neuložený projekt</translation>
    </message>
    <message>
        <location filename="../panels/timeline.cpp" line="1763"/>
        <source>You must save this project before you can record audio in it.</source>
        <translation>Musíte tento projekt uložit, předtím než do něj můžete nahrát zvuk.</translation>
    </message>
    <message>
        <location filename="../panels/timeline.cpp" line="1769"/>
        <source>Click on the timeline where you want to start recording (drag to limit the recording to a certain timeframe)</source>
        <translation>Klepněte na časovou osu, kde chcete začít s nahráváním (táhněte pro omezení nahrávky na určitý časový snímek)</translation>
    </message>
    <message>
        <location filename="../panels/timeline.cpp" line="1852"/>
        <source>Pointer Tool</source>
        <translation>Nástroj ukazovátka</translation>
    </message>
    <message>
        <location filename="../panels/timeline.cpp" line="1863"/>
        <source>Edit Tool</source>
        <translation>Nástroj pro úpravy</translation>
    </message>
    <message>
        <location filename="../panels/timeline.cpp" line="1874"/>
        <source>Ripple Tool</source>
        <translation>Nástroj pro vložení a posunutí</translation>
    </message>
    <message>
        <location filename="../panels/timeline.cpp" line="1885"/>
        <source>Razor Tool</source>
        <translation>Nástroj břitvy</translation>
    </message>
    <message>
        <location filename="../panels/timeline.cpp" line="1896"/>
        <source>Slip Tool</source>
        <translation>Roztočení se ztotožněním</translation>
    </message>
    <message>
        <location filename="../panels/timeline.cpp" line="1907"/>
        <source>Slide Tool</source>
        <translation>Roztočení</translation>
    </message>
    <message>
        <location filename="../panels/timeline.cpp" line="1918"/>
        <source>Hand Tool</source>
        <translation>Nástroj ručičky</translation>
    </message>
    <message>
        <location filename="../panels/timeline.cpp" line="1929"/>
        <source>Transition Tool</source>
        <translation>Nástroj pro přechod</translation>
=======
        <source>could not create output format context</source>
        <translation>Nepodařilo se vytvořit kontext výstupního formátu</translation>
    </message>
    <message>
        <source>could not open output file (%1)</source>
        <translation>Nepodařilo se otevřít výstupní soubor (%1)</translation>
    </message>
    <message>
        <source>failed to receive packet from encoder (%1)</source>
        <translation>Chyba při přijetí paketu od kodéru (%1)</translation>
    </message>
    <message>
        <source>could not copy audio encoder parameters to output stream (%1)</source>
        <translation>Nepodařilo se kopírovat parametry kodéru zvuku do výstupního proudu (%1)</translation>
    </message>
    <message>
        <source>could not allocate audio encoding context</source>
        <translation>Nepodařilo se přiřadit kontext kódování zvuku</translation>
    </message>
    <message>
        <source>could not copy video encoder parameters to output stream (%1)</source>
        <translation>Nepodařilo se kopírovat parametry kodéru obrazu do výstupního proudu (%1)</translation>
    </message>
    <message>
        <source>failed to send frame to encoder (%1)</source>
        <translation>Chyba při poslání snímku kodéru (%1)</translation>
    </message>
    <message>
        <source>could not open output audio encoder (%1)</source>
        <translation>Nepodařilo se otevřít kodér zvuku (%1)</translation>
    </message>
    <message>
        <source>could not write output file trailer (%1)</source>
        <translation>Nepodařilo se zapsat ukázku výstupního souboru (%1)</translation>
    </message>
    <message>
        <source>could not audio encoder for %1</source>
        <translation>Nepodařilo se najít kodér zvuku pro %1</translation>
    </message>
    <message>
        <source>could not allocate video encoding context</source>
        <translation>Nepodařilo se přiřadit kontext kódování obrazu</translation>
    </message>
    <message>
        <source>could not write output file header (%1)</source>
        <translation>Nepodařilo se zapsat hlavičku výstupního souboru (%1)</translation>
    </message>
    <message>
        <source>could not video encoder for %1</source>
        <translation>Nepodařilo se najít kodér obrazu pro %1</translation>
    </message>
    <message>
        <source>could not allocate video stream</source>
        <translation>Nepodařilo se přiřadit datový proud obrazu</translation>
    </message>
    <message>
        <source>could not open output video encoder (%1)</source>
        <translation>Nepodařilo se otevřít kodér obrazu (%1)</translation>
    </message>
    <message>
        <source>could not allocate audio buffer (%1)</source>
        <translation>Nepodařilo se přiřadit vyrovnávací paměť zvuku (%1)</translation>
    </message>
    <message>
        <source>could not allocate audio stream</source>
        <translation>Nepodařilo se přiřadit datový proud zvuku</translation>
>>>>>>> 70be7fa0
    </message>
</context>
<context>
    <name>AboutDialog</name>
    <message>
<<<<<<< HEAD
        <location filename="../panels/timeline.cpp" line="1940"/>
        <source>Snapping</source>
        <translation>Přichytávání</translation>
    </message>
    <message>
        <location filename="../panels/timeline.cpp" line="1949"/>
        <source>Zoom In</source>
        <translation>Přiblížit</translation>
=======
        <source>Olive is a non-linear video editor. This software is free and protected by the GNU GPL.</source>
        <translation>Olive je nelineární editor obrazového záznamu. Tento program je zdarma a chráněn GNU GPL.</translation>
    </message>
    <message>
        <source>Olive Team is obliged to inform users that Olive source code is available for download from its website.</source>
        <translation>Družstvo Olive se dává na vědomí, že zdrojové kódy Olive jsou dostupné pro stažení na internetové stránce projektu.</translation>
>>>>>>> 70be7fa0
    </message>
</context>
<context>
    <name>Viewer</name>
    <message>
<<<<<<< HEAD
        <location filename="../panels/timeline.cpp" line="1958"/>
        <source>Zoom Out</source>
        <translation>Oddálit</translation>
    </message>
    <message>
        <location filename="../panels/timeline.cpp" line="1967"/>
        <source>Record audio</source>
        <translation>Nahrát zvuk</translation>
    </message>
    <message>
        <location filename="../panels/timeline.cpp" line="1976"/>
        <source>Add title, solid, bars, etc.</source>
        <translation>Přidat název, plný, zkušební tabulky atd.</translation>
=======
        <source>Media Viewer</source>
        <translation>Prohlížeč záznamu</translation>
    </message>
    <message>
        <source>(none)</source>
        <translation>(žádný)</translation>
    </message>
    <message>
        <source>Sequence Viewer</source>
        <translation>Prohlížeč úryvku (sledu záběrů)</translation>
>>>>>>> 70be7fa0
    </message>
</context>
<context>
    <name>ReplaceClipMediaDialog</name>
    <message>
<<<<<<< HEAD
        <location filename="../ui/timelineheader.cpp" line="464"/>
        <source>Center Timecodes</source>
        <translation>Vystředit časové kódy</translation>
=======
        <source>No media selected</source>
        <translation>Nevybrán žádný záznam</translation>
>>>>>>> 70be7fa0
    </message>
    <message>
<<<<<<< HEAD
        <location filename="../ui/timelinewidget.cpp" line="94"/>
        <source>&amp;Undo</source>
        <translation>&amp;Zpět</translation>
    </message>
    <message>
        <location filename="../ui/timelinewidget.cpp" line="95"/>
        <source>&amp;Redo</source>
        <translation>&amp;Znovu</translation>
    </message>
    <message>
        <location filename="../ui/timelinewidget.cpp" line="113"/>
        <source>C&amp;ut</source>
        <translation>Vyj&amp;mout</translation>
    </message>
    <message>
        <location filename="../ui/timelinewidget.cpp" line="114"/>
        <source>Cop&amp;y</source>
        <translation>&amp;Kopírovat</translation>
    </message>
    <message>
        <location filename="../ui/timelinewidget.cpp" line="117"/>
        <source>&amp;Paste</source>
        <translation>&amp;Vložit</translation>
    </message>
    <message>
        <location filename="../ui/timelinewidget.cpp" line="127"/>
        <source>R&amp;ipple Delete</source>
        <translation>&amp;Vytáhnout (smazat a posunout)</translation>
    </message>
    <message>
        <location filename="../ui/timelinewidget.cpp" line="131"/>
        <source>Sequence Settings</source>
        <translation>Nastavení sekvence</translation>
    </message>
    <message>
        <location filename="../ui/timelinewidget.cpp" line="137"/>
        <source>&amp;Speed/Duration</source>
        <translation>&amp;Rychlost/Doba trvání</translation>
    </message>
    <message>
        <location filename="../ui/timelinewidget.cpp" line="139"/>
        <source>Auto-s&amp;cale</source>
        <translation>Automatická &amp;změna velikosti</translation>
    </message>
    <message>
        <source>Enable/Disable</source>
        <translation type="obsolete">Povolit/Zakázat</translation>
    </message>
    <message>
        <source>Link/Unlink</source>
        <translation type="vanished">Spojit/Oddělit</translation>
    </message>
    <message>
        <source>&amp;Nest</source>
        <translation type="vanished">&amp;Vnořovat</translation>
=======
        <source>You cannot replace footage with a folder.</source>
        <translation>Záběry nemůžete nahradit složkou.</translation>
    </message>
    <message>
        <source>Active sequence selected</source>
        <translation>Vybrán činný úryvek (sled záběrů)</translation>
    </message>
    <message>
        <source>Cancel</source>
        <translation>Zrušit</translation>
    </message>
    <message>
        <source>Please select a media to replace with or click &apos;Cancel&apos;.</source>
        <translation>Vyberte, prosím, záznam k nahrazení nebo klepněte na Zrušit.</translation>
    </message>
    <message>
        <source>You cannot insert a sequence into itself.</source>
        <translation>Nemůžete vložit úryvek (sled záběrů) do něj samého.</translation>
    </message>
    <message>
        <source>Replace</source>
        <translation>Nahradit</translation>
    </message>
    <message>
        <source>Same media selected</source>
        <translation>Vybrán stejný záznam</translation>
    </message>
    <message>
        <source>Folder selected</source>
        <translation>Složka vybrána</translation>
    </message>
    <message>
        <source>You selected the same media that you&apos;re replacing. Please select a different one or click &apos;Cancel&apos;.</source>
        <translation>Vybral jste stejný záznam, jejž chcete nahradit. Vyberte, prosím, jiný nebo klepněte na Zrušit.</translation>
    </message>
    <message>
        <source>Replace clips using &quot;%1&quot;</source>
        <translation>Nahradit záběry pomocí &quot;%1&quot;</translation>
    </message>
    <message>
        <source>Keep the same media in-points</source>
        <translation>Zachovat stejné začáteční body záznamu</translation>
    </message>
    <message>
        <source>Select which media you want to replace this media&apos;s clips with:</source>
        <translation>Vyberte, kterým záznamem chcete nahradit záběry tohoto záznamu:</translation>
>>>>>>> 70be7fa0
    </message>
</context>
<context>
    <name>GraphView</name>
    <message>
<<<<<<< HEAD
        <location filename="../ui/timelinewidget.cpp" line="174"/>
        <source>&amp;Reveal in Project</source>
        <translation>&amp;Odkrýt v projektu</translation>
    </message>
    <message>
        <location filename="../ui/timelinewidget.cpp" line="178"/>
        <source>R&amp;ename</source>
        <translation>&amp;Přejmenovat</translation>
    </message>
    <message>
        <location filename="../ui/timelinewidget.cpp" line="207"/>
        <source>%1
Start: %2
End: %3
Duration: %4</source>
        <translation>%1
Začátek: %2
Konec: %3
Doba trvání: %4</translation>
=======
        <source>Zoom to Show All</source>
        <translation>Přiblížit pro ukázání všeho</translation>
    </message>
    <message>
        <source>Zoom to Selection</source>
        <translation>Přiblížit na výběr</translation>
    </message>
    <message>
        <source>Reset View</source>
        <translation>Obnovit výchozí zvětšení</translation>
>>>>>>> 70be7fa0
    </message>
</context>
<context>
    <name>ActionSearch</name>
    <message>
<<<<<<< HEAD
        <location filename="../ui/timelinewidget.cpp" line="229"/>
        <source>Rename &apos;%1&apos;</source>
        <translation>Přejmenovat &apos;%1&apos;</translation>
=======
        <source>Search for action...</source>
        <translation>Hledat činnost...</translation>
>>>>>>> 70be7fa0
    </message>
</context>
<context>
    <name>CornerPinEffect</name>
    <message>
<<<<<<< HEAD
        <location filename="../ui/timelinewidget.cpp" line="229"/>
        <source>Rename multiple clips</source>
        <translation>Přejmenovat více záběrů</translation>
    </message>
    <message>
        <location filename="../ui/timelinewidget.cpp" line="230"/>
        <source>Enter a new name for this clip:</source>
        <translation>zadejte nový název pro tento záběr:</translation>
    </message>
    <message>
        <location filename="../ui/timelinewidget.cpp" line="258"/>
        <source>Error</source>
        <translation>Chyba</translation>
    </message>
    <message>
        <location filename="../ui/timelinewidget.cpp" line="258"/>
        <source>Couldn&apos;t locate media wrapper for sequence.</source>
        <translation>Nepodařilo se najít obal záznamu pro tuto řadu.</translation>
    </message>
    <message>
        <location filename="../ui/timelinewidget.cpp" line="848"/>
        <source>Title</source>
        <translation>Název</translation>
=======
        <source>Top Right</source>
        <translation>Nahoře vpravo</translation>
    </message>
    <message>
        <source>Bottom Left</source>
        <translation>Dole vlevo</translation>
    </message>
    <message>
        <source>Top Left</source>
        <translation>Nahoře vlevo</translation>
    </message>
    <message>
        <source>Perspective</source>
        <translation>Perspektiva</translation>
    </message>
    <message>
        <source>Bottom Right</source>
        <translation>Dole vpravo</translation>
>>>>>>> 70be7fa0
    </message>
</context>
<context>
    <name>LoadThread</name>
    <message>
<<<<<<< HEAD
        <location filename="../ui/timelinewidget.cpp" line="852"/>
        <source>Solid Color</source>
        <translation>Plná barva</translation>
    </message>
    <message>
        <location filename="../ui/timelinewidget.cpp" line="857"/>
        <source>Bars</source>
        <translation>Zkušební tabulka</translation>
    </message>
    <message>
        <location filename="../ui/timelinewidget.cpp" line="864"/>
        <source>Tone</source>
        <translation>Tón</translation>
    </message>
    <message>
        <location filename="../ui/timelinewidget.cpp" line="868"/>
        <source>Noise</source>
        <translation>Šum</translation>
    </message>
    <message>
        <location filename="../ui/timelinewidget.cpp" line="1626"/>
        <source>Duration:</source>
        <translation>Doba trvání:</translation>
=======
        <source>Invalid Clip Link</source>
        <translation>Neplatný odkaz na záběr</translation>
    </message>
    <message>
        <source>%1 - Line: %2 Col: %3</source>
        <translation>%1 - Řádek: %2 Sloupec: %3</translation>
    </message>
    <message>
        <source>This project contains an invalid clip link. It may be corrupt. Would you like to continue loading it?</source>
        <translation>Tento projekt obsahuje neplatný odkaz na záběr. Tento může být poškozen. Chcete pokračovat v jeho nahrávání?</translation>
    </message>
    <message>
        <source>Project Load Error</source>
        <translation>Chyba při nahrávání projektu</translation>
    </message>
    <message>
        <source>Couldn&apos;t load &apos;%1&apos;. %2</source>
        <translation>Nepodařilo se nahrát &apos;%1&apos;. %2</translation>
>>>>>>> 70be7fa0
    </message>
    <message>
<<<<<<< HEAD
        <location filename="../effects/internal/toneeffect.cpp" line="32"/>
        <source>Type</source>
        <translation>Typ</translation>
    </message>
    <message>
        <location filename="../effects/internal/toneeffect.cpp" line="35"/>
        <source>Frequency</source>
        <translation>Kmitočet</translation>
    </message>
    <message>
        <location filename="../effects/internal/toneeffect.cpp" line="40"/>
        <source>Amount</source>
        <translation>Množství</translation>
    </message>
    <message>
        <location filename="../effects/internal/toneeffect.cpp" line="45"/>
        <source>Mix</source>
        <translation>Směs</translation>
=======
        <source>Version Mismatch</source>
        <translation>Rozdílná verze</translation>
    </message>
    <message>
        <source>This project was saved in a different version of Olive and may not be fully compatible with this version. Would you like to attempt loading it anyway?</source>
        <translation>Tento projekt byl uložen v jiné verzi Olive a nemusí být plně slučitelný s touto verzí. Přesto se jej chcete pokusit nahrát?</translation>
    </message>
    <message>
        <source>Error loading project: %1</source>
        <translation>Chyba při nahrávání projektu: %1</translation>
    </message>
    <message>
        <source>User aborted loading</source>
        <translation>Uživatelem přerušené nahrávání</translation>
    </message>
    <message>
        <source>XML Parsing Error</source>
        <translation>Chyba při zpracování XML</translation>
>>>>>>> 70be7fa0
    </message>
</context>
<context>
    <name>Sequence</name>
    <message>
<<<<<<< HEAD
        <location filename="../effects/internal/transformeffect.cpp" line="49"/>
        <source>Position</source>
        <translation>Poloha</translation>
=======
        <source>%1 (copy)</source>
        <translation>%1 (kopírovat)</translation>
>>>>>>> 70be7fa0
    </message>
</context>
<context>
    <name>Audio</name>
    <message>
<<<<<<< HEAD
        <location filename="../effects/internal/transformeffect.cpp" line="53"/>
        <source>Scale</source>
        <translation>Měřítko</translation>
    </message>
    <message>
        <location filename="../effects/internal/transformeffect.cpp" line="61"/>
        <source>Uniform Scale</source>
        <translation>Jednotné měřítko</translation>
=======
        <source>%1 Audio</source>
        <translation>%1 Zvuk</translation>
    </message>
    <message>
        <source>Recording %1</source>
        <translation>Nahrávání %1</translation>
>>>>>>> 70be7fa0
    </message>
</context>
<context>
    <name>DemoNotice</name>
    <message>
<<<<<<< HEAD
        <location filename="../effects/internal/transformeffect.cpp" line="64"/>
        <source>Rotation</source>
        <translation>Otočení</translation>
    </message>
    <message>
        <location filename="../effects/internal/transformeffect.cpp" line="67"/>
        <source>Anchor Point</source>
        <translation>Bod ukotvení</translation>
    </message>
    <message>
        <location filename="../effects/internal/transformeffect.cpp" line="71"/>
        <source>Opacity</source>
        <translation>Neprůhlednost</translation>
    </message>
    <message>
        <location filename="../effects/internal/transformeffect.cpp" line="76"/>
        <source>Blend Mode</source>
        <translation>Režim mísení</translation>
=======
        <source>Welcome to Olive!</source>
        <translation>Vítejte v Olive!</translation>
    </message>
    <message>
        <source>This software is currently in ALPHA which means it is unstable and very likely to crash, have bugs, and have missing features. We offer no warranty so use at your own risk. Please report any bugs or feature requests at %1</source>
        <translation>Tento program je v současnosti v Alfa verzi, což znamená, že je nestálý a velice pravděpodobně náchylný k pádům, má chyby a chybí mu funkce. Není poskytována žádná záruka, takže jej používejte na vlastní nebezpečí. Hlašte, prosím, jakékoli chyby nebo žádosti o funkce na %1</translation>
    </message>
    <message>
        <source>Thank you for trying Olive and we hope you enjoy it!</source>
        <translation>Děkujeme vám za zkoušení Olive. Přejeme si, aby vám dělal radost!</translation>
    </message>
    <message>
        <source>Olive is a free open-source video editor released under the GNU GPL. If you have paid for this software, you have been scammed.</source>
        <translation>Olive je editor obrazového záznamu s otevřeným zdrojovým kódem vydaný pod GNU GPL.</translation>
>>>>>>> 70be7fa0
    </message>
</context>
<context>
    <name>OliveGlobal</name>
    <message>
<<<<<<< HEAD
        <location filename="../effects/internal/transformeffect.cpp" line="78"/>
        <source>Normal</source>
        <translation>Normální</translation>
    </message>
    <message>
        <location filename="../effects/internal/transformeffect.cpp" line="79"/>
        <source>Darken</source>
        <translation>Ztmavit</translation>
    </message>
    <message>
        <location filename="../effects/internal/transformeffect.cpp" line="80"/>
        <source>Multiply</source>
        <translation>Znásobit</translation>
    </message>
    <message>
        <location filename="../effects/internal/transformeffect.cpp" line="81"/>
        <source>Color Burn</source>
        <translation>Vypálení barvy</translation>
    </message>
    <message>
        <location filename="../effects/internal/transformeffect.cpp" line="82"/>
        <source>Linear Burn</source>
        <translation>Přímé vypálení</translation>
    </message>
    <message>
        <location filename="../effects/internal/transformeffect.cpp" line="83"/>
        <source>Lighten</source>
        <translation>Vypálit</translation>
    </message>
    <message>
        <location filename="../effects/internal/transformeffect.cpp" line="84"/>
        <source>Screen</source>
        <translation>Obrazovka</translation>
    </message>
    <message>
        <location filename="../effects/internal/transformeffect.cpp" line="85"/>
        <source>Color Dodge</source>
        <translation>Uskočení barvy</translation>
    </message>
    <message>
        <location filename="../effects/internal/transformeffect.cpp" line="86"/>
        <source>Linear Dodge (Add)</source>
        <translation>Lineární uskočení (Přidat)</translation>
    </message>
    <message>
        <location filename="../effects/internal/transformeffect.cpp" line="87"/>
        <source>Overlay</source>
        <translation>Překrytí</translation>
    </message>
    <message>
        <location filename="../effects/internal/transformeffect.cpp" line="88"/>
        <source>Soft Light</source>
        <translation>Tlumené světlo</translation>
    </message>
    <message>
        <location filename="../effects/internal/transformeffect.cpp" line="89"/>
        <source>Hard Light</source>
        <translation>Ostré světlo</translation>
=======
        <source>Auto-recovery</source>
        <translation>Automatické obnovení</translation>
    </message>
    <message>
        <source>Save Project As...</source>
        <translation>Uložit projekt jako...</translation>
    </message>
    <message>
        <source>Olive didn&apos;t close properly and an autorecovery file was detected. Would you like to open it?</source>
        <translation>Olive nebyl zavřen řádně a byl zjištěn soubor pro automatické obnovení. Chcete jej otevřít?</translation>
    </message>
    <message>
        <source>Missing recent project</source>
        <translation>Chybí nedávný projekt</translation>
    </message>
    <message>
        <source>Please open the sequence you wish to export.</source>
        <translation>Otevřete, prosím, úryvek (sled záběrů), jejž chcete vyvést.</translation>
    </message>
    <message>
        <source>This project has changed since it was last saved. Would you like to save it before closing?</source>
        <translation>Tento projekt se od doby, kdy byl naposledy uložen, změnil. Chcete jej před zavřením uložit?</translation>
    </message>
    <message>
        <source>Open Project...</source>
        <translation>Otevřít projekt...</translation>
    </message>
    <message>
        <source>Olive Project %1</source>
        <translation>Projekt Olive %1</translation>
    </message>
    <message>
        <source>No active sequence</source>
        <translation>Žádný činný úryvek (sled záběrů)</translation>
    </message>
    <message>
        <source>The project &apos;%1&apos; no longer exists. Would you like to remove it from the recent projects list?</source>
        <translation>Projekt &apos;%1&apos; už neexistuje. Chcete jej odstranit ze seznamu nedávných projektů?</translation>
    </message>
    <message>
        <source>Unsaved Project</source>
        <translation>Neuložený projekt</translation>
    </message>
    <message>
        <source>Missing Project File</source>
        <translation>Chybí soubor projektu</translation>
    </message>
    <message>
        <source>Specified project &apos;%1&apos; does not exist.</source>
        <translation>Daný projekt &apos;%1&apos; neexistuje.</translation>
>>>>>>> 70be7fa0
    </message>
</context>
<context>
    <name>PreviewGenerator</name>
    <message>
<<<<<<< HEAD
        <location filename="../effects/internal/transformeffect.cpp" line="90"/>
        <source>Vivid Light</source>
        <translation>Jasné světlo</translation>
    </message>
    <message>
        <location filename="../effects/internal/transformeffect.cpp" line="91"/>
        <source>Linear Light</source>
        <translation>Přímé světlo</translation>
=======
        <source>Could not find stream information - %1</source>
        <translation>Nepodařilo se najít údaje o proudu - %1</translation>
    </message>
    <message>
        <source>Could not open file - %1</source>
        <translation>Nepodařilo se otevřít soubor - %1</translation>
>>>>>>> 70be7fa0
    </message>
</context>
<context>
    <name>Frei0rEffect</name>
    <message>
<<<<<<< HEAD
        <location filename="../effects/internal/transformeffect.cpp" line="92"/>
        <source>Pin Light</source>
        <translation>Připíchnout světlo</translation>
    </message>
    <message>
        <location filename="../effects/internal/transformeffect.cpp" line="93"/>
        <source>Hard Mix</source>
        <translation>Tvrdá směs</translation>
    </message>
    <message>
        <location filename="../effects/internal/transformeffect.cpp" line="94"/>
        <source>Difference</source>
        <translation>Rozdíl</translation>
    </message>
    <message>
        <location filename="../effects/internal/transformeffect.cpp" line="95"/>
        <source>Exclusion</source>
        <translation>Ohraničení</translation>
=======
        <source>Failed to load Frei0r plugin &quot;%1&quot;: %2</source>
        <translation>Nepodařilo se nahrát přídavný modul Frei0r &quot;%1&quot;: %2</translation>
    </message>
    <message>
        <source>Error loading Frei0r plugin</source>
        <translation>Chyba při nahrávání přídavného modulu Frei0r</translation>
    </message>
    <message>
        <source>NOTE: You can&apos;t load 64-bit Frei0r plugins into a 32-bit build of Olive. Please find a 32-bit version of this plugin or switch to a 64-bit build of Olive.</source>
        <translation>Poznámka: Nemůžete nahrát 64 bitové přídavné moduly Frei0r do 32 bitového sestavení Olive. Najděte, prosím, 32 bitovou verzi tohoto přídavného modulu nebo přepněte na 64 bitové sestavení Olive.</translation>
    </message>
    <message>
        <source>NOTE: You can&apos;t load 32-bit Frei0r plugins into a 64-bit build of Olive. Please find a 64-bit version of this plugin or switch to a 32-bit build of Olive.</source>
        <translation>Poznámka: Nemůžete nahrát 32 bitové přídavné moduly Frei0r do 64 bitového sestavení Olive. Najděte, prosím, 64 bitovou verzi tohoto přídavného modulu nebo přepněte na 32 bitové sestavení Olive.</translation>
>>>>>>> 70be7fa0
    </message>
</context>
<context>
    <name>ViewerWindow</name>
    <message>
<<<<<<< HEAD
        <location filename="../effects/internal/transformeffect.cpp" line="96"/>
        <source>Reflect</source>
        <translation>Zrcadlit</translation>
=======
        <source>Exit Fullscreen</source>
        <translation>Opustit celou obrazovku</translation>
>>>>>>> 70be7fa0
    </message>
</context>
<context>
    <name>VoidEffect</name>
    <message>
<<<<<<< HEAD
        <location filename="../effects/internal/transformeffect.cpp" line="98"/>
        <source>Substract</source>
        <translation>Odečíst</translation>
    </message>
    <message>
        <location filename="../effects/internal/transformeffect.cpp" line="100"/>
        <source>Average</source>
        <translation>Průměr</translation>
=======
        <source>Missing Effect</source>
        <translation>Chybí efekt</translation>
    </message>
    <message>
        <source>(unknown)</source>
        <translation>(neznámý)</translation>
>>>>>>> 70be7fa0
    </message>
</context>
<context>
    <name>LoadDialog</name>
    <message>
<<<<<<< HEAD
        <location filename="../effects/internal/transformeffect.cpp" line="101"/>
        <source>Glow</source>
        <translation>Záře</translation>
    </message>
    <message>
        <location filename="../effects/internal/transformeffect.cpp" line="102"/>
        <source>Negation</source>
        <translation>Odmítnutí</translation>
    </message>
    <message>
        <location filename="../effects/internal/transformeffect.cpp" line="103"/>
        <source>Phoenix</source>
        <translation>Fénix</translation>
=======
        <source>Cancel</source>
        <translation>Zrušit</translation>
    </message>
    <message>
        <source>Loading...</source>
        <translation>Nahrává se...</translation>
    </message>
    <message>
        <source>Loading &apos;%1&apos;...</source>
        <translation>Nahrává se &apos;%1&apos;...</translation>
>>>>>>> 70be7fa0
    </message>
</context>
<context>
    <name>Transition</name>
    <message>
<<<<<<< HEAD
        <source>Length:</source>
        <translation type="vanished">Délka:</translation>
    </message>
    <message>
        <location filename="../project/transition.cpp" line="48"/>
=======
>>>>>>> 70be7fa0
        <source>Length</source>
        <translation>Délka</translation>
    </message>
</context>
<context>
<<<<<<< HEAD
    <name>VSTHost</name>
    <message>
        <location filename="../effects/internal/vsthost.cpp" line="115"/>
        <location filename="../effects/internal/vsthost.cpp" line="162"/>
        <location filename="../effects/internal/vsthost.cpp" line="175"/>
        <source>Error loading VST plugin</source>
        <translation>Chyba při nahrávání přídavného modulu VST</translation>
    </message>
    <message>
        <location filename="../effects/internal/vsthost.cpp" line="115"/>
        <source>Failed to create VST reference</source>
        <translation>Nepodařilo se vytvořit odkaz na VST</translation>
    </message>
    <message>
        <location filename="../effects/internal/vsthost.cpp" line="150"/>
        <source>Failed to load VST plugin &quot;%1&quot;: %2</source>
        <translation>Nepodařilo se nahrát přídavný modul &quot;%1&quot;: %2</translation>
    </message>
    <message>
        <location filename="../effects/internal/vsthost.cpp" line="155"/>
        <source>NOTE: You can&apos;t load 32-bit VST plugins into a 64-bit build of Olive. Please find a 64-bit version of this plugin or switch to a 32-bit build of Olive.</source>
        <translation>Poznámka: Nemůžete nahrát 32 bitové přídavné moduly VST do 64 bitového sestavení Olive. Najděte, prosím, 64 bitovou verzi tohoto přídavného modulu nebo přepněte na 32 bitové sestavení Olive.</translation>
    </message>
    <message>
        <location filename="../effects/internal/vsthost.cpp" line="157"/>
        <source>NOTE: You can&apos;t load 64-bit VST plugins into a 32-bit build of Olive. Please find a 32-bit version of this plugin or switch to a 64-bit build of Olive.</source>
        <translation>Poznámka: Nemůžete nahrát 64 bitové přídavné moduly VST do 32 bitového sestavení Olive. Najděte, prosím, 32 bitovou verzi tohoto přídavného modulu nebo přepněte na 64 bitové sestavení Olive.</translation>
=======
    <name>Marker</name>
    <message>
        <source>Set Marker</source>
        <translation>Nastavit značku</translation>
    </message>
    <message>
        <source>Set clip marker name:</source>
        <translation>Nastavit název značky záběru:</translation>
    </message>
    <message>
        <source>Set sequence marker name:</source>
        <translation>Nastavit název značky úryvku (sledu záběrů):</translation>
>>>>>>> 70be7fa0
    </message>
</context>
<context>
    <name>SpeedDialog</name>
    <message>
<<<<<<< HEAD
        <location filename="../effects/internal/vsthost.cpp" line="175"/>
        <source>Failed to locate entry point for dynamic library.</source>
        <translation>Nepodařilo se najít vstupní bod pro dynamickou knihovnu.</translation>
    </message>
    <message>
        <location filename="../effects/internal/vsthost.cpp" line="203"/>
        <source>VST Error</source>
        <translation>Chyba VST</translation>
    </message>
    <message>
        <location filename="../effects/internal/vsthost.cpp" line="203"/>
        <source>Plugin&apos;s magic number is invalid</source>
        <translation>Kouzelné číslo přídavného modulu je neplatné</translation>
    </message>
    <message>
        <location filename="../effects/internal/vsthost.cpp" line="265"/>
        <source>Plugin</source>
        <translation>Přídavný modul</translation>
    </message>
    <message>
        <location filename="../effects/internal/vsthost.cpp" line="268"/>
        <source>Interface</source>
        <translation>Rozhraní</translation>
    </message>
    <message>
        <location filename="../effects/internal/vsthost.cpp" line="269"/>
        <source>Show</source>
        <translation>Ukázat</translation>
    </message>
    <message>
        <location filename="../effects/internal/vsthost.cpp" line="276"/>
        <source>VST Plugin</source>
        <translation>Přídavný modul VST</translation>
    </message>
</context>
<context>
    <name>Viewer</name>
    <message>
        <location filename="../panels/panels.cpp" line="176"/>
        <source>Sequence Viewer</source>
        <translation>Prohlížeč řady</translation>
    </message>
    <message>
        <location filename="../panels/panels.cpp" line="179"/>
        <source>Media Viewer</source>
        <translation>Prohlížeč záznamu</translation>
    </message>
    <message>
        <location filename="../panels/viewer.cpp" line="573"/>
        <source>(none)</source>
        <translation>(žádný)</translation>
    </message>
</context>
<context>
    <name>ViewerWidget</name>
    <message>
        <location filename="../ui/viewerwidget.cpp" line="128"/>
        <source>Save Frame as Image...</source>
        <translation>Uložit snímek jako obrázek...</translation>
    </message>
    <message>
        <location filename="../ui/viewerwidget.cpp" line="133"/>
        <source>Show Fullscreen</source>
        <translation>Ukázat na celou obrazovku</translation>
    </message>
    <message>
        <location filename="../ui/viewerwidget.cpp" line="136"/>
        <source>Disable</source>
        <translation>Zakázat</translation>
=======
        <source>Speed:</source>
        <translation>Rychlost:</translation>
    </message>
    <message>
        <source>Frame Rate:</source>
        <translation>Snímkování:</translation>
    </message>
    <message>
        <source>Duration:</source>
        <translation>Doba trvání:</translation>
    </message>
    <message>
        <source>Reverse</source>
        <translation>Obrátit</translation>
    </message>
    <message>
        <source>Maintain Audio Pitch</source>
        <translation>Udržovat výšku tónu zvuku</translation>
    </message>
    <message>
        <source>Ripple Changes</source>
        <translation>Změny vytažení</translation>
    </message>
    <message>
        <source>Speed/Duration</source>
        <translation>Rychlost/Doba trvání</translation>
    </message>
</context>
<context>
    <name>VolumeEffect</name>
    <message>
        <source>Volume</source>
        <translation>Hlasitost</translation>
    </message>
</context>
<context>
    <name>ColorButton</name>
    <message>
        <source>Set Color</source>
        <translation>Nastavit barvu</translation>
>>>>>>> 70be7fa0
    </message>
</context>
<context>
    <name>LabelSlider</name>
    <message>
<<<<<<< HEAD
        <location filename="../ui/viewerwidget.cpp" line="139"/>
        <source>Screen %1: %2x%3</source>
        <translation>Obrazovka %1: %2x%3</translation>
    </message>
    <message>
        <location filename="../ui/viewerwidget.cpp" line="147"/>
        <source>Zoom</source>
        <translation>Zvětšení</translation>
=======
        <source>Set Value</source>
        <translation>Nastavit hodnotu</translation>
    </message>
    <message>
        <source>New value:</source>
        <translation>Nová hodnota:</translation>
>>>>>>> 70be7fa0
    </message>
</context>
<context>
    <name>ShakeEffect</name>
    <message>
<<<<<<< HEAD
        <location filename="../ui/viewerwidget.cpp" line="148"/>
        <source>Fit</source>
        <translation>Vejít se</translation>
    </message>
    <message>
        <location filename="../ui/viewerwidget.cpp" line="158"/>
        <source>Custom</source>
        <translation>Vlastní</translation>
    </message>
    <message>
        <location filename="../ui/viewerwidget.cpp" line="164"/>
        <source>Close Media</source>
        <translation>Zavřít záznam</translation>
=======
        <source>Rotation</source>
        <translation>Otočení</translation>
    </message>
    <message>
        <source>Intensity</source>
        <translation>Síla</translation>
    </message>
    <message>
        <source>Frequency</source>
        <translation>Kmitočet</translation>
>>>>>>> 70be7fa0
    </message>
</context>
<context>
    <name>EffectRow</name>
    <message>
<<<<<<< HEAD
        <location filename="../ui/viewerwidget.cpp" line="174"/>
        <source>Save Frame</source>
        <translation>Uložit snímek</translation>
    </message>
    <message>
        <location filename="../ui/viewerwidget.cpp" line="208"/>
        <source>Viewer Zoom</source>
        <translation>Zvětšení prohlížeče</translation>
=======
        <source>Disable Keyframes</source>
        <translation>Zakázat klíčové snímky</translation>
    </message>
    <message>
        <source>Disabling keyframes will delete all current keyframes. Are you sure you want to do this?</source>
        <translation>Zákázání klíčových snímků smaže všechny nynější klíčové snímky. Opravdu to chcete udělat?</translation>
>>>>>>> 70be7fa0
    </message>
</context>
<context>
    <name>ProxyGenerator</name>
    <message>
<<<<<<< HEAD
        <location filename="../ui/viewerwidget.cpp" line="209"/>
        <source>Set Custom Zoom Value:</source>
        <translation>Nastavit vlastní hodnotu zvětšení:</translation>
=======
        <source>Finished generating proxy for &quot;%1&quot;</source>
        <translation>Dokončeno vytvoření proxy pro &quot;%1&quot;</translation>
>>>>>>> 70be7fa0
    </message>
</context>
<context>
    <name>KeyframeNavigator</name>
    <message>
<<<<<<< HEAD
        <location filename="../ui/viewerwindow.cpp" line="135"/>
        <source>Exit Fullscreen</source>
        <translation>Opustit celou obrazovku</translation>
=======
        <source>Enable Keyframes</source>
        <translation>Povolit klíčové snímky</translation>
>>>>>>> 70be7fa0
    </message>
</context>
<context>
    <name>AdvancedVideoDialog</name>
    <message>
<<<<<<< HEAD
        <location filename="../effects/internal/voideffect.cpp" line="34"/>
        <source>(unknown)</source>
        <translation>(neznámý)</translation>
    </message>
    <message>
        <location filename="../effects/internal/voideffect.cpp" line="38"/>
        <source>Missing Effect</source>
        <translation>Chybí efekt</translation>
=======
        <source>Advanced Video Settings</source>
        <translation>Pokročilá nastavení obrazu</translation>
    </message>
    <message>
        <source>Pixel Format:</source>
        <translation>Formát pixelu:</translation>
>>>>>>> 70be7fa0
    </message>
</context>
<context>
    <name>TimelineHeader</name>
    <message>
<<<<<<< HEAD
        <location filename="../effects/internal/volumeeffect.cpp" line="32"/>
        <source>Volume</source>
        <translation>Hlasitost</translation>
=======
        <source>Center Timecodes</source>
        <translation>Vystředit časové kódy</translation>
>>>>>>> 70be7fa0
    </message>
</context>
<context>
    <name>DebugDialog</name>
    <message>
<<<<<<< HEAD
        <location filename="../project/transition.cpp" line="99"/>
        <source>Invalid transition</source>
        <translation>Neplatný přechod</translation>
=======
        <source>Debug Log</source>
        <translation>Zápis ladění</translation>
>>>>>>> 70be7fa0
    </message>
</context>
<context>
    <name>CollapsibleWidget</name>
    <message>
<<<<<<< HEAD
        <location filename="../project/transition.cpp" line="100"/>
        <source>No candidate for transition &apos;%1&apos;. This transition may be corrupt. Try reinstalling it or Olive.</source>
        <translation>Žádný uchazeč o přechod &apos;%1&apos;. Tento přechod může být poškozen. Pokuste se jej nebo Olive znovu nainstalovat.</translation>
=======
        <source>&lt;untitled&gt;</source>
        <translation></translation>
>>>>>>> 70be7fa0
    </message>
</context>
</TS><|MERGE_RESOLUTION|>--- conflicted
+++ resolved
@@ -2,559 +2,1953 @@
 <!DOCTYPE TS>
 <TS version="2.1" language="cs_CZ">
 <context>
-<<<<<<< HEAD
-    <name>AboutDialog</name>
-    <message>
-        <location filename="../dialogs/aboutdialog.cpp" line="42"/>
-        <source>Olive is a non-linear video editor. This software is free and protected by the GNU GPL.</source>
-        <translation>Olive je nelineární editor obrazového záznamu. Tento program je zdarma a chráněn GNU GPL.</translation>
-    </message>
-    <message>
-        <location filename="../dialogs/aboutdialog.cpp" line="44"/>
-        <source>Olive Team is obliged to inform users that Olive source code is available for download from its website.</source>
-        <translation>Družstvo Olive se dává na vědomí, že zdrojové kódy Olive jsou dostupné pro stažení na internetové stránce projektu.</translation>
-    </message>
-</context>
-<context>
-    <name>ActionSearch</name>
-    <message>
-        <location filename="../dialogs/actionsearch.cpp" line="46"/>
-        <source>Search for action...</source>
-        <translation>Hledat činnost...</translation>
-    </message>
-</context>
-<context>
-    <name>AdvancedVideoDialog</name>
-    <message>
-        <location filename="../dialogs/advancedvideodialog.cpp" line="41"/>
-        <source>Advanced Video Settings</source>
-        <translation>Pokročilá nastavení obrazu</translation>
-    </message>
-    <message>
-        <location filename="../dialogs/advancedvideodialog.cpp" line="53"/>
-        <source>Pixel Format:</source>
-        <translation>Formát pixelu:</translation>
-    </message>
-</context>
-<context>
-    <name>Audio</name>
-    <message>
-        <source>Audio</source>
-        <translation type="vanished">Zvuk</translation>
-    </message>
-    <message>
-        <source>Recording</source>
-        <translation type="vanished">Nahrávání</translation>
-    </message>
-    <message>
-        <location filename="../playback/audio.cpp" line="331"/>
-        <source>%1 Audio</source>
-        <translation type="unfinished"></translation>
-    </message>
-    <message>
-        <location filename="../playback/audio.cpp" line="344"/>
-        <source>Recording %1</source>
-        <translation type="unfinished"></translation>
+    <name>MainWindow</name>
+    <message>
+        <source>4:3</source>
+        <translation>4:3</translation>
+    </message>
+    <message>
+        <source>Off</source>
+        <translation>Vypnuto</translation>
+    </message>
+    <message>
+        <source>&amp;New</source>
+        <translation>&amp;Nový</translation>
+    </message>
+    <message>
+        <source>16:9</source>
+        <translation>16:9</translation>
+    </message>
+    <message>
+        <source>Loop</source>
+        <translation>Smyčka</translation>
+    </message>
+    <message>
+        <source>Redo</source>
+        <translation>Znovu</translation>
+    </message>
+    <message>
+        <source>Slip Tool</source>
+        <translation>Roztočení se ztotožněním</translation>
+    </message>
+    <message>
+        <source>&amp;Edit</source>
+        <translation>Úp&amp;ravy</translation>
+    </message>
+    <message>
+        <source>&amp;File</source>
+        <translation>&amp;Soubor</translation>
+    </message>
+    <message>
+        <source>&amp;Help</source>
+        <translation>Nápo&amp;věda</translation>
+    </message>
+    <message>
+        <source>&amp;Undo</source>
+        <translation>&amp;Zpět</translation>
+    </message>
+    <message>
+        <source>&amp;View</source>
+        <translation>&amp;Pohled</translation>
+    </message>
+    <message>
+        <source>Timeline</source>
+        <translation>Časová osa</translation>
+    </message>
+    <message>
+        <source>E&amp;xit</source>
+        <translation>&amp;Ukončit</translation>
+    </message>
+    <message>
+        <source>Graph Editor</source>
+        <translation>Editor grafu</translation>
+    </message>
+    <message>
+        <source>Edit Tool</source>
+        <translation>Nástroj pro úpravy</translation>
+    </message>
+    <message>
+        <source>Media Viewer</source>
+        <translation>Prohlížeč záznamu</translation>
+    </message>
+    <message>
+        <source>Go to Start</source>
+        <translation>Jít na začátek</translation>
+    </message>
+    <message>
+        <source>Go to In Point</source>
+        <translation>Jít na bod začátku</translation>
+    </message>
+    <message>
+        <source>Zoom In</source>
+        <translation>Přiblížit</translation>
+    </message>
+    <message>
+        <source>Clear Recent List</source>
+        <translation>Vyprázdnit seznam naposledy otevřených souborů</translation>
+    </message>
+    <message>
+        <source>Edit to Out Point</source>
+        <translation>Upravit po bod konce</translation>
+    </message>
+    <message>
+        <source>Go to Out Point</source>
+        <translation>Jít na bod konce</translation>
+    </message>
+    <message>
+        <source>Seek to the End of Pastes</source>
+        <translation>Vyhledávat po konec vložení</translation>
+    </message>
+    <message>
+        <source>Ripple Tool</source>
+        <translation>Vložení a posunutí</translation>
+    </message>
+    <message>
+        <source>Enable Drag Files to Timeline</source>
+        <translation>Povolit tažení souborů na časovou osu</translation>
+    </message>
+    <message>
+        <source>Drop Frame</source>
+        <translation>Zahodit snímek</translation>
+    </message>
+    <message>
+        <source>&amp;Playback</source>
+        <translation>&amp;Přehrávání</translation>
+    </message>
+    <message>
+        <source>Title/Action Safe Area</source>
+        <translation>Bezpečná oblast</translation>
+    </message>
+    <message>
+        <source>Audio Scrubbing</source>
+        <translation>Přehrávání zvuku při tažení ukazatele</translation>
+    </message>
+    <message>
+        <source>&amp;Tools</source>
+        <translation>&amp;Nástroje</translation>
+    </message>
+    <message>
+        <source>Ripple to In Point</source>
+        <translation>Vložit a posunout k bodu začátku</translation>
+    </message>
+    <message>
+        <source>Enable Snapping</source>
+        <translation>Povolit přichytávání</translation>
+    </message>
+    <message>
+        <source>No Auto-Scroll</source>
+        <translation>Žádné automatické projíždění</translation>
+    </message>
+    <message>
+        <source>Auto-Scale By Default</source>
+        <translation>Automaticky měnit velikost</translation>
+    </message>
+    <message>
+        <source>Set/Edit Marker</source>
+        <translation>Nastavit/Upravit značku</translation>
+    </message>
+    <message>
+        <source>Non-Drop Frame</source>
+        <translation>Nezahodit snímek</translation>
+    </message>
+    <message>
+        <source>Hand Tool</source>
+        <translation>Ručička</translation>
+    </message>
+    <message>
+        <source>Toggle Show All</source>
+        <translation>Přepnout ukázání všeho</translation>
+    </message>
+    <message>
+        <source>Custom</source>
+        <translation>Vlastní</translation>
+    </message>
+    <message>
+        <source>Frames</source>
+        <translation>Snímky</translation>
+    </message>
+    <message>
+        <source>Lock Panels</source>
+        <translation>Uzamknout panely</translation>
+    </message>
+    <message>
+        <source>Play In to Out</source>
+        <translation>Přehrát od začátku po konec</translation>
+    </message>
+    <message>
+        <source>Scroll Wheel Zooms</source>
+        <translation>Kolečko myši přibližuje</translation>
+    </message>
+    <message>
+        <source>Page Auto-Scroll</source>
+        <translation>Stránkové automatické projíždění</translation>
+    </message>
+    <message>
+        <source>Full Screen</source>
+        <translation>Celá obrazovka</translation>
+    </message>
+    <message>
+        <source>Open Recent</source>
+        <translation>Otevřít nedávné</translation>
+    </message>
+    <message>
+        <source>Edit to In Point</source>
+        <translation>Upravit po bod začátku</translation>
+    </message>
+    <message>
+        <source>Razor Tool</source>
+        <translation>Nástroj břitvy</translation>
+    </message>
+    <message>
+        <source>Next Frame</source>
+        <translation>Další snímek</translation>
+    </message>
+    <message>
+        <source>Zoom Out</source>
+        <translation>Oddálit</translation>
+    </message>
+    <message>
+        <source>Go to Previous Cut</source>
+        <translation>Jít na předchozí záběr</translation>
+    </message>
+    <message>
+        <source>&amp;Export...</source>
+        <translation>&amp;Vyvést...</translation>
+    </message>
+    <message>
+        <source>&amp;Import...</source>
+        <translation>&amp;Zavést...</translation>
+    </message>
+    <message>
+        <source>Project</source>
+        <translation>Projekt</translation>
+    </message>
+    <message>
+        <source>Go to End</source>
+        <translation>Jít na konec</translation>
+    </message>
+    <message>
+        <source>Enable Hover Focus</source>
+        <translation>Povolit zaměření při přejetí</translation>
+    </message>
+    <message>
+        <source>Shuttle Stop</source>
+        <translation>Zastavit pendlování</translation>
+    </message>
+    <message>
+        <source>Shuttle Left</source>
+        <translation>Jezdit tam a zpět vlevo</translation>
+    </message>
+    <message>
+        <source>Delete In/Out Point</source>
+        <translation>Smazat bod začátku/konce</translation>
+    </message>
+    <message>
+        <source>Clear Undo</source>
+        <translation>Vyprázdnit minulost kroků zpět</translation>
+    </message>
+    <message>
+        <source>Ripple Delete In/Out Point</source>
+        <translation>Vytáhnout bod začátku/konce</translation>
+    </message>
+    <message>
+        <source>Full Screen Viewer</source>
+        <translation>Prohlížeč na celou obrazovku</translation>
+    </message>
+    <message>
+        <source>Ripple to Out Point</source>
+        <translation>Vložit a posunout k bodu konce</translation>
+    </message>
+    <message>
+        <source>Enable Seek to Import</source>
+        <translation>Povolit vyhledávání k zavedení</translation>
+    </message>
+    <message>
+        <source>Edit Tool Selects Links</source>
+        <translation>Nástroj pro úpravy vybírá odkazy</translation>
+    </message>
+    <message>
+        <source>A&amp;ction Search</source>
+        <translation>Hledání č&amp;inností</translation>
+    </message>
+    <message>
+        <source>Pointer Tool</source>
+        <translation>Ukazovátko</translation>
+    </message>
+    <message>
+        <source>&amp;About...</source>
+        <translation>&amp;O programu...</translation>
+    </message>
+    <message>
+        <source>Debug Log</source>
+        <translation>Zápis ladění</translation>
+    </message>
+    <message>
+        <source>Selecting Also Seeks</source>
+        <translation>Výběr také vyhledává</translation>
+    </message>
+    <message>
+        <source>Select &amp;All</source>
+        <translation>Vybrat &amp;vše</translation>
+    </message>
+    <message>
+        <source>Slide Tool</source>
+        <translation>Roztočení</translation>
+    </message>
+    <message>
+        <source>Welcome to %1</source>
+        <translation>Vítejte v %1</translation>
+    </message>
+    <message>
+        <source>Default</source>
+        <translation>Výchozí</translation>
+    </message>
+    <message>
+        <source>Reset to Default Layout</source>
+        <translation>Obnovit výchozí rozvržení</translation>
+    </message>
+    <message>
+        <source>Effect Controls</source>
+        <translation>Ovládání efektů</translation>
+    </message>
+    <message>
+        <source>Enable Drop on Media to Replace</source>
+        <translation>Povolit upuštění na záznam pro nahrazení</translation>
+    </message>
+    <message>
+        <source>&lt;untitled&gt;</source>
+        <translation>&lt;bez názvu&gt;</translation>
+    </message>
+    <message>
+        <source>Rectified Waveforms</source>
+        <translation>Vlnový tvar odspodu</translation>
+    </message>
+    <message>
+        <source>Decrease Track Height</source>
+        <translation>Zmenšit výšku stopy</translation>
+    </message>
+    <message>
+        <source>Increase Track Height</source>
+        <translation>Zvětšit výšku stopy</translation>
+    </message>
+    <message>
+        <source>&amp;Window</source>
+        <translation>&amp;Okno</translation>
+    </message>
+    <message>
+        <source>Ask For Name When Setting Marker</source>
+        <translation>Požádat o název při nastavení značky</translation>
+    </message>
+    <message>
+        <source>&amp;Save Project</source>
+        <translation>&amp;Uložit projekt</translation>
+    </message>
+    <message>
+        <source>Play/Pause</source>
+        <translation>Přehrát/Pozastavit</translation>
+    </message>
+    <message>
+        <source>Preferences</source>
+        <translation>Nastavení</translation>
+    </message>
+    <message>
+        <source>Save Project &amp;As</source>
+        <translation>Uložit projekt j&amp;ako</translation>
+    </message>
+    <message>
+        <source>&amp;Open Project</source>
+        <translation>&amp;Otevřít projekt</translation>
+    </message>
+    <message>
+        <source>Milliseconds</source>
+        <translation>Milisekundy</translation>
+    </message>
+    <message>
+        <source>Track Lines</source>
+        <translation>Řádky stop</translation>
+    </message>
+    <message>
+        <source>Sequence Viewer</source>
+        <translation>Prohlížeč úryvku (sledu záběrů)</translation>
+    </message>
+    <message>
+        <source>Smooth Auto-Scroll</source>
+        <translation>Jemné automatické projíždění</translation>
+    </message>
+    <message>
+        <source>Previous Frame</source>
+        <translation>Předchozí snímek</translation>
+    </message>
+    <message>
+        <source>Go to Next Cut</source>
+        <translation>Jít na další záběr</translation>
+    </message>
+    <message>
+        <source>Seek Also Selects</source>
+        <translation>Vyhledávání také vybírá</translation>
+    </message>
+    <message>
+        <source>Transition Tool</source>
+        <translation>Přechod</translation>
+    </message>
+    <message>
+        <source>Shuttle Right</source>
+        <translation>Jezdit tam a zpět vpravo</translation>
+    </message>
+    <message>
+        <source>Deselect All</source>
+        <translation>Zrušit výběr všeho</translation>
+    </message>
+    <message>
+        <source>Maximize Panel</source>
+        <translation>Zvětšit panel</translation>
+    </message>
+    <message>
+        <source>Edit Tool Also Seeks</source>
+        <translation>Nástroj pro úpravy také vyhledává</translation>
+    </message>
+</context>
+<context>
+    <name>Timeline</name>
+    <message>
+        <source>Add</source>
+        <translation>Přidat</translation>
+    </message>
+    <message>
+        <source>Skip</source>
+        <translation>Přeskočit</translation>
+    </message>
+    <message>
+        <source>Slip Tool</source>
+        <translation>Roztočení se ztotožněním</translation>
+    </message>
+    <message>
+        <source>Edit Tool</source>
+        <translation>Nástroj pro úpravy</translation>
+    </message>
+    <message>
+        <source>Title...</source>
+        <translation>Název...</translation>
+    </message>
+    <message>
+        <source>Zoom In</source>
+        <translation>Přiblížit</translation>
+    </message>
+    <message>
+        <source>Ripple Tool</source>
+        <translation>Nástroj pro vložení a posunutí</translation>
+    </message>
+    <message>
+        <source>(none)</source>
+        <translation>(žádný)</translation>
+    </message>
+    <message>
+        <source>Record audio</source>
+        <translation>Nahrát zvuk</translation>
+    </message>
+    <message>
+        <source>Solid Color...</source>
+        <translation>Plná barva...</translation>
+    </message>
+    <message>
+        <source>Hand Tool</source>
+        <translation>Nástroj ručičky</translation>
+    </message>
+    <message>
+        <source>Snapping</source>
+        <translation>Přichytávání</translation>
+    </message>
+    <message>
+        <source>Click on the timeline where you want to start recording (drag to limit the recording to a certain timeframe)</source>
+        <translation>Klepněte na časovou osu, kde chcete začít s nahráváním (táhněte pro omezení nahrávky na určitý časový snímek)</translation>
+    </message>
+    <message>
+        <source>Noise...</source>
+        <translation>Šum...</translation>
+    </message>
+    <message>
+        <source>Nested Sequence</source>
+        <translation>Vnořený úryvek (sled záběrů)</translation>
+    </message>
+    <message>
+        <source>Razor Tool</source>
+        <translation>Nástroj břitvy</translation>
+    </message>
+    <message>
+        <source>Zoom Out</source>
+        <translation>Oddálit</translation>
+    </message>
+    <message>
+        <source>Clip &apos;%1&apos; already contains a &apos;%2&apos; effect. Would you like to replace it with the pasted one or add it as a separate effect?</source>
+        <translation>Záběr &apos;%1&apos; již obsahuje &apos;%2&apos; efekt. Chcete jej nahradit vloženým nebo jej přidat jako samostatný efekt?</translation>
+    </message>
+    <message>
+        <source>Bars...</source>
+        <translation>Zkušební tabulka...</translation>
+    </message>
+    <message>
+        <source>Replace</source>
+        <translation>Nahradit</translation>
+    </message>
+    <message>
+        <source>Pointer Tool</source>
+        <translation>Nástroj ukazovátka</translation>
+    </message>
+    <message>
+        <source>You must save this project before you can record audio in it.</source>
+        <translation>Musíte tento projekt uložit, předtím než do něj můžete nahrát zvuk.</translation>
+    </message>
+    <message>
+        <source>Effect already exists</source>
+        <translation>Efekt již existuje</translation>
+    </message>
+    <message>
+        <source>Slide Tool</source>
+        <translation>Roztočení</translation>
+    </message>
+    <message>
+        <source>Add title, solid, bars, etc.</source>
+        <translation>Přidat název, plný, zkušební tabulky atd.</translation>
+    </message>
+    <message>
+        <source>Tone...</source>
+        <translation>Tón...</translation>
+    </message>
+    <message>
+        <source>Do this for all conflicts found</source>
+        <translation>Použít na všechny nalezené střety</translation>
+    </message>
+    <message>
+        <source>Timeline: </source>
+        <translation>Časová osa: </translation>
+    </message>
+    <message>
+        <source>Unsaved Project</source>
+        <translation>Neuložený projekt</translation>
+    </message>
+    <message>
+        <source>Transition Tool</source>
+        <translation>Nástroj pro přechod</translation>
+    </message>
+</context>
+<context>
+    <name>ViewerWidget</name>
+    <message>
+        <source>Fit</source>
+        <translation>Vejít se</translation>
+    </message>
+    <message>
+        <source>Zoom</source>
+        <translation>Zvětšení</translation>
+    </message>
+    <message>
+        <source>Save Frame as Image...</source>
+        <translation>Uložit snímek jako obrázek...</translation>
+    </message>
+    <message>
+        <source>Custom</source>
+        <translation>Vlastní</translation>
+    </message>
+    <message>
+        <source>Show Fullscreen</source>
+        <translation>Ukázat na celou obrazovku</translation>
+    </message>
+    <message>
+        <source>Close Media</source>
+        <translation>Zavřít záznam</translation>
+    </message>
+    <message>
+        <source>Save Frame</source>
+        <translation>Uložit snímek</translation>
+    </message>
+    <message>
+        <source>Screen %1: %2x%3</source>
+        <translation>Obrazovka %1: %2x%3</translation>
+    </message>
+    <message>
+        <source>Set Custom Zoom Value:</source>
+        <translation>Nastavit vlastní hodnotu zvětšení:</translation>
+    </message>
+    <message>
+        <source>Disable</source>
+        <translation>Zakázat</translation>
+    </message>
+    <message>
+        <source>Viewer Zoom</source>
+        <translation>Zvětšení prohlížeče</translation>
     </message>
 </context>
 <context>
     <name>AudioNoiseEffect</name>
     <message>
-        <location filename="../effects/internal/audionoiseeffect.cpp" line="27"/>
+        <source>Mix</source>
+        <translation>Smíchat</translation>
+    </message>
+    <message>
         <source>Amount</source>
         <translation>Množství</translation>
     </message>
-    <message>
-        <location filename="../effects/internal/audionoiseeffect.cpp" line="32"/>
+</context>
+<context>
+    <name>ToneEffect</name>
+    <message>
         <source>Mix</source>
-        <translation>Smíchat</translation>
+        <translation>Směs</translation>
+    </message>
+    <message>
+        <source>Type</source>
+        <translation>Typ</translation>
+    </message>
+    <message>
+        <source>Amount</source>
+        <translation>Množství</translation>
+    </message>
+    <message>
+        <source>Frequency</source>
+        <translation>Kmitočet</translation>
+    </message>
+</context>
+<context>
+    <name>SourcesCommon</name>
+    <message>
+        <source>New</source>
+        <translation>Nový</translation>
+    </message>
+    <message>
+        <source>View</source>
+        <translation>Pohled</translation>
+    </message>
+    <message>
+        <source>Proxy</source>
+        <translation>Proxy</translation>
+    </message>
+    <message>
+        <source>Show Toolbar</source>
+        <translation>Ukázat nástrojový pruh</translation>
+    </message>
+    <message>
+        <source>Create/Modify Proxy</source>
+        <translation>Vytvořit/Změnit proxy</translation>
+    </message>
+    <message>
+        <source>Restore Original</source>
+        <translation>Obnovit původní</translation>
+    </message>
+    <message>
+        <source>Delete proxy</source>
+        <translation>Smazat proxy</translation>
+    </message>
+    <message>
+        <source>Create Proxy</source>
+        <translation>Vytvořit proxy</translation>
+    </message>
+    <message>
+        <source>Create Sequence With This Media</source>
+        <translation>Vytvořit úryvek (sled záběrů) pomocí tohoto záznamu</translation>
+    </message>
+    <message>
+        <source>Reveal in Explorer</source>
+        <translation>Ukázat v průzkumníku</translation>
+    </message>
+    <message>
+        <source>Delete</source>
+        <translation>Smazat</translation>
+    </message>
+    <message>
+        <source>Replace/Relink Media</source>
+        <translation>Nahradit/Znovuspojit záznamy</translation>
+    </message>
+    <message>
+        <source>Icon View</source>
+        <translation>Pohled s ikonami</translation>
+    </message>
+    <message>
+        <source>Delete All Clips Using This Media</source>
+        <translation>Smazat všechny záběry pomocí tohoto záznamu</translation>
+    </message>
+    <message>
+        <source>Duplicate</source>
+        <translation>Zdvojit</translation>
+    </message>
+    <message>
+        <source>Import...</source>
+        <translation>Zavést...</translation>
+    </message>
+    <message>
+        <source>Show Sequences</source>
+        <translation>Ukázat úryvky (sledy záběrů)</translation>
+    </message>
+    <message>
+        <source>Preview in Media Viewer</source>
+        <translation>Náhled v prohlížeči záznamu</translation>
+    </message>
+    <message>
+        <source>Replace Clips Using This Media</source>
+        <translation>Nahradit záběry pomocí tohoto záznamu</translation>
+    </message>
+    <message>
+        <source>Tree View</source>
+        <translation>Stromový pohled</translation>
+    </message>
+    <message>
+        <source>Generating proxy: %1% complete</source>
+        <translation>Vytvoření proxy: %1% hotovo</translation>
+    </message>
+    <message>
+        <source>Reveal in File Manager</source>
+        <translation>Ukázat ve správci souborů</translation>
+    </message>
+    <message>
+        <source>Properties...</source>
+        <translation>Vlastnosti...</translation>
+    </message>
+    <message>
+        <source>Modify Proxy</source>
+        <translation>Změnit proxy</translation>
+    </message>
+    <message>
+        <source>Replace Media</source>
+        <translation>Nahradit záznam</translation>
+    </message>
+    <message>
+        <source>Reveal in Finder</source>
+        <translation>Ukázat v hledači</translation>
+    </message>
+    <message>
+        <source>Would you like to delete the proxy file &quot;%1&quot; as well?</source>
+        <translation>Chcete smazat i soubor proxy &quot;%1&quot;?</translation>
+    </message>
+    <message>
+        <source>You dropped a file onto &apos;%1&apos;. Would you like to replace it with the dropped file?</source>
+        <translation>Upustil jste soubor na &apos;%1&apos;. Chcete jej nahradit upuštěným souborem?</translation>
+    </message>
+</context>
+<context>
+    <name>PanEffect</name>
+    <message>
+        <source>Pan</source>
+        <translation>Vyvážení</translation>
+    </message>
+</context>
+<context>
+    <name>TextEffect</name>
+    <message>
+        <source>Top</source>
+        <translation>Nahoře</translation>
+    </message>
+    <message>
+        <source>Font</source>
+        <translation>Písmo</translation>
+    </message>
+    <message>
+        <source>Left</source>
+        <translation>Vlevo</translation>
+    </message>
+    <message>
+        <source>Size</source>
+        <translation>Velikost</translation>
+    </message>
+    <message>
+        <source>Text</source>
+        <translation>Text</translation>
+    </message>
+    <message>
+        <source>Color</source>
+        <translation>Barva</translation>
+    </message>
+    <message>
+        <source>Right</source>
+        <translation>Vpravo</translation>
+    </message>
+    <message>
+        <source>&amp;Edit Text</source>
+        <translation>&amp;Upravit text</translation>
+    </message>
+    <message>
+        <source>Outline Color</source>
+        <translation>Barva obrysu</translation>
+    </message>
+    <message>
+        <source>Outline Width</source>
+        <translation>Šířka obrysu</translation>
+    </message>
+    <message>
+        <source>Justify</source>
+        <translation>Do bloku</translation>
+    </message>
+    <message>
+        <source>Sample Text</source>
+        <translation>Text příkladu</translation>
+    </message>
+    <message>
+        <source>Shadow Softness</source>
+        <translation>Měkkost stínu</translation>
+    </message>
+    <message>
+        <source>Bottom</source>
+        <translation>Dole</translation>
+    </message>
+    <message>
+        <source>Center</source>
+        <translation>Na střed</translation>
+    </message>
+    <message>
+        <source>Shadow</source>
+        <translation>Stín</translation>
+    </message>
+    <message>
+        <source>Outline</source>
+        <translation>Obrys</translation>
+    </message>
+    <message>
+        <source>Shadow Distance</source>
+        <translation>Vzdálenost stínu</translation>
+    </message>
+    <message>
+        <source>Shadow Opacity</source>
+        <translation>Neprůhlednost stínu</translation>
+    </message>
+    <message>
+        <source>Word Wrap</source>
+        <translation>Zalamování slov</translation>
+    </message>
+    <message>
+        <source>Shadow Color</source>
+        <translation>Barva stínu</translation>
+    </message>
+    <message>
+        <source>Shadow Angle</source>
+        <translation>Úhel stínu</translation>
+    </message>
+    <message>
+        <source>Alignment</source>
+        <translation>Zarovnání</translation>
+    </message>
+</context>
+<context>
+    <name>transition</name>
+    <message>
+        <source>Invalid transition</source>
+        <translation>Neplatný přechod</translation>
+    </message>
+    <message>
+        <source>No candidate for transition &apos;%1&apos;. This transition may be corrupt. Try reinstalling it or Olive.</source>
+        <translation>Žádný uchazeč o přechod &apos;%1&apos;. Tento přechod může být poškozen. Pokuste se jej nebo Olive znovu nainstalovat.</translation>
+    </message>
+</context>
+<context>
+    <name>NewSequenceDialog</name>
+    <message>
+        <source>144p</source>
+        <translation>144p</translation>
+    </message>
+    <message>
+        <source>240p</source>
+        <translation>240p</translation>
+    </message>
+    <message>
+        <source>360p</source>
+        <translation>360p</translation>
+    </message>
+    <message>
+        <source>480p</source>
+        <translation>480p</translation>
+    </message>
+    <message>
+        <source>720p</source>
+        <translation>720p</translation>
+    </message>
+    <message>
+        <source>Editing &quot;%1&quot;</source>
+        <translation>Upravení &quot;%1&quot;</translation>
+    </message>
+    <message>
+        <source>1080p</source>
+        <translation>1080p</translation>
+    </message>
+    <message>
+        <source>Audio</source>
+        <translation>Zvuk</translation>
+    </message>
+    <message>
+        <source>Name:</source>
+        <translation>Název:</translation>
+    </message>
+    <message>
+        <source>Video</source>
+        <translation>Obraz</translation>
+    </message>
+    <message>
+        <source>TV 4K (Ultra HD/2160p)</source>
+        <translation>TV 4K (Ultra HD/2160p)</translation>
+    </message>
+    <message>
+        <source>PAL (576i)</source>
+        <translation>PAL (576i)</translation>
+    </message>
+    <message>
+        <source>NTSC (480i)</source>
+        <translation>NTSC (480i)</translation>
+    </message>
+    <message>
+        <source>None (Progressive)</source>
+        <translation>Žádné (progresivní)</translation>
+    </message>
+    <message>
+        <source>Custom</source>
+        <translation>Vlastní</translation>
+    </message>
+    <message>
+        <source>Width:</source>
+        <translation>Šířka:</translation>
+    </message>
+    <message>
+        <source>Frame Rate:</source>
+        <translation>Snímkování:</translation>
+    </message>
+    <message>
+        <source>Interlacing:</source>
+        <translation>Prokládání:</translation>
+    </message>
+    <message>
+        <source>Preset:</source>
+        <translation>Přednastavení:</translation>
+    </message>
+    <message>
+        <source>New Sequence</source>
+        <translation>Nový úryvek (sled záběrů)</translation>
+    </message>
+    <message>
+        <source>Pixel Aspect Ratio:</source>
+        <translation>Poměr stran pixelu:</translation>
+    </message>
+    <message>
+        <source>Square Pixels (1.0)</source>
+        <translation>Čtvercové pixely (1.0)</translation>
+    </message>
+    <message>
+        <source>Sample Rate: </source>
+        <translation>Vzorkovací kmitočet: </translation>
+    </message>
+    <message>
+        <source>Film 4K</source>
+        <translation>Film 4K</translation>
+    </message>
+    <message>
+        <source>Height:</source>
+        <translation>Výška:</translation>
+    </message>
+</context>
+<context>
+    <name>TimelineWidget</name>
+    <message>
+        <source>C&amp;ut</source>
+        <translation>Vyj&amp;mout</translation>
+    </message>
+    <message>
+        <source>Bars</source>
+        <translation>Zkušební tabulka</translation>
+    </message>
+    <message>
+        <source>Tone</source>
+        <translation>Tón</translation>
+    </message>
+    <message>
+        <source>&amp;Redo</source>
+        <translation>&amp;Znovu</translation>
+    </message>
+    <message>
+        <source>&amp;Undo</source>
+        <translation>&amp;Zpět</translation>
+    </message>
+    <message>
+        <source>Cop&amp;y</source>
+        <translation>&amp;Kopírovat</translation>
+    </message>
+    <message>
+        <source>Error</source>
+        <translation>Chyba</translation>
+    </message>
+    <message>
+        <source>Noise</source>
+        <translation>Šum</translation>
+    </message>
+    <message>
+        <source>Title</source>
+        <translation>Název</translation>
+    </message>
+    <message>
+        <source>Sequence Settings</source>
+        <translation>Nastavení úryvku (sledu záběrů)</translation>
+    </message>
+    <message>
+        <source>&amp;Paste</source>
+        <translation>&amp;Vložit</translation>
+    </message>
+    <message>
+        <source>&amp;Reveal in Project</source>
+        <translation>&amp;Odkrýt v projektu</translation>
+    </message>
+    <message>
+        <source>Rename &apos;%1&apos;</source>
+        <translation>Přejmenovat &apos;%1&apos;</translation>
+    </message>
+    <message>
+        <source>Auto-s&amp;cale</source>
+        <translation>Automatická &amp;změna velikosti</translation>
+    </message>
+    <message>
+        <source>R&amp;ename</source>
+        <translation>&amp;Přejmenovat</translation>
+    </message>
+    <message>
+        <source>Solid Color</source>
+        <translation>Plná barva</translation>
+    </message>
+    <message>
+        <source>%1
+Start: %2
+End: %3
+Duration: %4</source>
+        <translation>%1
+Začátek: %2
+Konec: %3
+Doba trvání: %4</translation>
+    </message>
+    <message>
+        <source>Rename multiple clips</source>
+        <translation>Přejmenovat více záběrů</translation>
+    </message>
+    <message>
+        <source>Enter a new name for this clip:</source>
+        <translation>zadejte nový název pro tento záběr:</translation>
+    </message>
+    <message>
+        <source>Duration:</source>
+        <translation>Doba trvání:</translation>
+    </message>
+    <message>
+        <source>R&amp;ipple Delete</source>
+        <translation>&amp;Vytáhnout (smazat a posunout)</translation>
+    </message>
+    <message>
+        <source>&amp;Speed/Duration</source>
+        <translation>&amp;Rychlost/Doba trvání</translation>
+    </message>
+    <message>
+        <source>Couldn&apos;t locate media wrapper for sequence.</source>
+        <translation>Nepodařilo se najít obal záznamu pro tento úryvek (sled záběrů).</translation>
+    </message>
+</context>
+<context>
+    <name>Effect</name>
+    <message>
+        <source>Cu&amp;t</source>
+        <translation>Vyjmou&amp;t</translation>
+    </message>
+    <message>
+        <source>&amp;Copy</source>
+        <translation>&amp;Kopírovat</translation>
+    </message>
+    <message>
+        <source>No candidate for effect &apos;%1&apos;. This effect may be corrupt. Try reinstalling it or Olive.</source>
+        <translation>Žádný uchazeč pro efekt &apos;%1&apos;. Tento přechod může být poškozen. Pokuste se jej nebo Olive znovu nainstalovat.</translation>
+    </message>
+    <message>
+        <source>Invalid effect</source>
+        <translation>Neplatný efekt</translation>
+    </message>
+    <message>
+        <source>Load Settings From File</source>
+        <translation>Nahrát nastavení ze souboru</translation>
+    </message>
+    <message>
+        <source>Load Effect Settings</source>
+        <translation>Nahrát nastavení efektu</translation>
+    </message>
+    <message>
+        <source>Move &amp;Up</source>
+        <translation>Posunout &amp;nahoru</translation>
+    </message>
+    <message>
+        <source>D&amp;elete</source>
+        <translation>S&amp;mazat</translation>
+    </message>
+    <message>
+        <source>Move &amp;Down</source>
+        <translation>Posunout &amp;dolů</translation>
+    </message>
+    <message>
+        <source>Save Settings Failed</source>
+        <translation>Nastavení se nepodařilo uložit</translation>
+    </message>
+    <message>
+        <source>Save Effect Settings</source>
+        <translation>Uložit nastavení efektu</translation>
+    </message>
+    <message>
+        <source>Load Settings Failed</source>
+        <translation>Nastavení se nepodařilo nahrát</translation>
+    </message>
+    <message>
+        <source>This settings file doesn&apos;t match this effect.</source>
+        <translation>Tento soubor s nastavením neodpovídá tomuto efektu.</translation>
+    </message>
+    <message>
+        <source>Effect XML Settings %1</source>
+        <translation>Nastavení XML efektu %1</translation>
+    </message>
+    <message>
+        <source>Failed to open &quot;%1&quot; for reading.</source>
+        <translation>Nepodařilo se otevřít &quot;%1&quot; pro čtení.</translation>
+    </message>
+    <message>
+        <source>Save Settings to File</source>
+        <translation>Uložit nastavení do souboru</translation>
+    </message>
+    <message>
+        <source>Failed to open &quot;%1&quot; for writing.</source>
+        <translation>Nepodařilo se otevřít &quot;%1&quot; pro zápis.</translation>
+    </message>
+</context>
+<context>
+    <name>MenuHelper</name>
+    <message>
+        <source>Cu&amp;t</source>
+        <translation>Vyjmou&amp;t</translation>
+    </message>
+    <message>
+        <source>Nest</source>
+        <translation>Vnořovat</translation>
+    </message>
+    <message>
+        <source>The aspect ratio &apos;%1&apos; is invalid. Please try again.</source>
+        <translation>Poměr stran &apos;%1&apos; je neplatný. Zkuste to, prosím, znovu.</translation>
+    </message>
+    <message>
+        <source>Cop&amp;y</source>
+        <translation>&amp;Kopírovat</translation>
+    </message>
+    <message>
+        <source>Split</source>
+        <translation>Rozdělit</translation>
+    </message>
+    <message>
+        <source>Paste Insert</source>
+        <translation>Vložit/Přidat</translation>
+    </message>
+    <message>
+        <source>Add Default Transition</source>
+        <translation>Přidat výchozí přechod</translation>
+    </message>
+    <message>
+        <source>&amp;Paste</source>
+        <translation>&amp;Vložit</translation>
+    </message>
+    <message>
+        <source>Delete</source>
+        <translation>Smazat</translation>
+    </message>
+    <message>
+        <source>Link/Unlink</source>
+        <translation>Spojit/Oddělit</translation>
+    </message>
+    <message>
+        <source>Invalid aspect ratio</source>
+        <translation>Neplatný poměr stran</translation>
+    </message>
+    <message>
+        <source>Enter the aspect ratio to use for the title/action safe area (e.g. 16:9):</source>
+        <translation>Zadejte poměr stran k použití pro bezpečnou oblast (např. 16:9):</translation>
+    </message>
+    <message>
+        <source>Set In Point</source>
+        <translation>Nastavit bod začátku</translation>
+    </message>
+    <message>
+        <source>Clear In/Out Point</source>
+        <translation>Vymazat bod začátku/konce</translation>
+    </message>
+    <message>
+        <source>Enter custom aspect ratio</source>
+        <translation>Zadat vlastní poměr stran</translation>
+    </message>
+    <message>
+        <source>Duplicate</source>
+        <translation>Zdvojit</translation>
+    </message>
+    <message>
+        <source>&amp;Project</source>
+        <translation>&amp;Projekt</translation>
+    </message>
+    <message>
+        <source>&amp;Folder</source>
+        <translation>&amp;Složka</translation>
+    </message>
+    <message>
+        <source>&amp;Sequence</source>
+        <translation>Ú&amp;ryvek</translation>
+    </message>
+    <message>
+        <source>Reset In Point</source>
+        <translation>Obnovit výchozí bod začátku</translation>
+    </message>
+    <message>
+        <source>Ripple Delete</source>
+        <translation>Vytáhnout</translation>
+    </message>
+    <message>
+        <source>Enable/Disable</source>
+        <translation>Povolit/Zakázat</translation>
+    </message>
+    <message>
+        <source>Set Out Point</source>
+        <translation>Nastavit bod konce</translation>
+    </message>
+    <message>
+        <source>Reset Out Point</source>
+        <translation>Obnovit výchozí bod konce</translation>
+    </message>
+</context>
+<context>
+    <name>TransformEffect</name>
+    <message>
+        <source>Glow</source>
+        <translation>Záře</translation>
+    </message>
+    <message>
+        <source>Pin Light</source>
+        <translation>Připíchnout světlo</translation>
+    </message>
+    <message>
+        <source>Scale</source>
+        <translation>Měřítko</translation>
+    </message>
+    <message>
+        <source>Anchor Point</source>
+        <translation>Bod ukotvení</translation>
+    </message>
+    <message>
+        <source>Linear Light</source>
+        <translation>Přímé světlo</translation>
+    </message>
+    <message>
+        <source>Lighten</source>
+        <translation>Vypálit</translation>
+    </message>
+    <message>
+        <source>Uniform Scale</source>
+        <translation>Jednotné měřítko</translation>
+    </message>
+    <message>
+        <source>Color Dodge</source>
+        <translation>Uskočení barvy</translation>
+    </message>
+    <message>
+        <source>Blend Mode</source>
+        <translation>Režim mísení</translation>
+    </message>
+    <message>
+        <source>Darken</source>
+        <translation>Ztmavit</translation>
+    </message>
+    <message>
+        <source>Normal</source>
+        <translation>Normální</translation>
+    </message>
+    <message>
+        <source>Screen</source>
+        <translation>Obrazovka</translation>
+    </message>
+    <message>
+        <source>Vivid Light</source>
+        <translation>Jasné světlo</translation>
+    </message>
+    <message>
+        <source>Color Burn</source>
+        <translation>Vypálení barvy</translation>
+    </message>
+    <message>
+        <source>Hard Light</source>
+        <translation>Ostré světlo</translation>
+    </message>
+    <message>
+        <source>Soft Light</source>
+        <translation>Tlumené světlo</translation>
+    </message>
+    <message>
+        <source>Linear Dodge (Add)</source>
+        <translation>Lineární uskočení (Přidat)</translation>
+    </message>
+    <message>
+        <source>Opacity</source>
+        <translation>Neprůhlednost</translation>
+    </message>
+    <message>
+        <source>Position</source>
+        <translation>Poloha</translation>
+    </message>
+    <message>
+        <source>Rotation</source>
+        <translation>Otočení</translation>
+    </message>
+    <message>
+        <source>Overlay</source>
+        <translation>Překrytí</translation>
+    </message>
+    <message>
+        <source>Phoenix</source>
+        <translation>Fénix</translation>
+    </message>
+    <message>
+        <source>Linear Burn</source>
+        <translation>Přímé vypálení</translation>
+    </message>
+    <message>
+        <source>Hard Mix</source>
+        <translation>Tvrdá směs</translation>
+    </message>
+    <message>
+        <source>Reflect</source>
+        <translation>Zrcadlit</translation>
+    </message>
+    <message>
+        <source>Average</source>
+        <translation>Průměr</translation>
+    </message>
+    <message>
+        <source>Substract</source>
+        <translation>Odečíst</translation>
+    </message>
+    <message>
+        <source>Exclusion</source>
+        <translation>Ohraničení</translation>
+    </message>
+    <message>
+        <source>Negation</source>
+        <translation>Odmítnutí</translation>
+    </message>
+    <message>
+        <source>Multiply</source>
+        <translation>Znásobit</translation>
+    </message>
+    <message>
+        <source>Difference</source>
+        <translation>Rozdíl</translation>
+    </message>
+</context>
+<context>
+    <name>GraphEditor</name>
+    <message>
+        <source>Hold</source>
+        <translation>Držet</translation>
+    </message>
+    <message>
+        <source>Graph Editor</source>
+        <translation>Editor grafu</translation>
+    </message>
+    <message>
+        <source>Bezier</source>
+        <translation>Bézier</translation>
+    </message>
+    <message>
+        <source>Linear</source>
+        <translation>Lineární</translation>
+    </message>
+</context>
+<context>
+    <name>KeyframeView</name>
+    <message>
+        <source>Hold</source>
+        <translation>Držet</translation>
+    </message>
+    <message>
+        <source>Bezier</source>
+        <translation>Bézier</translation>
+    </message>
+    <message>
+        <source>Linear</source>
+        <translation>Lineární</translation>
     </message>
 </context>
 <context>
     <name>ChannelLayoutName</name>
     <message>
-        <location filename="../project/media.cpp" line="52"/>
+        <source>Mono</source>
+        <translation>Mono</translation>
+    </message>
+    <message>
         <source>Invalid</source>
         <translation>Neplatný</translation>
     </message>
     <message>
-        <location filename="../project/media.cpp" line="53"/>
+        <source>Stereo</source>
+        <translation>Stereo</translation>
+    </message>
+</context>
+<context>
+    <name>PreferencesDialog</name>
+    <message>
         <source>Mono</source>
         <translation>Mono</translation>
     </message>
     <message>
-        <location filename="../project/media.cpp" line="54"/>
+        <source>Export Shortcuts</source>
+        <translation>Vyvést zkratky</translation>
+    </message>
+    <message>
+        <source>Audio</source>
+        <translation>Zvuk</translation>
+    </message>
+    <message>
+        <source>Invalid CSS File</source>
+        <translation>Neplatný soubor CSS</translation>
+    </message>
+    <message>
+        <source>All previews deleted succesfully. You may have to re-open your current project for changes to take effect.</source>
+        <translation>Všechny náhledy byly úspěšně smazány. Možná budete muset nynější projekt otevřít znovu, aby se změny projevily.</translation>
+    </message>
+    <message>
+        <source>Thumbnail Resolution:</source>
+        <translation>Rozlišení náhledu:</translation>
+    </message>
+    <message>
+        <source>Playback</source>
+        <translation>Přehrávání</translation>
+    </message>
+    <message>
+        <source>Search for action or shortcut</source>
+        <translation>Hledat činnosti nebo klávesové zkratky</translation>
+    </message>
+    <message>
+        <source>Sample Rate:</source>
+        <translation>Vzorkovací kmitočet:</translation>
+    </message>
+    <message>
+        <source>Waveform Resolution:</source>
+        <translation>Rozlišení tvaru vlny:</translation>
+    </message>
+    <message>
+        <source>Use Software Fallbacks When Possible</source>
+        <translation>Zajištění skrze softwarovou zálohu</translation>
+    </message>
+    <message>
+        <source>Action</source>
+        <translation>Činnost</translation>
+    </message>
+    <message>
+        <source>Browse</source>
+        <translation>Procházet</translation>
+    </message>
+    <message>
+        <source>Export</source>
+        <translation>Vyvést</translation>
+    </message>
+    <message>
+        <source>Language:</source>
+        <translation>Jazyk:</translation>
+    </message>
+    <message>
+        <source>Import</source>
+        <translation>Zavést</translation>
+    </message>
+    <message>
+        <source>Effect Textbox Lines:</source>
+        <translation>Řádky textového pole efektu:</translation>
+    </message>
+    <message>
         <source>Stereo</source>
         <translation>Stereo</translation>
     </message>
-</context>
-<context>
-    <name>CollapsibleWidget</name>
-    <message>
-        <location filename="../ui/collapsiblewidget.cpp" line="55"/>
-        <source>&lt;untitled&gt;</source>
-        <translatorcomment>&lt;bez názvu&gt;</translatorcomment>
-        <translation></translation>
-    </message>
-</context>
-<context>
-    <name>ColorButton</name>
-    <message>
-        <location filename="../ui/colorbutton.cpp" line="54"/>
-        <source>Set Color</source>
-        <translation>Nastavit barvu</translation>
-    </message>
-</context>
-<context>
-    <name>CornerPinEffect</name>
-    <message>
-        <location filename="../effects/internal/cornerpineffect.cpp" line="31"/>
-        <source>Top Left</source>
-        <translation>Nahoře vlevo</translation>
-    </message>
-    <message>
-        <location filename="../effects/internal/cornerpineffect.cpp" line="35"/>
-        <source>Top Right</source>
-        <translation>Nahoře vpravo</translation>
-    </message>
-    <message>
-        <location filename="../effects/internal/cornerpineffect.cpp" line="39"/>
-        <source>Bottom Left</source>
-        <translation>Dole vlevo</translation>
-    </message>
-    <message>
-        <location filename="../effects/internal/cornerpineffect.cpp" line="43"/>
-        <source>Bottom Right</source>
-        <translation>Dole vpravo</translation>
-    </message>
-    <message>
-        <location filename="../effects/internal/cornerpineffect.cpp" line="47"/>
-        <source>Perspective</source>
-        <translation>Perspektiva</translation>
-=======
-    <name>MainWindow</name>
-    <message>
-        <source>4:3</source>
-        <translation>4:3</translation>
-    </message>
-    <message>
-        <source>Off</source>
-        <translation>Vypnuto</translation>
-    </message>
-    <message>
-        <source>&amp;New</source>
-        <translation>&amp;Nový</translation>
->>>>>>> 70be7fa0
-    </message>
-    <message>
-<<<<<<< HEAD
-        <location filename="../dialogs/debugdialog.cpp" line="32"/>
-        <source>Debug Log</source>
-        <translation>Zápis ladění</translation>
-=======
-        <source>16:9</source>
-        <translation>16:9</translation>
->>>>>>> 70be7fa0
-    </message>
-    <message>
-<<<<<<< HEAD
-        <location filename="../dialogs/demonotice.cpp" line="30"/>
-        <location filename="../dialogs/demonotice.cpp" line="45"/>
-        <source>Welcome to Olive!</source>
-        <translation>Vítejte v Olive!</translation>
-    </message>
-    <message>
-        <location filename="../dialogs/demonotice.cpp" line="47"/>
-        <source>Olive is a free open-source video editor released under the GNU GPL. If you have paid for this software, you have been scammed.</source>
-        <translation>Olive je editor obrazového záznamu s otevřeným zdrojovým kódem vydaný pod GNU GPL.</translation>
-    </message>
-    <message>
-        <location filename="../dialogs/demonotice.cpp" line="49"/>
-        <source>This software is currently in ALPHA which means it is unstable and very likely to crash, have bugs, and have missing features. We offer no warranty so use at your own risk. Please report any bugs or feature requests at %1</source>
-        <translation>Tento program je v současnosti v Alfa verzi, což znamená, že je nestálý a velice pravděpodobně náchylný k pádům, má chyby a chybí mu funkce. Není poskytována žádná záruka, takže jej používejte na vlastní nebezpečí. Hlašte, prosím, jakékoli chyby nebo žádosti o funkce na %1</translation>
-    </message>
-    <message>
-        <location filename="../dialogs/demonotice.cpp" line="51"/>
-        <source>Thank you for trying Olive and we hope you enjoy it!</source>
-        <translation>Děkujeme vám za zkoušení Olive. Přejeme si, aby vám dělal radost!</translation>
-=======
-        <source>Loop</source>
-        <translation>Smyčka</translation>
-    </message>
-    <message>
-        <source>Redo</source>
-        <translation>Znovu</translation>
-    </message>
-    <message>
-        <source>Slip Tool</source>
-        <translation>Roztočení se ztotožněním</translation>
-    </message>
-    <message>
-        <source>&amp;Edit</source>
-        <translation>Úp&amp;ravy</translation>
->>>>>>> 70be7fa0
-    </message>
-    <message>
-<<<<<<< HEAD
-        <location filename="../project/effect.cpp" line="100"/>
-        <source>Invalid effect</source>
-        <translation>Neplatný efekt</translation>
-    </message>
-    <message>
-        <location filename="../project/effect.cpp" line="101"/>
-        <source>No candidate for effect &apos;%1&apos;. This effect may be corrupt. Try reinstalling it or Olive.</source>
-        <translation>Žádný uchazeč pro efekt &apos;%1&apos;. Tento přechod může být poškozen. Pokuste se jej nebo Olive znovu nainstalovat.</translation>
-    </message>
-    <message>
-        <location filename="../project/effect.cpp" line="402"/>
-        <source>Cu&amp;t</source>
-        <translation>Vyjmou&amp;t</translation>
-    </message>
-    <message>
-        <location filename="../project/effect.cpp" line="403"/>
-        <source>&amp;Copy</source>
-        <translation>&amp;Kopírovat</translation>
-    </message>
-    <message>
-        <location filename="../project/effect.cpp" line="410"/>
-        <source>Move &amp;Up</source>
-        <translation>Posunout &amp;nahoru</translation>
-    </message>
-    <message>
-        <location filename="../project/effect.cpp" line="414"/>
-        <source>Move &amp;Down</source>
-        <translation>Posunout &amp;dolů</translation>
-    </message>
-    <message>
-        <location filename="../project/effect.cpp" line="419"/>
-        <source>D&amp;elete</source>
-        <translation>S&amp;mazat</translation>
-    </message>
-    <message>
-        <location filename="../project/effect.cpp" line="423"/>
-        <source>Load Settings From File</source>
-        <translation>Nahrát nastavení ze souboru</translation>
-    </message>
-    <message>
-        <location filename="../project/effect.cpp" line="425"/>
-        <source>Save Settings to File</source>
-        <translation>Uložit nastavení do souboru</translation>
-    </message>
-    <message>
-        <location filename="../project/effect.cpp" line="462"/>
-        <source>Save Effect Settings</source>
-        <translation>Uložit nastavení efektu</translation>
-    </message>
-    <message>
-        <location filename="../project/effect.cpp" line="464"/>
-        <location filename="../project/effect.cpp" line="494"/>
-        <source>Effect XML Settings %1</source>
-        <translation>Nastavení XML efektu %1</translation>
-    </message>
-    <message>
-        <location filename="../project/effect.cpp" line="482"/>
-        <source>Save Settings Failed</source>
-        <translation>Nastavení se nepodařilo uložit</translation>
-    </message>
-    <message>
-        <location filename="../project/effect.cpp" line="483"/>
-        <source>Failed to open &quot;%1&quot; for writing.</source>
-        <translation>Nepodařilo se otevřít &quot;%1&quot; pro zápis.</translation>
-    </message>
-    <message>
-        <location filename="../project/effect.cpp" line="492"/>
-        <source>Load Effect Settings</source>
-        <translation>Nahrát nastavení efektu</translation>
-    </message>
-    <message>
-        <location filename="../project/effect.cpp" line="508"/>
-        <location filename="../project/effect.cpp" line="717"/>
-        <source>Load Settings Failed</source>
-        <translation>Nastavení se nepodařilo nahrát</translation>
-    </message>
-    <message>
-        <location filename="../project/effect.cpp" line="509"/>
-        <source>Failed to open &quot;%1&quot; for reading.</source>
-        <translation>Nepodařilo se otevřít &quot;%1&quot; pro čtení.</translation>
-    </message>
-    <message>
-        <location filename="../project/effect.cpp" line="718"/>
-        <source>This settings file doesn&apos;t match this effect.</source>
-        <translation>Tento soubor s nastavením neodpovídá tomuto efektu.</translation>
-=======
-        <source>&amp;File</source>
-        <translation>&amp;Soubor</translation>
-    </message>
-    <message>
-        <source>&amp;Help</source>
-        <translation>Nápo&amp;věda</translation>
-    </message>
-    <message>
-        <source>&amp;Undo</source>
-        <translation>&amp;Zpět</translation>
-    </message>
-    <message>
-        <source>&amp;View</source>
-        <translation>&amp;Pohled</translation>
-    </message>
-    <message>
-        <source>Timeline</source>
-        <translation>Časová osa</translation>
-    </message>
-    <message>
-        <source>E&amp;xit</source>
-        <translation>&amp;Ukončit</translation>
-    </message>
-    <message>
-        <source>Graph Editor</source>
-        <translation>Editor grafu</translation>
-    </message>
-    <message>
-        <source>Edit Tool</source>
-        <translation>Nástroj pro úpravy</translation>
-    </message>
-    <message>
-        <source>Media Viewer</source>
-        <translation>Prohlížeč záznamu</translation>
-    </message>
-    <message>
-        <source>Go to Start</source>
-        <translation>Jít na začátek</translation>
-    </message>
-    <message>
-        <source>Go to In Point</source>
-        <translation>Jít na bod začátku</translation>
-    </message>
-    <message>
-        <source>Zoom In</source>
-        <translation>Přiblížit</translation>
-    </message>
-    <message>
-        <source>Clear Recent List</source>
-        <translation>Vyprázdnit seznam naposledy otevřených souborů</translation>
-    </message>
-    <message>
-        <source>Edit to Out Point</source>
-        <translation>Upravit po bod konce</translation>
-    </message>
-    <message>
-        <source>Go to Out Point</source>
-        <translation>Jít na bod konce</translation>
-    </message>
-    <message>
-        <source>Seek to the End of Pastes</source>
-        <translation>Vyhledávat po konec vložení</translation>
-    </message>
-    <message>
-        <source>Ripple Tool</source>
-        <translation>Vložení a posunutí</translation>
->>>>>>> 70be7fa0
-    </message>
-    <message>
-<<<<<<< HEAD
-        <location filename="../panels/effectcontrols.cpp" line="58"/>
+    <message>
+        <source>Custom CSS:</source>
+        <translation>Vlastní CSS:</translation>
+    </message>
+    <message>
+        <source>Delete All Previews</source>
+        <translation>Smazat všechny náhledy</translation>
+    </message>
+    <message>
+        <source>Previews Deleted</source>
+        <translation>Náhledy smazány</translation>
+    </message>
+    <message>
+        <source>Output Device:</source>
+        <translation>Výstupní zařízení:</translation>
+    </message>
+    <message>
+        <source>Audio Recording:</source>
+        <translation>Nahrávání zvuku:</translation>
+    </message>
+    <message>
+        <source>frames</source>
+        <translation>snímků</translation>
+    </message>
+    <message>
+        <source>Fast Seeking
+Seek quickly (may briefly show inaccurate frames when seeking - doesn&apos;t affect playback/export)</source>
+        <translation>Rychlé vyhledávání
+Vyhledávat rychle (při hledání se mohou krátce ukázat nepřesné snímky - neovlivňuje přehrávání/vyvádění)</translation>
+    </message>
+    <message>
+        <source>Browse for CSS file</source>
+        <translation>Hledat soubor CSS</translation>
+    </message>
+    <message>
+        <source>Export Keyboard Shortcuts</source>
+        <translation>Vyvést klávesové zkratky</translation>
+    </message>
+    <message>
+        <source>Reset Selected</source>
+        <translation>Obnovit výchozí hodnotu u vybraného</translation>
+    </message>
+    <message>
+        <source>Failed to open file for writing</source>
+        <translation>Soubor se nepodařilo otevřít pro zápis</translation>
+    </message>
+    <message>
+        <source>Shortcuts exported successfully</source>
+        <translation>Zkratky úspěšně vyvedeny</translation>
+    </message>
+    <message>
+        <source>seconds</source>
+        <translation>sekund</translation>
+    </message>
+    <message>
+        <source>Seeking</source>
+        <translation>Vyhledávání</translation>
+    </message>
+    <message>
+        <source>Reset All</source>
+        <translation>Obnovit výchozí hodnotu u všeho</translation>
+    </message>
+    <message>
+        <source>Delete Previews</source>
+        <translation>Smazat náhledy</translation>
+    </message>
+    <message>
+        <source>Input Device:</source>
+        <translation>Vstupní zařízení:</translation>
+    </message>
+    <message>
+        <source>Confirm Reset All Shortcuts</source>
+        <translation>Potvrdit obnovení výchozího nastavení všech klávesových zkratek</translation>
+    </message>
+    <message>
+        <source>Default</source>
+        <translation>Výchozí</translation>
+    </message>
+    <message>
+        <source>Upcoming Frame Queue:</source>
+        <translation>Nadcházející řada snímků:</translation>
+    </message>
+    <message>
+        <source>Import Keyboard Shortcuts</source>
+        <translation>Zavést klávesové zkratky</translation>
+    </message>
+    <message>
+        <source>Behavior</source>
+        <translation>Chování</translation>
+    </message>
+    <message>
+        <source>Image sequence formats:</source>
+        <translation>Formáty obrázkového úryvku (sledu záběrů):</translation>
+    </message>
+    <message>
+        <source>Error saving shortcuts</source>
+        <translation>Chyba při ukládání klávesových zkratek</translation>
+    </message>
+    <message>
+        <source>Preferences</source>
+        <translation>Nastavení</translation>
+    </message>
+    <message>
+        <source>Keyboard</source>
+        <translation>Klávesnice</translation>
+    </message>
+    <message>
+        <source>Previous Frame Queue:</source>
+        <translation>Předchozí řada snímků:</translation>
+    </message>
+    <message>
+        <source>Are you sure you want to delete all previews?</source>
+        <translation>Opravdu chcete smazat všechny náhledy?</translation>
+    </message>
+    <message>
+        <source>General</source>
+        <translation>Obecné</translation>
+    </message>
+    <message>
+        <source>Memory Usage</source>
+        <translation>Využití paměti</translation>
+    </message>
+    <message>
+        <source>CSS file &apos;%1&apos; does not exist.</source>
+        <translation>Soubor CSS &apos;%1&apos; neexistuje.</translation>
+    </message>
+    <message>
+        <source>Accurate Seeking
+Always show the correct frame (visual may pause briefly as correct frame is retrieved)</source>
+        <translation>Přesné vyhledávání
+Vždy ukazovat správný snímek (obraz se při získávání správného snímku může na krátkou dobu pozastavit)</translation>
+    </message>
+    <message>
+        <source>Failed to open file for reading</source>
+        <translation>Soubor se nepodařilo otevřít pro čtení</translation>
+    </message>
+    <message>
+        <source>Shortcut</source>
+        <translation>Zkratka</translation>
+    </message>
+    <message>
+        <source>Are you sure you wish to reset all keyboard shortcuts to their defaults?</source>
+        <translation>Jste si jistý, že chcete vrátit nastavení všech klávesových zkratek do jejich výchozího stavu?</translation>
+    </message>
+</context>
+<context>
+    <name>Media</name>
+    <message>
+        <source>Name</source>
+        <translation>Název</translation>
+    </message>
+    <message>
+        <source>Rate</source>
+        <translation>Rychlost</translation>
+    </message>
+    <message>
+        <source>Name:</source>
+        <translation>Název:</translation>
+    </message>
+    <message>
+        <source>Filename:</source>
+        <translation>Název souboru:</translation>
+    </message>
+    <message>
+        <source>Video Dimensions:</source>
+        <translation>Rozměry obrazu:</translation>
+    </message>
+    <message>
+        <source>New Folder</source>
+        <translation>Nová složka</translation>
+    </message>
+    <message>
+        <source>Frame Rate:</source>
+        <translation>Snímkování:</translation>
+    </message>
+    <message>
+        <source>Interlacing:</source>
+        <translation>Prokládání:</translation>
+    </message>
+    <message>
+        <source>Audio Frequency:</source>
+        <translation>Kmitočet zvuku:</translation>
+    </message>
+    <message>
+        <source>%1 field(s) (%2 frame(s))</source>
+        <translation>%1 pole(í) (%2 snímek(y))</translation>
+    </message>
+    <message>
+        <source>Duration</source>
+        <translation>Doba trvání</translation>
+    </message>
+    <message>
+        <source>Audio Channels:</source>
+        <translation>Zvukové kanály:</translation>
+    </message>
+    <message>
+        <source>Name: %1
+Video Dimensions: %2x%3
+Frame Rate: %4
+Audio Frequency: %5
+Audio Layout: %6</source>
+        <translation>Název: %1
+Rozměry obrazu: %2x%3
+Snímkování: %4
+Kmitočet zvuku: %5
+Rozložení zvuku: %6</translation>
+    </message>
+</context>
+<context>
+    <name>VSTHost</name>
+    <message>
+        <source>Show</source>
+        <translation>Ukázat</translation>
+    </message>
+    <message>
+        <source>Error loading VST plugin</source>
+        <translation>Chyba při nahrávání přídavného modulu VST</translation>
+    </message>
+    <message>
+        <source>Plugin&apos;s magic number is invalid</source>
+        <translation>Kouzelné číslo přídavného modulu je neplatné</translation>
+    </message>
+    <message>
+        <source>NOTE: You can&apos;t load 64-bit VST plugins into a 32-bit build of Olive. Please find a 32-bit version of this plugin or switch to a 64-bit build of Olive.</source>
+        <translation>Poznámka: Nemůžete nahrát 64 bitové přídavné moduly VST do 32 bitového sestavení Olive. Najděte, prosím, 32 bitovou verzi tohoto přídavného modulu nebo přepněte na 64 bitové sestavení Olive.</translation>
+    </message>
+    <message>
+        <source>Plugin</source>
+        <translation>Přídavný modul</translation>
+    </message>
+    <message>
+        <source>VST Plugin</source>
+        <translation>Přídavný modul VST</translation>
+    </message>
+    <message>
+        <source>VST Error</source>
+        <translation>Chyba VST</translation>
+    </message>
+    <message>
+        <source>Interface</source>
+        <translation>Rozhraní</translation>
+    </message>
+    <message>
+        <source>NOTE: You can&apos;t load 32-bit VST plugins into a 64-bit build of Olive. Please find a 64-bit version of this plugin or switch to a 32-bit build of Olive.</source>
+        <translation>Poznámka: Nemůžete nahrát 32 bitové přídavné moduly VST do 64 bitového sestavení Olive. Najděte, prosím, 64 bitovou verzi tohoto přídavného modulu nebo přepněte na 32 bitové sestavení Olive.</translation>
+    </message>
+    <message>
+        <source>Failed to locate entry point for dynamic library.</source>
+        <translation>Nepodařilo se najít vstupní bod pro dynamickou knihovnu.</translation>
+    </message>
+    <message>
+        <source>Failed to create VST reference</source>
+        <translation>Nepodařilo se vytvořit odkaz na VST</translation>
+    </message>
+    <message>
+        <source>Failed to load VST plugin &quot;%1&quot;: %2</source>
+        <translation>Nepodařilo se nahrát přídavný modul &quot;%1&quot;: %2</translation>
+    </message>
+</context>
+<context>
+    <name>Project</name>
+    <message>
+        <source>Skip</source>
+        <translation>Přeskočit</translation>
+    </message>
+    <message>
+        <source>The media &apos;%1&apos; is currently used in &apos;%2&apos;. Deleting it will remove all instances in the sequence. Are you sure you want to do this?</source>
+        <translation>Záznam &apos;%1&apos; se nyní používá v &apos;%2&apos;. Jeho smazání odstraní všechny instance v úryvku (sledu záběrů). Opravdu to chcete udělat?</translation>
+    </message>
+    <message>
+        <source>Delete media in use?</source>
+        <translation>Smazat používaný záznam?</translation>
+    </message>
+    <message>
+        <source>Image sequence detected</source>
+        <translation>Zjištěn obrázkový úryvek (sled záběrů)</translation>
+    </message>
+    <message>
+        <source>Rename &apos;%1&apos;</source>
+        <translation>Přejmenovat &apos;%1&apos;</translation>
+    </message>
+    <message>
+        <source>Active sequence selected</source>
+        <translation>Vybrán činný úryvek (sled záběrů)</translation>
+    </message>
+    <message>
+        <source>Enter new name:</source>
+        <translation>Zadat nový název:</translation>
+    </message>
+    <message>
+        <source>Search media, markers, etc.</source>
+        <translation>Hledat záznam, značky atd.</translation>
+    </message>
+    <message>
+        <source>Project</source>
+        <translation>Projekt</translation>
+    </message>
+    <message>
+        <source>Sequence</source>
+        <translation>Úryvek</translation>
+    </message>
+    <message>
+        <source>You cannot insert a sequence into itself, so no clips of this media would be in this sequence.</source>
+        <translation>Úryvek (sled záběrů) nemůžete vložit do něj samého, aby žádné záběry z tohoto záznamu nebyly v tomto úryvku (sledu záběrů).</translation>
+    </message>
+    <message>
+        <source>Import media...</source>
+        <translation>Zavést záznam...</translation>
+    </message>
+    <message>
+        <source>No active sequence</source>
+        <translation>Žádný činný úryvek (sled záběrů)</translation>
+    </message>
+    <message>
+        <source>No sequence is active, please open the sequence you want to delete clips from.</source>
+        <translation>Žádný úryvek (sled záběrů) není činný. Otevřete, prosím, úryvek (sled záběrů), ve kterém chcete smazat záběry.</translation>
+    </message>
+    <message>
+        <source>Replace &apos;%1&apos;</source>
+        <translation>Nahradit &apos;%1&apos;</translation>
+    </message>
+    <message>
+        <source>All Files</source>
+        <translation>Všechny soubory</translation>
+    </message>
+    <message>
+        <source>No sequence is active, please open the sequence you want to replace clips from.</source>
+        <translation>Žádný úryvek (sled záběrů) není činný. Otevřete, prosím, úryvek (sled záběrů), ve kterém chcete nahradit záběry.</translation>
+    </message>
+    <message>
+        <source>The file &apos;%1&apos; appears to be part of an image sequence. Would you like to import it as such?</source>
+        <translation>Soubor &apos;%1&apos; se zdá být součástí obrázkového úryvku (sledu záběrů). Chcete jej zavést jako takový?</translation>
+    </message>
+</context>
+<context>
+    <name>FillLeftRightEffect</name>
+    <message>
+        <source>Type</source>
+        <translation>Typ</translation>
+    </message>
+    <message>
+        <source>Fill Left with Right</source>
+        <translation>Vyplnit levý pravým</translation>
+    </message>
+    <message>
+        <source>Fill Right with Left</source>
+        <translation>Vyplnit pravý levým</translation>
+    </message>
+</context>
+<context>
+    <name>SolidEffect</name>
+    <message>
+        <source>Type</source>
+        <translation>Typ</translation>
+    </message>
+    <message>
+        <source>Color</source>
+        <translation>Barva</translation>
+    </message>
+    <message>
+        <source>Solid Color</source>
+        <translation>Plná barva</translation>
+    </message>
+    <message>
+        <source>Opacity</source>
+        <translation>Neprůhlednost</translation>
+    </message>
+    <message>
+        <source>Checkerboard</source>
+        <translation>Šachovnice</translation>
+    </message>
+    <message>
+        <source>SMPTE Bars</source>
+        <translation>Pruhy SMPTE</translation>
+    </message>
+    <message>
+        <source>Checkerboard Size</source>
+        <translation>Velikost šachovnice</translation>
+    </message>
+</context>
+<context>
+    <name>EffectControls</name>
+    <message>
+        <source>Add Audio Effect</source>
+        <translation>Přidat zvukový efekt</translation>
+    </message>
+    <message>
+        <source>Add Video Effect</source>
+        <translation>Přidat obrazový efekt</translation>
+    </message>
+    <message>
+        <source>&amp;Paste</source>
+        <translation>&amp;Vložit</translation>
+    </message>
+    <message>
+        <source>(none)</source>
+        <translation>(žádný)</translation>
+    </message>
+    <message>
+        <source>VIDEO EFFECTS</source>
+        <translation>OBRAZOVÉ EFEKTY</translation>
+    </message>
+    <message>
+        <source>Add Audio Transition</source>
+        <translation>Přidat zvukový přechod</translation>
+    </message>
+    <message>
+        <source>Add Video Transition</source>
+        <translation>Přidat obrazový přechod</translation>
+    </message>
+    <message>
         <source>Effects: </source>
         <translation>Efekty: </translation>
     </message>
     <message>
-        <location filename="../panels/effectcontrols.cpp" line="178"/>
-        <source>&amp;Paste</source>
-        <translation>&amp;Vložit</translation>
-    </message>
-    <message>
-        <location filename="../panels/effectcontrols.cpp" line="349"/>
-        <source>Add Video Effect</source>
-        <translation>Přidat obrazový efekt</translation>
-    </message>
-    <message>
-        <location filename="../panels/effectcontrols.cpp" line="360"/>
-        <source>VIDEO EFFECTS</source>
-        <translation>OBRAZOVÉ EFEKTY</translation>
-    </message>
-    <message>
-        <location filename="../panels/effectcontrols.cpp" line="367"/>
-        <source>Add Video Transition</source>
-        <translation>Přidat obrazový přechod</translation>
-    </message>
-    <message>
-        <location filename="../panels/effectcontrols.cpp" line="396"/>
-        <source>Add Audio Effect</source>
-        <translation>Přidat zvukový efekt</translation>
-    </message>
-    <message>
-        <location filename="../panels/effectcontrols.cpp" line="405"/>
+        <source>(Multiple clips selected)</source>
+        <translation>(vybráno více záběrů)</translation>
+    </message>
+    <message>
         <source>AUDIO EFFECTS</source>
         <translation>ZVUKOVÉ EFEKTY</translation>
     </message>
-    <message>
-        <location filename="../panels/effectcontrols.cpp" line="412"/>
-        <source>Add Audio Transition</source>
-        <translation>Přidat zvukový přechod</translation>
-    </message>
-    <message>
-        <location filename="../panels/effectcontrols.cpp" line="429"/>
-        <source>(Multiple clips selected)</source>
-        <translation>(vybráno více záběrů)</translation>
-=======
-        <source>Enable Drag Files to Timeline</source>
-        <translation>Povolit tažení souborů na časovou osu</translation>
-    </message>
-    <message>
-        <source>Drop Frame</source>
-        <translation>Zahodit snímek</translation>
-    </message>
-    <message>
-        <source>&amp;Playback</source>
-        <translation>&amp;Přehrávání</translation>
-    </message>
-    <message>
-        <source>Title/Action Safe Area</source>
-        <translation>Bezpečná oblast</translation>
-    </message>
-    <message>
-        <source>Audio Scrubbing</source>
-        <translation>Přehrávání zvuku při tažení ukazatele</translation>
-    </message>
-    <message>
-        <source>&amp;Tools</source>
-        <translation>&amp;Nástroje</translation>
-    </message>
-    <message>
-        <source>Ripple to In Point</source>
-        <translation>Vložit a posunout k bodu začátku</translation>
-    </message>
-    <message>
-        <source>Enable Snapping</source>
-        <translation>Povolit přichytávání</translation>
-    </message>
-    <message>
-        <source>No Auto-Scroll</source>
-        <translation>Žádné automatické projíždění</translation>
->>>>>>> 70be7fa0
-    </message>
-    <message>
-<<<<<<< HEAD
-        <location filename="../project/effectrow.cpp" line="97"/>
-        <source>Disable Keyframes</source>
-        <translation>Zakázat klíčové snímky</translation>
-    </message>
-    <message>
-        <location filename="../project/effectrow.cpp" line="98"/>
-        <source>Disabling keyframes will delete all current keyframes. Are you sure you want to do this?</source>
-        <translation>Zákázání klíčových snímků smaže všechny nynější klíčové snímky. Opravdu to chcete udělat?</translation>
-=======
-        <source>Auto-Scale By Default</source>
-        <translation>Automaticky měnit velikost</translation>
-    </message>
-    <message>
-        <source>Set/Edit Marker</source>
-        <translation>Nastavit/Upravit značku</translation>
->>>>>>> 70be7fa0
-    </message>
-    <message>
-<<<<<<< HEAD
-        <location filename="../ui/embeddedfilechooser.cpp" line="57"/>
-        <source>File:</source>
-        <translation>Soubor:</translation>
-=======
-        <source>Non-Drop Frame</source>
-        <translation>Nezahodit snímek</translation>
->>>>>>> 70be7fa0
-    </message>
-    <message>
-<<<<<<< HEAD
-        <location filename="../dialogs/exportdialog.cpp" line="73"/>
-        <source>Export &quot;%1&quot;</source>
-        <translation>Vyvést &quot;%1&quot;</translation>
-    </message>
-    <message>
-        <location filename="../dialogs/exportdialog.cpp" line="125"/>
-        <source>Unknown codec name %1</source>
-        <translation>Neznámý název kodeku %1</translation>
-    </message>
-    <message>
-        <location filename="../dialogs/exportdialog.cpp" line="331"/>
-        <source>Export Failed</source>
-        <translation>Nepodařilo se vyvést</translation>
-    </message>
-    <message>
-        <location filename="../dialogs/exportdialog.cpp" line="332"/>
-        <source>Export failed - %1</source>
-        <translation>Nepodařilo se vyvést - %1</translation>
-    </message>
-    <message>
-        <location filename="../dialogs/exportdialog.cpp" line="354"/>
+</context>
+<context>
+    <name>TimecodeEffect</name>
+    <message>
+        <source>Timecode</source>
+        <translation>Časový kód</translation>
+    </message>
+    <message>
+        <source>Color</source>
+        <translation>Barva</translation>
+    </message>
+    <message>
+        <source>Media</source>
+        <translation>Záznamy</translation>
+    </message>
+    <message>
+        <source>Scale</source>
+        <translation>Měřítko</translation>
+    </message>
+    <message>
+        <source>Offset</source>
+        <translation>Posun</translation>
+    </message>
+    <message>
+        <source>Prepend</source>
+        <translation>Uvést na začátku</translation>
+    </message>
+    <message>
+        <source>Background Color</source>
+        <translation>Barva pozadí</translation>
+    </message>
+    <message>
+        <source>Background Opacity</source>
+        <translation>Neprůhlednost pozadí</translation>
+    </message>
+    <message>
+        <source>Sequence</source>
+        <translation>Úryvek</translation>
+    </message>
+</context>
+<context>
+    <name>ExportDialog</name>
+    <message>
+        <source>Audio</source>
+        <translation>Zvuk</translation>
+    </message>
+    <message>
+        <source>Video</source>
+        <translation>Obraz</translation>
+    </message>
+    <message>
+        <source>Sampling Rate:</source>
+        <translation>Rychlost vzorkování:</translation>
+    </message>
+    <message>
         <source>Invalid dimensions</source>
         <translation>Neplatné rozměry</translation>
     </message>
     <message>
-        <location filename="../dialogs/exportdialog.cpp" line="355"/>
-        <source>Export width and height must both be even numbers/divisible by 2.</source>
-        <translation>Šířka a výška pro vyvedení musí být sudá čísla dělitelná 2.</translation>
-    </message>
-    <message>
-        <location filename="../dialogs/exportdialog.cpp" line="411"/>
-        <source>Invalid codec</source>
-        <translation>Neplatný kodek</translation>
-    </message>
-    <message>
-        <location filename="../dialogs/exportdialog.cpp" line="412"/>
-        <source>Couldn&apos;t determine output parameters for the selected codec. This is a bug, please contact the developers.</source>
-        <translation>Nepodařilo se určit výstupní parametry pro vybraný kodek. Toto je chyba. Spojte se, prosím, s vývojáři.</translation>
-    </message>
-    <message>
-        <location filename="../dialogs/exportdialog.cpp" line="481"/>
+        <source>Export Media</source>
+        <translation>Vyvést záznam</translation>
+    </message>
+    <message>
         <source>Invalid format</source>
         <translation>Neplatný formát</translation>
     </message>
     <message>
-        <location filename="../dialogs/exportdialog.cpp" line="482"/>
-        <source>Couldn&apos;t determine output format. This is a bug, please contact the developers.</source>
-        <translation>Nepodařilo se určit výstupní formát. Toto je chyba. Spojte se, prosím, s vývojáři.</translation>
-    </message>
-    <message>
-        <location filename="../dialogs/exportdialog.cpp" line="489"/>
-        <source>Export Media</source>
-        <translation>Vyvést záznam</translation>
-    </message>
-    <message>
-        <location filename="../dialogs/exportdialog.cpp" line="574"/>
-        <source>Quality-based (Constant Rate Factor)</source>
-        <translation>Kvalita (Constant Rate Factor)</translation>
-    </message>
-    <message>
-        <location filename="../dialogs/exportdialog.cpp" line="578"/>
-        <source>Constant Bitrate</source>
-        <translation>Stálý datový tok</translation>
-    </message>
-    <message>
-        <location filename="../dialogs/exportdialog.cpp" line="587"/>
-        <location filename="../dialogs/exportdialog.cpp" line="593"/>
-        <source>Invalid Codec</source>
-        <translation>Neplatný kodek</translation>
-    </message>
-    <message>
-        <location filename="../dialogs/exportdialog.cpp" line="588"/>
-        <source>Failed to find a suitable encoder for this codec. Export will likely fail.</source>
-        <translation>Nepodařilo se najít vhodný kodér pro tento kodek. Vyvedení pravděpodobně selže.</translation>
-    </message>
-    <message>
-        <location filename="../dialogs/exportdialog.cpp" line="594"/>
-        <source>Failed to find pixel format for this encoder. Export will likely fail.</source>
-        <translation>Nepodařilo se najít formát pixelu pro tento kodér. Vyvedení pravděpodobně selže.</translation>
-    </message>
-    <message>
-        <location filename="../dialogs/exportdialog.cpp" line="607"/>
-        <source>Bitrate (Mbps):</source>
-        <translation>Datový tok (MB/s):</translation>
-    </message>
-    <message>
-        <location filename="../dialogs/exportdialog.cpp" line="611"/>
-        <source>Quality (CRF):</source>
-        <translation>Kvalita (CRF):</translation>
-    </message>
-    <message>
-        <location filename="../dialogs/exportdialog.cpp" line="614"/>
         <source>Quality Factor:
 
 0 = lossless
@@ -569,4312 +1963,124 @@
 51 = nejnižší možná jakost</translation>
     </message>
     <message>
-        <location filename="../dialogs/exportdialog.cpp" line="617"/>
+        <source>Constant Bitrate</source>
+        <translation>Stálý datový tok</translation>
+    </message>
+    <message>
+        <source>Codec:</source>
+        <translation>Kodek:</translation>
+    </message>
+    <message>
+        <source>Couldn&apos;t determine output format. This is a bug, please contact the developers.</source>
+        <translation>Nepodařilo se určit výstupní formát. Toto je chyba. Spojte se, prosím, s vývojáři.</translation>
+    </message>
+    <message>
+        <source>Range:</source>
+        <translation>Rozsah:</translation>
+    </message>
+    <message>
+        <source>Width:</source>
+        <translation>Šířka:</translation>
+    </message>
+    <message>
+        <source>Invalid Codec</source>
+        <translation>Neplatný kodek</translation>
+    </message>
+    <message>
+        <source>Invalid codec</source>
+        <translation>Neplatný kodek</translation>
+    </message>
+    <message>
+        <source>Frame Rate:</source>
+        <translation>Snímkování:</translation>
+    </message>
+    <message>
+        <source>Entire Sequence</source>
+        <translation>Celý úryvek (sled záběrů)</translation>
+    </message>
+    <message>
+        <source>In to Out</source>
+        <translation>Vstup do výstupu</translation>
+    </message>
+    <message>
+        <source>Export Failed</source>
+        <translation>Nepodařilo se vyvést</translation>
+    </message>
+    <message>
+        <source>Unknown codec name %1</source>
+        <translation>Neznámý název kodeku %1</translation>
+    </message>
+    <message>
         <source>Target File Size (MB):</source>
         <translation>Velikost cílového souboru (MB):</translation>
     </message>
     <message>
-        <location filename="../dialogs/exportdialog.cpp" line="633"/>
+        <source>Bitrate (Mbps):</source>
+        <translation>Datový tok (MB/s):</translation>
+    </message>
+    <message>
+        <source>Compression Type:</source>
+        <translation>Typ komprese:</translation>
+    </message>
+    <message>
+        <source>Export &quot;%1&quot;</source>
+        <translation>Vyvést &quot;%1&quot;</translation>
+    </message>
+    <message>
+        <source>Export width and height must both be even numbers/divisible by 2.</source>
+        <translation>Šířka a výška pro vyvedení musí být sudá čísla dělitelná 2.</translation>
+    </message>
+    <message>
+        <source>Quality (CRF):</source>
+        <translation>Kvalita (CRF):</translation>
+    </message>
+    <message>
+        <source>Quality-based (Constant Rate Factor)</source>
+        <translation>Kvalita (Constant Rate Factor)</translation>
+    </message>
+    <message>
+        <source>Export failed - %1</source>
+        <translation>Nepodařilo se vyvést - %1</translation>
+    </message>
+    <message>
+        <source>Couldn&apos;t determine output parameters for the selected codec. This is a bug, please contact the developers.</source>
+        <translation>Nepodařilo se určit výstupní parametry pro vybraný kodek. Toto je chyba. Spojte se, prosím, s vývojáři.</translation>
+    </message>
+    <message>
+        <source>Advanced</source>
+        <translation>Pokročilé</translation>
+    </message>
+    <message>
+        <source>Bitrate (Kbps/CBR):</source>
+        <translation>Datový tok (KB/s/stálý datový tok):</translation>
+    </message>
+    <message>
+        <source>Failed to find a suitable encoder for this codec. Export will likely fail.</source>
+        <translation>Nepodařilo se najít vhodný kodér pro tento kodek. Vyvedení pravděpodobně selže.</translation>
+    </message>
+    <message>
+        <source>Failed to find pixel format for this encoder. Export will likely fail.</source>
+        <translation>Nepodařilo se najít formát pixelu pro tento kodér. Vyvedení pravděpodobně selže.</translation>
+    </message>
+    <message>
         <source>Format:</source>
         <translation>Formát:</translation>
     </message>
     <message>
-        <location filename="../dialogs/exportdialog.cpp" line="642"/>
-        <source>Range:</source>
-        <translation>Rozsah:</translation>
-    </message>
-    <message>
-        <location filename="../dialogs/exportdialog.cpp" line="645"/>
-        <source>Entire Sequence</source>
-        <translation>Celá sekvence</translation>
-    </message>
-    <message>
-        <location filename="../dialogs/exportdialog.cpp" line="646"/>
-        <source>In to Out</source>
-        <translation>Vstup do výstupu</translation>
-    </message>
-    <message>
-        <location filename="../dialogs/exportdialog.cpp" line="653"/>
-        <source>Video</source>
-        <translation>Obraz</translation>
-    </message>
-    <message>
-        <location filename="../dialogs/exportdialog.cpp" line="659"/>
-        <location filename="../dialogs/exportdialog.cpp" line="702"/>
-        <source>Codec:</source>
-        <translation>Kodek:</translation>
-    </message>
-    <message>
-        <location filename="../dialogs/exportdialog.cpp" line="663"/>
-        <source>Width:</source>
-        <translation>Šířka:</translation>
-    </message>
-    <message>
-        <location filename="../dialogs/exportdialog.cpp" line="668"/>
         <source>Height:</source>
         <translation>Výška:</translation>
     </message>
-    <message>
-        <location filename="../dialogs/exportdialog.cpp" line="673"/>
-        <source>Frame Rate:</source>
-        <translation>Snímkování:</translation>
-    </message>
-    <message>
-        <location filename="../dialogs/exportdialog.cpp" line="679"/>
-        <source>Compression Type:</source>
-        <translation>Typ komprese:</translation>
-    </message>
-    <message>
-        <location filename="../dialogs/exportdialog.cpp" line="690"/>
-        <source>Advanced</source>
-        <translation>Pokročilé</translation>
-    </message>
-    <message>
-        <location filename="../dialogs/exportdialog.cpp" line="706"/>
-        <source>Sampling Rate:</source>
-        <translation>Rychlost vzorkování:</translation>
-    </message>
-    <message>
-        <location filename="../dialogs/exportdialog.cpp" line="712"/>
-        <source>Bitrate (Kbps/CBR):</source>
-        <translation>Datový tok (KB/s/stálý datový tok):</translation>
-=======
-        <source>Hand Tool</source>
-        <translation>Ručička</translation>
-    </message>
-    <message>
-        <source>Toggle Show All</source>
-        <translation>Přepnout ukázání všeho</translation>
-    </message>
-    <message>
-        <source>Custom</source>
-        <translation>Vlastní</translation>
-    </message>
-    <message>
-        <source>Frames</source>
-        <translation>Snímky</translation>
-    </message>
-    <message>
-        <source>Lock Panels</source>
-        <translation>Uzamknout panely</translation>
-    </message>
-    <message>
-        <source>Play In to Out</source>
-        <translation>Přehrát od začátku po konec</translation>
-    </message>
-    <message>
-        <source>Scroll Wheel Zooms</source>
-        <translation>Kolečko myši přibližuje</translation>
-    </message>
-    <message>
-        <source>Page Auto-Scroll</source>
-        <translation>Stránkové automatické projíždění</translation>
-    </message>
-    <message>
-        <source>Full Screen</source>
-        <translation>Celá obrazovka</translation>
-    </message>
-    <message>
-        <source>Open Recent</source>
-        <translation>Otevřít nedávné</translation>
-    </message>
-    <message>
-        <source>Edit to In Point</source>
-        <translation>Upravit po bod začátku</translation>
-    </message>
-    <message>
-        <source>Razor Tool</source>
-        <translation>Nástroj břitvy</translation>
-    </message>
-    <message>
-        <source>Next Frame</source>
-        <translation>Další snímek</translation>
-    </message>
-    <message>
-        <source>Zoom Out</source>
-        <translation>Oddálit</translation>
-    </message>
-    <message>
-        <source>Go to Previous Cut</source>
-        <translation>Jít na předchozí záběr</translation>
-    </message>
-    <message>
-        <source>&amp;Export...</source>
-        <translation>&amp;Vyvést...</translation>
-    </message>
-    <message>
-        <source>&amp;Import...</source>
-        <translation>&amp;Zavést...</translation>
-    </message>
-    <message>
-        <source>Project</source>
-        <translation>Projekt</translation>
-    </message>
-    <message>
-        <source>Go to End</source>
-        <translation>Jít na konec</translation>
-    </message>
-    <message>
-        <source>Enable Hover Focus</source>
-        <translation>Povolit zaměření při přejetí</translation>
-    </message>
-    <message>
-        <source>Shuttle Stop</source>
-        <translation>Zastavit pendlování</translation>
-    </message>
-    <message>
-        <source>Shuttle Left</source>
-        <translation>Jezdit tam a zpět vlevo</translation>
-    </message>
-    <message>
-        <source>Delete In/Out Point</source>
-        <translation>Smazat bod začátku/konce</translation>
-    </message>
-    <message>
-        <source>Clear Undo</source>
-        <translation>Vyprázdnit minulost kroků zpět</translation>
-    </message>
-    <message>
-        <source>Ripple Delete In/Out Point</source>
-        <translation>Vytáhnout bod začátku/konce</translation>
-    </message>
-    <message>
-        <source>Full Screen Viewer</source>
-        <translation>Prohlížeč na celou obrazovku</translation>
-    </message>
-    <message>
-        <source>Ripple to Out Point</source>
-        <translation>Vložit a posunout k bodu konce</translation>
-    </message>
-    <message>
-        <source>Enable Seek to Import</source>
-        <translation>Povolit vyhledávání k zavedení</translation>
-    </message>
-    <message>
-        <source>Edit Tool Selects Links</source>
-        <translation>Nástroj pro úpravy vybírá odkazy</translation>
-    </message>
-    <message>
-        <source>A&amp;ction Search</source>
-        <translation>Hledání č&amp;inností</translation>
-    </message>
-    <message>
-        <source>Pointer Tool</source>
-        <translation>Ukazovátko</translation>
-    </message>
-    <message>
-        <source>&amp;About...</source>
-        <translation>&amp;O programu...</translation>
-    </message>
-    <message>
-        <source>Debug Log</source>
-        <translation>Zápis ladění</translation>
->>>>>>> 70be7fa0
-    </message>
-    <message>
-<<<<<<< HEAD
-        <location filename="../io/exportthread.cpp" line="82"/>
-        <source>failed to send frame to encoder (%1)</source>
-        <translation>Chyba při poslání snímku kodéru (%1)</translation>
-    </message>
-    <message>
-        <location filename="../io/exportthread.cpp" line="93"/>
-        <source>failed to receive packet from encoder (%1)</source>
-        <translation>Chyba při přijetí paketu od kodéru (%1)</translation>
-    </message>
-    <message>
-        <location filename="../io/exportthread.cpp" line="114"/>
-        <source>could not video encoder for %1</source>
-        <translation>Nepodařilo se najít kodér obrazu pro %1</translation>
-    </message>
-    <message>
-        <location filename="../io/exportthread.cpp" line="123"/>
-        <source>could not allocate video stream</source>
-        <translation>Nepodařilo se přiřadit datový proud obrazu</translation>
-    </message>
-    <message>
-        <location filename="../io/exportthread.cpp" line="132"/>
-        <source>could not allocate video encoding context</source>
-        <translation>Nepodařilo se přiřadit kontext kódování obrazu</translation>
-    </message>
-    <message>
-        <location filename="../io/exportthread.cpp" line="170"/>
-        <source>could not open output video encoder (%1)</source>
-        <translation>Nepodařilo se otevřít kodér obrazu (%1)</translation>
-    </message>
-    <message>
-        <location filename="../io/exportthread.cpp" line="178"/>
-        <source>could not copy video encoder parameters to output stream (%1)</source>
-        <translation>Nepodařilo se kopírovat parametry kodéru obrazu do výstupního proudu (%1)</translation>
-    </message>
-    <message>
-        <location filename="../io/exportthread.cpp" line="216"/>
-        <source>could not audio encoder for %1</source>
-        <translation>Nepodařilo se najít kodér zvuku pro %1</translation>
-    </message>
-    <message>
-        <location filename="../io/exportthread.cpp" line="225"/>
-        <source>could not allocate audio stream</source>
-        <translation>Nepodařilo se přiřadit datový proud zvuku</translation>
-    </message>
-    <message>
-        <location filename="../io/exportthread.cpp" line="234"/>
-        <source>could not allocate audio encoding context</source>
-        <translation>Nepodařilo se přiřadit kontext kódování zvuku</translation>
-    </message>
-    <message>
-        <location filename="../io/exportthread.cpp" line="259"/>
-        <source>could not open output audio encoder (%1)</source>
-        <translation>Nepodařilo se otevřít kodér zvuku (%1)</translation>
-    </message>
-    <message>
-        <location filename="../io/exportthread.cpp" line="267"/>
-        <source>could not copy audio encoder parameters to output stream (%1)</source>
-        <translation>Nepodařilo se kopírovat parametry kodéru zvuku do výstupního proudu (%1)</translation>
-    </message>
-    <message>
-        <location filename="../io/exportthread.cpp" line="297"/>
-        <source>could not allocate audio buffer (%1)</source>
-        <translation>Nepodařilo se přiřadit vyrovnávací paměť zvuku (%1)</translation>
-    </message>
-    <message>
-        <location filename="../io/exportthread.cpp" line="319"/>
-        <source>could not create output format context</source>
-        <translation>Nepodařilo se vytvořit kontext výstupního formátu</translation>
-    </message>
-    <message>
-        <location filename="../io/exportthread.cpp" line="328"/>
-        <source>could not open output file (%1)</source>
-        <translation>Nepodařilo se otevřít výstupní soubor (%1)</translation>
-    </message>
-    <message>
-        <location filename="../io/exportthread.cpp" line="354"/>
-        <source>could not write output file header (%1)</source>
-        <translation>Nepodařilo se zapsat hlavičku výstupního souboru (%1)</translation>
-    </message>
-    <message>
-        <location filename="../io/exportthread.cpp" line="491"/>
-        <source>could not write output file trailer (%1)</source>
-        <translation>Nepodařilo se zapsat ukázku výstupního souboru (%1)</translation>
-=======
-        <source>Selecting Also Seeks</source>
-        <translation>Výběr také vyhledává</translation>
-    </message>
-    <message>
-        <source>Select &amp;All</source>
-        <translation>Vybrat &amp;vše</translation>
-    </message>
-    <message>
-        <source>Slide Tool</source>
-        <translation>Roztočení</translation>
-    </message>
-    <message>
-        <source>Welcome to %1</source>
-        <translation>Vítejte v %1</translation>
-    </message>
-    <message>
-        <source>Default</source>
-        <translation>Výchozí</translation>
-    </message>
-    <message>
-        <source>Reset to Default Layout</source>
-        <translation>Obnovit výchozí rozvržení</translation>
-    </message>
-    <message>
-        <source>Effect Controls</source>
-        <translation>Ovládání efektů</translation>
-    </message>
-    <message>
-        <source>Enable Drop on Media to Replace</source>
-        <translation>Povolit upuštění na záznam pro nahrazení</translation>
-    </message>
-    <message>
-        <source>&lt;untitled&gt;</source>
-        <translation>&lt;bez názvu&gt;</translation>
-    </message>
-    <message>
-        <source>Rectified Waveforms</source>
-        <translation>Vlnový tvar odspodu</translation>
-    </message>
-    <message>
-        <source>Decrease Track Height</source>
-        <translation>Zmenšit výšku stopy</translation>
-    </message>
-    <message>
-        <source>Increase Track Height</source>
-        <translation>Zvětšit výšku stopy</translation>
-    </message>
-    <message>
-        <source>&amp;Window</source>
-        <translation>&amp;Okno</translation>
-    </message>
-    <message>
-        <source>Ask For Name When Setting Marker</source>
-        <translation>Požádat o název při nastavení značky</translation>
-    </message>
-    <message>
-        <source>&amp;Save Project</source>
-        <translation>&amp;Uložit projekt</translation>
-    </message>
-    <message>
-        <source>Play/Pause</source>
-        <translation>Přehrát/Pozastavit</translation>
-    </message>
-    <message>
-        <source>Preferences</source>
-        <translation>Nastavení</translation>
->>>>>>> 70be7fa0
-    </message>
-    <message>
-<<<<<<< HEAD
-        <location filename="../effects/internal/fillleftrighteffect.cpp" line="27"/>
-        <source>Type</source>
-        <translation>Typ</translation>
-    </message>
-    <message>
-        <location filename="../effects/internal/fillleftrighteffect.cpp" line="29"/>
-        <source>Fill Left with Right</source>
-        <translation>Vyplnit levý pravým</translation>
-    </message>
-    <message>
-        <location filename="../effects/internal/fillleftrighteffect.cpp" line="30"/>
-        <source>Fill Right with Left</source>
-        <translation>Vyplnit pravý levým</translation>
-=======
-        <source>Save Project &amp;As</source>
-        <translation>Uložit projekt j&amp;ako</translation>
-    </message>
-    <message>
-        <source>&amp;Open Project</source>
-        <translation>&amp;Otevřít projekt</translation>
-    </message>
-    <message>
-        <source>Milliseconds</source>
-        <translation>Milisekundy</translation>
->>>>>>> 70be7fa0
-    </message>
-    <message>
-<<<<<<< HEAD
-        <location filename="../effects/internal/frei0reffect.cpp" line="61"/>
-        <source>Failed to load Frei0r plugin &quot;%1&quot;: %2</source>
-        <translation>Nepodařilo se nahrát přídavný modul Frei0r &quot;%1&quot;: %2</translation>
-    </message>
-    <message>
-        <location filename="../effects/internal/frei0reffect.cpp" line="66"/>
-        <source>NOTE: You can&apos;t load 32-bit Frei0r plugins into a 64-bit build of Olive. Please find a 64-bit version of this plugin or switch to a 32-bit build of Olive.</source>
-        <translation>Poznámka: Nemůžete nahrát 32 bitové přídavné moduly Frei0r do 64 bitového sestavení Olive. Najděte, prosím, 64 bitovou verzi tohoto přídavného modulu nebo přepněte na 32 bitové sestavení Olive.</translation>
-    </message>
-    <message>
-        <location filename="../effects/internal/frei0reffect.cpp" line="68"/>
-        <source>NOTE: You can&apos;t load 64-bit Frei0r plugins into a 32-bit build of Olive. Please find a 32-bit version of this plugin or switch to a 64-bit build of Olive.</source>
-        <translation>Poznámka: Nemůžete nahrát 64 bitové přídavné moduly Frei0r do 32 bitového sestavení Olive. Najděte, prosím, 32 bitovou verzi tohoto přídavného modulu nebo přepněte na 64 bitové sestavení Olive.</translation>
-    </message>
-    <message>
-        <location filename="../effects/internal/frei0reffect.cpp" line="73"/>
-        <source>Error loading Frei0r plugin</source>
-        <translation>Chyba při nahrávání přídavného modulu Frei0r</translation>
-=======
-        <source>Track Lines</source>
-        <translation>Řádky stop</translation>
-    </message>
-    <message>
-        <source>Sequence Viewer</source>
-        <translation>Prohlížeč úryvku (sledu záběrů)</translation>
-    </message>
-    <message>
-        <source>Smooth Auto-Scroll</source>
-        <translation>Jemné automatické projíždění</translation>
-    </message>
-    <message>
-        <source>Previous Frame</source>
-        <translation>Předchozí snímek</translation>
->>>>>>> 70be7fa0
-    </message>
-    <message>
-<<<<<<< HEAD
-        <location filename="../panels/grapheditor.cpp" line="43"/>
-        <source>Graph Editor</source>
-        <translation>Editor grafu</translation>
-    </message>
-    <message>
-        <location filename="../panels/grapheditor.cpp" line="76"/>
-        <source>Linear</source>
-        <translation>Lineární</translation>
-    </message>
-    <message>
-        <location filename="../panels/grapheditor.cpp" line="79"/>
-        <source>Bezier</source>
-        <translation>Bézier</translation>
-    </message>
-    <message>
-        <location filename="../panels/grapheditor.cpp" line="82"/>
-        <source>Hold</source>
-        <translation>Držet</translation>
-=======
-        <source>Go to Next Cut</source>
-        <translation>Jít na další záběr</translation>
-    </message>
-    <message>
-        <source>Seek Also Selects</source>
-        <translation>Vyhledávání také vybírá</translation>
-    </message>
-    <message>
-        <source>Transition Tool</source>
-        <translation>Přechod</translation>
-    </message>
-    <message>
-        <source>Shuttle Right</source>
-        <translation>Jezdit tam a zpět vpravo</translation>
->>>>>>> 70be7fa0
-    </message>
-    <message>
-<<<<<<< HEAD
-        <location filename="../ui/graphview.cpp" line="82"/>
-        <source>Zoom to Selection</source>
-        <translation>Přiblížit na výběr</translation>
-    </message>
-    <message>
-        <location filename="../ui/graphview.cpp" line="89"/>
-        <source>Zoom to Show All</source>
-        <translation>Přiblížit pro ukázání všeho</translation>
-    </message>
-    <message>
-        <location filename="../ui/graphview.cpp" line="98"/>
-        <source>Reset View</source>
-        <translation>Obnovit výchozí zvětšení</translation>
-    </message>
-</context>
-<context>
-    <name>InterlacingName</name>
-    <message>
-        <location filename="../project/media.cpp" line="43"/>
-        <source>None (Progressive)</source>
-        <translation>Žádný (progresivní)</translation>
-    </message>
-    <message>
-        <location filename="../project/media.cpp" line="44"/>
-        <source>Top Field First</source>
-        <translation>Nejprve horní pole</translation>
-    </message>
-    <message>
-        <location filename="../project/media.cpp" line="45"/>
-        <source>Bottom Field First</source>
-        <translation>Nejprve dolní pole</translation>
-    </message>
-    <message>
-        <location filename="../project/media.cpp" line="46"/>
-        <source>Invalid</source>
-        <translation>Neplatný</translation>
-    </message>
-</context>
-<context>
-    <name>KeyframeNavigator</name>
-    <message>
-        <location filename="../ui/keyframenavigator.cpp" line="65"/>
-        <source>Enable Keyframes</source>
-        <translation>Povolit klíčové snímky</translation>
-=======
-        <source>Deselect All</source>
-        <translation>Zrušit výběr všeho</translation>
-    </message>
-    <message>
-        <source>Maximize Panel</source>
-        <translation>Zvětšit panel</translation>
-    </message>
-    <message>
-        <source>Edit Tool Also Seeks</source>
-        <translation>Nástroj pro úpravy také vyhledává</translation>
-    </message>
-</context>
-<context>
-    <name>Timeline</name>
-    <message>
-        <source>Add</source>
-        <translation>Přidat</translation>
-    </message>
-    <message>
-        <source>Skip</source>
-        <translation>Přeskočit</translation>
-    </message>
-    <message>
-        <source>Slip Tool</source>
-        <translation>Roztočení se ztotožněním</translation>
-    </message>
-    <message>
-        <source>Edit Tool</source>
-        <translation>Nástroj pro úpravy</translation>
->>>>>>> 70be7fa0
-    </message>
-    <message>
-<<<<<<< HEAD
-        <location filename="../ui/keyframeview.cpp" line="69"/>
-        <source>Linear</source>
-        <translation>Lineární</translation>
-    </message>
-    <message>
-        <location filename="../ui/keyframeview.cpp" line="71"/>
-        <source>Bezier</source>
-        <translation>Bézier</translation>
-    </message>
-    <message>
-        <location filename="../ui/keyframeview.cpp" line="73"/>
-        <source>Hold</source>
-        <translation>Držet</translation>
-=======
-        <source>Title...</source>
-        <translation>Název...</translation>
-    </message>
-    <message>
-        <source>Zoom In</source>
-        <translation>Přiblížit</translation>
-    </message>
-    <message>
-        <source>Ripple Tool</source>
-        <translation>Nástroj pro vložení a posunutí</translation>
->>>>>>> 70be7fa0
-    </message>
-    <message>
-<<<<<<< HEAD
-        <location filename="../ui/labelslider.cpp" line="269"/>
-        <location filename="../ui/labelslider.cpp" line="308"/>
-        <source>Set Value</source>
-        <translation>Nastavit hodnotu</translation>
-    </message>
-    <message>
-        <location filename="../ui/labelslider.cpp" line="270"/>
-        <location filename="../ui/labelslider.cpp" line="309"/>
-        <source>New value:</source>
-        <translation>Nová hodnota:</translation>
-=======
-        <source>(none)</source>
-        <translation>(žádný)</translation>
-    </message>
-    <message>
-        <source>Record audio</source>
-        <translation>Nahrát zvuk</translation>
->>>>>>> 70be7fa0
-    </message>
-    <message>
-<<<<<<< HEAD
-        <location filename="../dialogs/loaddialog.cpp" line="36"/>
-        <source>Loading...</source>
-        <translation>Nahrává se...</translation>
-    </message>
-    <message>
-        <location filename="../dialogs/loaddialog.cpp" line="41"/>
-        <source>Loading &apos;%1&apos;...</source>
-        <translation>Nahrává se &apos;%1&apos;...</translation>
-    </message>
-    <message>
-        <location filename="../dialogs/loaddialog.cpp" line="47"/>
-        <source>Cancel</source>
-        <translation>Zrušit</translation>
-=======
-        <source>Solid Color...</source>
-        <translation>Plná barva...</translation>
-    </message>
-    <message>
-        <source>Hand Tool</source>
-        <translation>Nástroj ručičky</translation>
-    </message>
-    <message>
-        <source>Snapping</source>
-        <translation>Přichytávání</translation>
->>>>>>> 70be7fa0
-    </message>
-    <message>
-<<<<<<< HEAD
-        <location filename="../io/loadthread.cpp" line="157"/>
-        <source>Version Mismatch</source>
-        <translation>Rozdílná verze</translation>
-    </message>
-    <message>
-        <location filename="../io/loadthread.cpp" line="158"/>
-        <source>This project was saved in a different version of Olive and may not be fully compatible with this version. Would you like to attempt loading it anyway?</source>
-        <translation>Tento projekt byl uložen v jiné verzi Olive a nemusí být plně slučitelný s touto verzí. Přesto se jej chcete pokusit nahrát?</translation>
-    </message>
-    <message>
-        <location filename="../io/loadthread.cpp" line="505"/>
-        <source>Invalid Clip Link</source>
-        <translation>Neplatný odkaz na záběr</translation>
-    </message>
-    <message>
-        <location filename="../io/loadthread.cpp" line="506"/>
-        <source>This project contains an invalid clip link. It may be corrupt. Would you like to continue loading it?</source>
-        <translation>Tento projekt obsahuje neplatný odkaz na záběr. Tento může být poškozen. Chcete pokračovat v jeho nahrávání?</translation>
-    </message>
-    <message>
-        <location filename="../io/loadthread.cpp" line="667"/>
-        <source>%1 - Line: %2 Col: %3</source>
-        <translation>%1 - Řádek: %2 Sloupec: %3</translation>
-    </message>
-    <message>
-        <location filename="../io/loadthread.cpp" line="693"/>
-        <source>User aborted loading</source>
-        <translation>Uživatelem přerušené nahrávání</translation>
-    </message>
-    <message>
-        <location filename="../io/loadthread.cpp" line="724"/>
-        <source>XML Parsing Error</source>
-        <translation>Chyba při zpracování XML</translation>
-    </message>
-    <message>
-        <location filename="../io/loadthread.cpp" line="725"/>
-        <source>Couldn&apos;t load &apos;%1&apos;. %2</source>
-        <translation>Nepodařilo se nahrát &apos;%1&apos;. %2</translation>
-    </message>
-    <message>
-        <location filename="../io/loadthread.cpp" line="729"/>
-        <source>Project Load Error</source>
-        <translation>Chyba při nahrávání projektu</translation>
-    </message>
-    <message>
-        <location filename="../io/loadthread.cpp" line="730"/>
-        <source>Error loading project: %1</source>
-        <translation>Chyba při nahrávání projektu: %1</translation>
-=======
-        <source>Click on the timeline where you want to start recording (drag to limit the recording to a certain timeframe)</source>
-        <translation>Klepněte na časovou osu, kde chcete začít s nahráváním (táhněte pro omezení nahrávky na určitý časový snímek)</translation>
-    </message>
-    <message>
-        <source>Noise...</source>
-        <translation>Šum...</translation>
-    </message>
-    <message>
-        <source>Nested Sequence</source>
-        <translation>Vnořený úryvek (sled záběrů)</translation>
-    </message>
-    <message>
-        <source>Razor Tool</source>
-        <translation>Nástroj břitvy</translation>
-    </message>
-    <message>
-        <source>Zoom Out</source>
-        <translation>Oddálit</translation>
-    </message>
-    <message>
-        <source>Clip &apos;%1&apos; already contains a &apos;%2&apos; effect. Would you like to replace it with the pasted one or add it as a separate effect?</source>
-        <translation>Záběr &apos;%1&apos; již obsahuje &apos;%2&apos; efekt. Chcete jej nahradit vloženým nebo jej přidat jako samostatný efekt?</translation>
-    </message>
-    <message>
-        <source>Bars...</source>
-        <translation>Zkušební tabulka...</translation>
-    </message>
-    <message>
-        <source>Replace</source>
-        <translation>Nahradit</translation>
-    </message>
-    <message>
-        <source>Pointer Tool</source>
-        <translation>Nástroj ukazovátka</translation>
-    </message>
-    <message>
-        <source>You must save this project before you can record audio in it.</source>
-        <translation>Musíte tento projekt uložit, předtím než do něj můžete nahrát zvuk.</translation>
->>>>>>> 70be7fa0
-    </message>
-    <message>
-<<<<<<< HEAD
-        <location filename="../mainwindow.cpp" line="233"/>
-        <source>Welcome to %1</source>
-        <translation>Vítejte v %1</translation>
-    </message>
-    <message>
-        <source>Auto-recovery</source>
-        <translation type="vanished">Automatické obnovení</translation>
-    </message>
-    <message>
-        <source>Olive didn&apos;t close properly and an autorecovery file was detected. Would you like to open it?</source>
-        <translation type="vanished">Olive nebyl zavřen řádně a byl zjištěn soubor pro automatické obnovení. Chcete jej otevřít?</translation>
-    </message>
-    <message>
-        <source>&amp;Project</source>
-        <translation type="vanished">&amp;Projekt</translation>
-    </message>
-    <message>
-        <source>&amp;Sequence</source>
-        <translation type="vanished">&amp;Sekvence</translation>
-    </message>
-    <message>
-        <source>&amp;Folder</source>
-        <translation type="vanished">&amp;Složka</translation>
-    </message>
-    <message>
-        <source>Set In Point</source>
-        <translation type="vanished">Nastavit bod začátku</translation>
-    </message>
-    <message>
-        <source>Set Out Point</source>
-        <translation type="vanished">Nastavit bod konce</translation>
-=======
-        <source>Effect already exists</source>
-        <translation>Efekt již existuje</translation>
-    </message>
-    <message>
-        <source>Slide Tool</source>
-        <translation>Roztočení</translation>
-    </message>
-    <message>
-        <source>Add title, solid, bars, etc.</source>
-        <translation>Přidat název, plný, zkušební tabulky atd.</translation>
-    </message>
-    <message>
-        <source>Tone...</source>
-        <translation>Tón...</translation>
-    </message>
-    <message>
-        <source>Do this for all conflicts found</source>
-        <translation>Použít na všechny nalezené střety</translation>
-    </message>
-    <message>
-        <source>Timeline: </source>
-        <translation>Časová osa: </translation>
-    </message>
-    <message>
-        <source>Unsaved Project</source>
-        <translation>Neuložený projekt</translation>
-    </message>
-    <message>
-        <source>Transition Tool</source>
-        <translation>Nástroj pro přechod</translation>
->>>>>>> 70be7fa0
-    </message>
-</context>
-<context>
-    <name>ViewerWidget</name>
-    <message>
-        <source>Fit</source>
-        <translation>Vejít se</translation>
-    </message>
-    <message>
-<<<<<<< HEAD
-        <source>Reset In Point</source>
-        <translation type="vanished">Obnovit výchozí bod začátku</translation>
-    </message>
-    <message>
-        <source>Reset Out Point</source>
-        <translation type="vanished">Obnovit výchozí bod konce</translation>
-    </message>
-    <message>
-        <source>Clear In/Out Point</source>
-        <translation type="vanished">Vymazat bod začátku/konce</translation>
-    </message>
-    <message>
-        <source>No active sequence</source>
-        <translation type="vanished">Žádná činná sekvence</translation>
-    </message>
-    <message>
-        <source>Please open the sequence you wish to export.</source>
-        <translation type="vanished">Otevřete, prosím, sekvenci, již chcete vyvést.</translation>
-    </message>
-    <message>
-        <source>Save Project As...</source>
-        <translation type="vanished">Uložit projekt jako...</translation>
-    </message>
-    <message>
-        <source>Unsaved Project</source>
-        <translation type="vanished">Neuložený projekt</translation>
-    </message>
-    <message>
-        <source>This project has changed since it was last saved. Would you like to save it before closing?</source>
-        <translation type="vanished">Tento projekt se od doby, kdy byl naposledy uložen, změnil. Chcete jej před zavřením uložit?</translation>
-    </message>
-    <message>
-        <location filename="../mainwindow.cpp" line="362"/>
-        <source>&amp;File</source>
-        <translation>&amp;Soubor</translation>
-    </message>
-    <message>
-        <location filename="../mainwindow.cpp" line="365"/>
-        <source>&amp;New</source>
-        <translation>&amp;Nový</translation>
-=======
-        <source>Zoom</source>
-        <translation>Zvětšení</translation>
-    </message>
-    <message>
-        <source>Save Frame as Image...</source>
-        <translation>Uložit snímek jako obrázek...</translation>
-    </message>
-    <message>
-        <source>Custom</source>
-        <translation>Vlastní</translation>
-    </message>
-    <message>
-        <source>Show Fullscreen</source>
-        <translation>Ukázat na celou obrazovku</translation>
-    </message>
-    <message>
-        <source>Close Media</source>
-        <translation>Zavřít záznam</translation>
-    </message>
-    <message>
-        <source>Save Frame</source>
-        <translation>Uložit snímek</translation>
-    </message>
-    <message>
-        <source>Screen %1: %2x%3</source>
-        <translation>Obrazovka %1: %2x%3</translation>
-    </message>
-    <message>
-        <source>Set Custom Zoom Value:</source>
-        <translation>Nastavit vlastní hodnotu zvětšení:</translation>
-    </message>
-    <message>
-        <source>Disable</source>
-        <translation>Zakázat</translation>
-    </message>
-    <message>
-        <source>Viewer Zoom</source>
-        <translation>Zvětšení prohlížeče</translation>
->>>>>>> 70be7fa0
-    </message>
-</context>
-<context>
-    <name>AudioNoiseEffect</name>
-    <message>
-<<<<<<< HEAD
-        <location filename="../mainwindow.cpp" line="368"/>
-        <source>&amp;Open Project</source>
-        <translation>&amp;Otevřít projekt</translation>
-    </message>
-    <message>
-        <location filename="../mainwindow.cpp" line="370"/>
-        <source>Clear Recent List</source>
-        <translation>Vyprázdnit seznam naposledy otevřených souborů</translation>
-=======
-        <source>Mix</source>
-        <translation>Smíchat</translation>
-    </message>
-    <message>
-        <source>Amount</source>
-        <translation>Množství</translation>
->>>>>>> 70be7fa0
-    </message>
-</context>
-<context>
-    <name>ToneEffect</name>
-    <message>
-<<<<<<< HEAD
-        <location filename="../mainwindow.cpp" line="374"/>
-        <source>Open Recent</source>
-        <translation>Otevřít nedávné</translation>
-    </message>
-    <message>
-        <location filename="../mainwindow.cpp" line="378"/>
-        <source>&amp;Save Project</source>
-        <translation>&amp;Uložit projekt</translation>
-    </message>
-    <message>
-        <location filename="../mainwindow.cpp" line="379"/>
-        <source>Save Project &amp;As</source>
-        <translation>Uložit projekt j&amp;ako</translation>
-    </message>
-    <message>
-        <location filename="../mainwindow.cpp" line="383"/>
-        <source>&amp;Import...</source>
-        <translation>&amp;Zavést...</translation>
-=======
-        <source>Mix</source>
-        <translation>Směs</translation>
-    </message>
-    <message>
-        <source>Type</source>
-        <translation>Typ</translation>
-    </message>
-    <message>
-        <source>Amount</source>
-        <translation>Množství</translation>
-    </message>
-    <message>
-        <source>Frequency</source>
-        <translation>Kmitočet</translation>
->>>>>>> 70be7fa0
-    </message>
-</context>
-<context>
-    <name>SourcesCommon</name>
-    <message>
-<<<<<<< HEAD
-        <location filename="../mainwindow.cpp" line="387"/>
-        <source>&amp;Export...</source>
-        <translation>&amp;Vyvést...</translation>
-    </message>
-    <message>
-        <location filename="../mainwindow.cpp" line="391"/>
-        <source>E&amp;xit</source>
-        <translation>&amp;Ukončit</translation>
-    </message>
-    <message>
-        <location filename="../mainwindow.cpp" line="395"/>
-        <source>&amp;Edit</source>
-        <translation>Úp&amp;ravy</translation>
-    </message>
-    <message>
-        <location filename="../mainwindow.cpp" line="398"/>
-        <source>&amp;Undo</source>
-        <translation>&amp;Zpět</translation>
-    </message>
-    <message>
-        <location filename="../mainwindow.cpp" line="400"/>
-        <source>Redo</source>
-        <translation>Znovu</translation>
-    </message>
-    <message>
-        <source>Cu&amp;t</source>
-        <translation type="vanished">Vyjmou&amp;t</translation>
-    </message>
-    <message>
-        <source>Cop&amp;y</source>
-        <translation type="vanished">&amp;Kopírovat</translation>
-    </message>
-    <message>
-        <source>&amp;Paste</source>
-        <translation type="vanished">&amp;Vložit</translation>
-    </message>
-    <message>
-        <source>Paste Insert</source>
-        <translation type="obsolete">Vložit vložku</translation>
-    </message>
-    <message>
-        <source>Duplicate</source>
-        <translation type="vanished">Zdvojit</translation>
-=======
-        <source>New</source>
-        <translation>Nový</translation>
-    </message>
-    <message>
-        <source>View</source>
-        <translation>Pohled</translation>
-    </message>
-    <message>
-        <source>Proxy</source>
-        <translation>Proxy</translation>
-    </message>
-    <message>
-        <source>Show Toolbar</source>
-        <translation>Ukázat nástrojový pruh</translation>
-    </message>
-    <message>
-        <source>Create/Modify Proxy</source>
-        <translation>Vytvořit/Změnit proxy</translation>
-    </message>
-    <message>
-        <source>Restore Original</source>
-        <translation>Obnovit původní</translation>
-    </message>
-    <message>
-        <source>Delete proxy</source>
-        <translation>Smazat proxy</translation>
-    </message>
-    <message>
-        <source>Create Proxy</source>
-        <translation>Vytvořit proxy</translation>
-    </message>
-    <message>
-        <source>Create Sequence With This Media</source>
-        <translation>Vytvořit úryvek (sled záběrů) pomocí tohoto záznamu</translation>
-    </message>
-    <message>
-        <source>Reveal in Explorer</source>
-        <translation>Ukázat v průzkumníku</translation>
->>>>>>> 70be7fa0
-    </message>
-    <message>
-        <source>Delete</source>
-        <translation type="vanished">Smazat</translation>
-    </message>
-    <message>
-<<<<<<< HEAD
-        <source>Ripple Delete</source>
-        <translation type="vanished">Vytáhnout</translation>
-    </message>
-    <message>
-        <source>Split</source>
-        <translation type="vanished">Rozdělit</translation>
-    </message>
-    <message>
-        <location filename="../mainwindow.cpp" line="409"/>
-        <source>Select &amp;All</source>
-        <translation>Vybrat &amp;vše</translation>
-    </message>
-    <message>
-        <location filename="../mainwindow.cpp" line="411"/>
-        <source>Deselect All</source>
-        <translation>Zrušit výběr všeho</translation>
-    </message>
-    <message>
-        <source>Add Default Transition</source>
-        <translation type="vanished">Přidat výchozí přechod</translation>
-    </message>
-    <message>
-        <source>Link/Unlink</source>
-        <translation type="vanished">Spojit/Oddělit</translation>
-    </message>
-    <message>
-        <source>Enable/Disable</source>
-        <translation type="vanished">Povolit/Zakázat</translation>
-    </message>
-    <message>
-        <source>Nest</source>
-        <translation type="vanished">Vnořovat</translation>
-    </message>
-    <message>
-        <location filename="../mainwindow.cpp" line="419"/>
-        <source>Ripple to In Point</source>
-        <translation>Vložit a posunout k bodu začátku</translation>
-    </message>
-    <message>
-        <location filename="../mainwindow.cpp" line="420"/>
-        <source>Ripple to Out Point</source>
-        <translation>Vložit a posunout k bodu konce</translation>
-    </message>
-    <message>
-        <location filename="../mainwindow.cpp" line="421"/>
-        <source>Edit to In Point</source>
-        <translation>Upravit po bod začátku</translation>
-    </message>
-    <message>
-        <location filename="../mainwindow.cpp" line="422"/>
-        <source>Edit to Out Point</source>
-        <translation>Upravit po bod konce</translation>
-    </message>
-    <message>
-        <location filename="../mainwindow.cpp" line="427"/>
-        <source>Delete In/Out Point</source>
-        <translation>Smazat bod začátku/konce</translation>
-    </message>
-    <message>
-        <location filename="../mainwindow.cpp" line="428"/>
-        <source>Ripple Delete In/Out Point</source>
-        <translation>Vytáhnout bod začátku/konce</translation>
-    </message>
-    <message>
-        <location filename="../mainwindow.cpp" line="432"/>
-        <source>Set/Edit Marker</source>
-        <translation>Nastavit/Upravit značku</translation>
-=======
-        <source>Replace/Relink Media</source>
-        <translation>Nahradit/Znovuspojit záznamy</translation>
-    </message>
-    <message>
-        <source>Icon View</source>
-        <translation>Pohled s ikonami</translation>
-    </message>
-    <message>
-        <source>Delete All Clips Using This Media</source>
-        <translation>Smazat všechny záběry pomocí tohoto záznamu</translation>
-    </message>
-    <message>
-        <source>Duplicate</source>
-        <translation>Zdvojit</translation>
-    </message>
-    <message>
-        <source>Import...</source>
-        <translation>Zavést...</translation>
-    </message>
-    <message>
-        <source>Show Sequences</source>
-        <translation>Ukázat úryvky (sledy záběrů)</translation>
-    </message>
-    <message>
-        <source>Preview in Media Viewer</source>
-        <translation>Náhled v prohlížeči záznamu</translation>
-    </message>
-    <message>
-        <source>Replace Clips Using This Media</source>
-        <translation>Nahradit záběry pomocí tohoto záznamu</translation>
-    </message>
-    <message>
-        <source>Tree View</source>
-        <translation>Stromový pohled</translation>
-    </message>
-    <message>
-        <source>Generating proxy: %1% complete</source>
-        <translation>Vytvoření proxy: %1% hotovo</translation>
-    </message>
-    <message>
-        <source>Reveal in File Manager</source>
-        <translation>Ukázat ve správci souborů</translation>
-    </message>
-    <message>
-        <source>Properties...</source>
-        <translation>Vlastnosti...</translation>
-    </message>
-    <message>
-        <source>Modify Proxy</source>
-        <translation>Změnit proxy</translation>
-    </message>
-    <message>
-        <source>Replace Media</source>
-        <translation>Nahradit záznam</translation>
-    </message>
-    <message>
-        <source>Reveal in Finder</source>
-        <translation>Ukázat v hledači</translation>
-    </message>
-    <message>
-        <source>Would you like to delete the proxy file &quot;%1&quot; as well?</source>
-        <translation>Chcete smazat i soubor proxy &quot;%1&quot;?</translation>
-    </message>
-    <message>
-        <source>You dropped a file onto &apos;%1&apos;. Would you like to replace it with the dropped file?</source>
-        <translation>Upustil jste soubor na &apos;%1&apos;. Chcete jej nahradit upuštěným souborem?</translation>
->>>>>>> 70be7fa0
-    </message>
-</context>
-<context>
-    <name>PanEffect</name>
-    <message>
-<<<<<<< HEAD
-        <location filename="../mainwindow.cpp" line="436"/>
-        <source>&amp;View</source>
-        <translation>&amp;Pohled</translation>
-=======
-        <source>Pan</source>
-        <translation>Vyvážení</translation>
->>>>>>> 70be7fa0
-    </message>
-</context>
-<context>
-    <name>TextEffect</name>
-    <message>
-<<<<<<< HEAD
-        <location filename="../mainwindow.cpp" line="439"/>
-        <source>Zoom In</source>
-        <translation>Přiblížit</translation>
-    </message>
-    <message>
-        <location filename="../mainwindow.cpp" line="440"/>
-        <source>Zoom Out</source>
-        <translation>Oddálit</translation>
-    </message>
-    <message>
-        <location filename="../mainwindow.cpp" line="441"/>
-        <source>Increase Track Height</source>
-        <translation>Zvětšit výšku stopy</translation>
-    </message>
-    <message>
-        <location filename="../mainwindow.cpp" line="442"/>
-        <source>Decrease Track Height</source>
-        <translation>Zmenšit výšku stopy</translation>
-    </message>
-    <message>
-        <location filename="../mainwindow.cpp" line="444"/>
-        <source>Toggle Show All</source>
-        <translation>Přepnout ukázání všeho</translation>
-    </message>
-    <message>
-        <location filename="../mainwindow.cpp" line="450"/>
-        <source>Track Lines</source>
-        <translation>Řádky stop</translation>
-    </message>
-    <message>
-        <location filename="../mainwindow.cpp" line="455"/>
-        <source>Rectified Waveforms</source>
-        <translation>Vlnový tvar odspodu</translation>
-    </message>
-    <message>
-        <location filename="../mainwindow.cpp" line="462"/>
-        <source>Frames</source>
-        <translation>Snímky</translation>
-    </message>
-    <message>
-        <location filename="../mainwindow.cpp" line="466"/>
-        <source>Drop Frame</source>
-        <translation>Zahodit snímek</translation>
-    </message>
-    <message>
-        <location filename="../mainwindow.cpp" line="470"/>
-        <source>Non-Drop Frame</source>
-        <translation>Nezahodit snímek</translation>
-    </message>
-    <message>
-        <location filename="../mainwindow.cpp" line="474"/>
-        <source>Milliseconds</source>
-        <translation>Milisekundy</translation>
-    </message>
-    <message>
-        <location filename="../mainwindow.cpp" line="481"/>
-        <source>Title/Action Safe Area</source>
-        <translation>Bezpečná oblast</translation>
-    </message>
-    <message>
-        <location filename="../mainwindow.cpp" line="483"/>
-        <source>Off</source>
-        <translation>Vypnuto</translation>
-    </message>
-    <message>
-        <location filename="../mainwindow.cpp" line="489"/>
-        <source>Default</source>
-        <translation>Výchozí</translation>
-    </message>
-    <message>
-        <location filename="../mainwindow.cpp" line="495"/>
-        <source>4:3</source>
-        <translation>4:3</translation>
-    </message>
-    <message>
-        <location filename="../mainwindow.cpp" line="501"/>
-        <source>16:9</source>
-        <translation>16:9</translation>
-    </message>
-    <message>
-        <location filename="../mainwindow.cpp" line="507"/>
-        <source>Custom</source>
-        <translation>Vlastní</translation>
-    </message>
-    <message>
-        <location filename="../mainwindow.cpp" line="515"/>
-        <source>Full Screen</source>
-        <translation>Celá obrazovka</translation>
-    </message>
-    <message>
-        <location filename="../mainwindow.cpp" line="519"/>
-        <source>Full Screen Viewer</source>
-        <translation>Prohlížeč na celou obrazovku</translation>
-    </message>
-    <message>
-        <location filename="../mainwindow.cpp" line="523"/>
-        <source>&amp;Playback</source>
-        <translation>&amp;Přehrávání</translation>
-    </message>
-    <message>
-        <location filename="../mainwindow.cpp" line="526"/>
-        <source>Go to Start</source>
-        <translation>Jít na začátek</translation>
-    </message>
-    <message>
-        <location filename="../mainwindow.cpp" line="527"/>
-        <source>Previous Frame</source>
-        <translation>Předchozí snímek</translation>
-    </message>
-    <message>
-        <location filename="../mainwindow.cpp" line="528"/>
-        <source>Play/Pause</source>
-        <translation>Přehrát/Pozastavit</translation>
-=======
-        <source>Top</source>
-        <translation>Nahoře</translation>
-    </message>
-    <message>
-        <source>Font</source>
-        <translation>Písmo</translation>
-    </message>
-    <message>
-        <source>Left</source>
-        <translation>Vlevo</translation>
-    </message>
-    <message>
-        <source>Size</source>
-        <translation>Velikost</translation>
-    </message>
-    <message>
-        <source>Text</source>
-        <translation>Text</translation>
-    </message>
-    <message>
-        <source>Color</source>
-        <translation>Barva</translation>
-    </message>
-    <message>
-        <source>Right</source>
-        <translation>Vpravo</translation>
-    </message>
-    <message>
-        <source>&amp;Edit Text</source>
-        <translation>&amp;Upravit text</translation>
-    </message>
-    <message>
-        <source>Outline Color</source>
-        <translation>Barva obrysu</translation>
-    </message>
-    <message>
-        <source>Outline Width</source>
-        <translation>Šířka obrysu</translation>
-    </message>
-    <message>
-        <source>Justify</source>
-        <translation>Do bloku</translation>
-    </message>
-    <message>
-        <source>Sample Text</source>
-        <translation>Text příkladu</translation>
-    </message>
-    <message>
-        <source>Shadow Softness</source>
-        <translation>Měkkost stínu</translation>
-    </message>
-    <message>
-        <source>Bottom</source>
-        <translation>Dole</translation>
-    </message>
-    <message>
-        <source>Center</source>
-        <translation>Na střed</translation>
-    </message>
-    <message>
-        <source>Shadow</source>
-        <translation>Stín</translation>
-    </message>
-    <message>
-        <source>Outline</source>
-        <translation>Obrys</translation>
-    </message>
-    <message>
-        <source>Shadow Distance</source>
-        <translation>Vzdálenost stínu</translation>
-    </message>
-    <message>
-        <source>Shadow Opacity</source>
-        <translation>Neprůhlednost stínu</translation>
-    </message>
-    <message>
-        <source>Word Wrap</source>
-        <translation>Zalamování slov</translation>
-    </message>
-    <message>
-        <source>Shadow Color</source>
-        <translation>Barva stínu</translation>
-    </message>
-    <message>
-        <source>Shadow Angle</source>
-        <translation>Úhel stínu</translation>
-    </message>
-    <message>
-        <source>Alignment</source>
-        <translation>Zarovnání</translation>
->>>>>>> 70be7fa0
-    </message>
-</context>
-<context>
-    <name>transition</name>
-    <message>
-<<<<<<< HEAD
-        <location filename="../mainwindow.cpp" line="529"/>
-        <source>Play In to Out</source>
-        <translation>Přehrát od začátku po konec</translation>
-    </message>
-    <message>
-        <location filename="../mainwindow.cpp" line="530"/>
-        <source>Next Frame</source>
-        <translation>Další snímek</translation>
-=======
-        <source>Invalid transition</source>
-        <translation>Neplatný přechod</translation>
-    </message>
-    <message>
-        <source>No candidate for transition &apos;%1&apos;. This transition may be corrupt. Try reinstalling it or Olive.</source>
-        <translation>Žádný uchazeč o přechod &apos;%1&apos;. Tento přechod může být poškozen. Pokuste se jej nebo Olive znovu nainstalovat.</translation>
->>>>>>> 70be7fa0
-    </message>
-</context>
-<context>
-    <name>NewSequenceDialog</name>
-    <message>
-<<<<<<< HEAD
-        <location filename="../mainwindow.cpp" line="531"/>
-        <source>Go to End</source>
-        <translation>Jít na konec</translation>
-    </message>
-    <message>
-        <location filename="../mainwindow.cpp" line="533"/>
-        <source>Go to Previous Cut</source>
-        <translation>Jít na předchozí záběr</translation>
-    </message>
-    <message>
-        <location filename="../mainwindow.cpp" line="534"/>
-        <source>Go to Next Cut</source>
-        <translation>Jít na další záběr</translation>
-    </message>
-    <message>
-        <location filename="../mainwindow.cpp" line="536"/>
-        <source>Go to In Point</source>
-        <translation>Jít na bod začátku</translation>
-    </message>
-    <message>
-        <location filename="../mainwindow.cpp" line="537"/>
-        <source>Go to Out Point</source>
-        <translation>Jít na bod konce</translation>
-    </message>
-    <message>
-        <location filename="../mainwindow.cpp" line="539"/>
-        <source>Shuttle Left</source>
-        <translation>Jezdit tam a zpět vlevo</translation>
-    </message>
-    <message>
-        <location filename="../mainwindow.cpp" line="540"/>
-        <source>Shuttle Stop</source>
-        <translation>Zastavit pendlování</translation>
-    </message>
-    <message>
-        <location filename="../mainwindow.cpp" line="541"/>
-        <source>Shuttle Right</source>
-        <translation>Jezdit tam a zpět vpravo</translation>
-=======
-        <source>144p</source>
-        <translation>144p</translation>
-    </message>
-    <message>
-        <source>240p</source>
-        <translation>240p</translation>
-    </message>
-    <message>
-        <source>360p</source>
-        <translation>360p</translation>
-    </message>
-    <message>
-        <source>480p</source>
-        <translation>480p</translation>
-    </message>
-    <message>
-        <source>720p</source>
-        <translation>720p</translation>
-    </message>
-    <message>
-        <source>Editing &quot;%1&quot;</source>
-        <translation>Upravení &quot;%1&quot;</translation>
-    </message>
-    <message>
-        <source>1080p</source>
-        <translation>1080p</translation>
-    </message>
-    <message>
-        <source>Audio</source>
-        <translation>Zvuk</translation>
->>>>>>> 70be7fa0
-    </message>
-    <message>
-        <source>Name:</source>
-        <translation>Název:</translation>
-    </message>
-    <message>
-        <source>Video</source>
-        <translation>Obraz</translation>
-    </message>
-    <message>
-        <source>TV 4K (Ultra HD/2160p)</source>
-        <translation>TV 4K (Ultra HD/2160p)</translation>
-    </message>
-    <message>
-<<<<<<< HEAD
-        <location filename="../mainwindow.cpp" line="544"/>
-        <source>Loop</source>
-        <translation>Smyčka</translation>
-    </message>
-    <message>
-        <location filename="../mainwindow.cpp" line="551"/>
-        <source>&amp;Window</source>
-        <translation>&amp;Okno</translation>
-    </message>
-    <message>
-        <location filename="../mainwindow.cpp" line="554"/>
-        <source>Project</source>
-        <translation>Projekt</translation>
-    </message>
-    <message>
-        <location filename="../mainwindow.cpp" line="559"/>
-        <source>Effect Controls</source>
-        <translation>Ovládání efektů</translation>
-    </message>
-    <message>
-        <location filename="../mainwindow.cpp" line="564"/>
-        <source>Timeline</source>
-        <translation>Časová osa</translation>
-    </message>
-    <message>
-        <location filename="../mainwindow.cpp" line="569"/>
-        <source>Graph Editor</source>
-        <translation>Editor grafu</translation>
-    </message>
-    <message>
-        <location filename="../mainwindow.cpp" line="574"/>
-        <source>Media Viewer</source>
-        <translation>Prohlížeč záznamu</translation>
-    </message>
-    <message>
-        <location filename="../mainwindow.cpp" line="579"/>
-        <source>Sequence Viewer</source>
-        <translation>Prohlížeč řady</translation>
-    </message>
-    <message>
-        <location filename="../mainwindow.cpp" line="586"/>
-        <source>Maximize Panel</source>
-        <translation>Zvětšit panel</translation>
-    </message>
-    <message>
-        <location filename="../mainwindow.cpp" line="590"/>
-        <source>Reset to Default Layout</source>
-        <translation>Obnovit výchozí rozvržení</translation>
-    </message>
-    <message>
-        <location filename="../mainwindow.cpp" line="594"/>
-        <source>&amp;Tools</source>
-        <translation>&amp;Nástroje</translation>
-    </message>
-    <message>
-        <location filename="../mainwindow.cpp" line="597"/>
-        <source>Pointer Tool</source>
-        <translation>Ukazovátko</translation>
-    </message>
-    <message>
-        <location filename="../mainwindow.cpp" line="602"/>
-        <source>Edit Tool</source>
-        <translation>Nástroj pro úpravy</translation>
-    </message>
-    <message>
-        <location filename="../mainwindow.cpp" line="607"/>
-        <source>Ripple Tool</source>
-        <translation>Vložení a posunutí</translation>
-=======
-        <source>PAL (576i)</source>
-        <translation>PAL (576i)</translation>
-    </message>
-    <message>
-        <source>NTSC (480i)</source>
-        <translation>NTSC (480i)</translation>
-    </message>
-    <message>
-        <source>None (Progressive)</source>
-        <translation>Žádné (progresivní)</translation>
-    </message>
-    <message>
-        <source>Custom</source>
-        <translation>Vlastní</translation>
-    </message>
-    <message>
-        <source>Width:</source>
-        <translation>Šířka:</translation>
-    </message>
-    <message>
-        <source>Frame Rate:</source>
-        <translation>Snímkování:</translation>
-    </message>
-    <message>
-        <source>Interlacing:</source>
-        <translation>Prokládání:</translation>
-    </message>
-    <message>
-        <source>Preset:</source>
-        <translation>Přednastavení:</translation>
-    </message>
-    <message>
-        <source>New Sequence</source>
-        <translation>Nový úryvek (sled záběrů)</translation>
-    </message>
-    <message>
-        <source>Pixel Aspect Ratio:</source>
-        <translation>Poměr stran pixelu:</translation>
-    </message>
-    <message>
-        <source>Square Pixels (1.0)</source>
-        <translation>Čtvercové pixely (1.0)</translation>
-    </message>
-    <message>
-        <source>Sample Rate: </source>
-        <translation>Vzorkovací kmitočet: </translation>
-    </message>
-    <message>
-        <source>Film 4K</source>
-        <translation>Film 4K</translation>
-    </message>
-    <message>
-        <source>Height:</source>
-        <translation>Výška:</translation>
->>>>>>> 70be7fa0
-    </message>
-</context>
-<context>
-    <name>TimelineWidget</name>
-    <message>
-<<<<<<< HEAD
-        <location filename="../mainwindow.cpp" line="612"/>
-        <source>Razor Tool</source>
-        <translation>Nástroj břitvy</translation>
-    </message>
-    <message>
-        <location filename="../mainwindow.cpp" line="617"/>
-        <source>Slip Tool</source>
-        <translation>Roztočení se ztotožněním</translation>
-    </message>
-    <message>
-        <location filename="../mainwindow.cpp" line="622"/>
-        <source>Slide Tool</source>
-        <translation>Roztočení</translation>
-    </message>
-    <message>
-        <location filename="../mainwindow.cpp" line="627"/>
-        <source>Hand Tool</source>
-        <translation>Ručička</translation>
-    </message>
-    <message>
-        <location filename="../mainwindow.cpp" line="632"/>
-        <source>Transition Tool</source>
-        <translation>Přechod</translation>
-    </message>
-    <message>
-        <location filename="../mainwindow.cpp" line="639"/>
-        <source>Enable Snapping</source>
-        <translation>Povolit přichytávání</translation>
-    </message>
-    <message>
-        <location filename="../mainwindow.cpp" line="646"/>
-        <source>Selecting Also Seeks</source>
-        <translation>Výběr také vyhledává</translation>
-    </message>
-    <message>
-        <location filename="../mainwindow.cpp" line="651"/>
-        <source>Edit Tool Also Seeks</source>
-        <translation>Nástroj pro úpravy také vyhledává</translation>
-    </message>
-    <message>
-        <location filename="../mainwindow.cpp" line="656"/>
-        <source>Edit Tool Selects Links</source>
-        <translation>Nástroj pro úpravy vybírá odkazy</translation>
-    </message>
-    <message>
-        <location filename="../mainwindow.cpp" line="661"/>
-        <source>Seek Also Selects</source>
-        <translation>Vyhledávání také vybírá</translation>
-    </message>
-    <message>
-        <location filename="../mainwindow.cpp" line="666"/>
-        <source>Seek to the End of Pastes</source>
-        <translation>Vyhledávat po konec vložení</translation>
-    </message>
-    <message>
-        <location filename="../mainwindow.cpp" line="671"/>
-        <source>Scroll Wheel Zooms</source>
-        <translation>Kolečko myši přibližuje</translation>
-    </message>
-    <message>
-        <location filename="../mainwindow.cpp" line="676"/>
-        <source>Enable Drag Files to Timeline</source>
-        <translation>Povolit tažení souborů na časovou osu</translation>
-    </message>
-    <message>
-        <location filename="../mainwindow.cpp" line="681"/>
-        <source>Auto-Scale By Default</source>
-        <translation>Automaticky měnit velikost</translation>
-    </message>
-    <message>
-        <location filename="../mainwindow.cpp" line="686"/>
-        <source>Enable Seek to Import</source>
-        <translation>Povolit vyhledávání k zavedení</translation>
-    </message>
-    <message>
-        <location filename="../mainwindow.cpp" line="691"/>
-        <source>Audio Scrubbing</source>
-        <translation>Přehrávání zvuku při tažení ukazatele</translation>
-    </message>
-    <message>
-        <location filename="../mainwindow.cpp" line="696"/>
-        <source>Enable Drop on Media to Replace</source>
-        <translation>Povolit upuštění na záznam pro nahrazení</translation>
-    </message>
-    <message>
-        <location filename="../mainwindow.cpp" line="701"/>
-        <source>Enable Hover Focus</source>
-        <translation>Povolit zaměření při přejetí</translation>
-    </message>
-    <message>
-        <location filename="../mainwindow.cpp" line="706"/>
-        <source>Ask For Name When Setting Marker</source>
-        <translation>Požádat o název při nastavení značky</translation>
-    </message>
-    <message>
-        <location filename="../mainwindow.cpp" line="713"/>
-        <source>No Auto-Scroll</source>
-        <translation>Žádné automatické projíždění</translation>
-    </message>
-    <message>
-        <location filename="../mainwindow.cpp" line="718"/>
-        <source>Page Auto-Scroll</source>
-        <translation>Stránkové automatické projíždění</translation>
-    </message>
-    <message>
-        <location filename="../mainwindow.cpp" line="723"/>
-        <source>Smooth Auto-Scroll</source>
-        <translation>Jemné automatické projíždění</translation>
-    </message>
-    <message>
-        <location filename="../mainwindow.cpp" line="730"/>
-        <source>Preferences</source>
-        <translation>Nastavení</translation>
-=======
-        <source>C&amp;ut</source>
-        <translation>Vyj&amp;mout</translation>
-    </message>
-    <message>
-        <source>Bars</source>
-        <translation>Zkušební tabulka</translation>
-    </message>
-    <message>
-        <source>Tone</source>
-        <translation>Tón</translation>
-    </message>
-    <message>
-        <source>&amp;Redo</source>
-        <translation>&amp;Znovu</translation>
-    </message>
-    <message>
-        <source>&amp;Undo</source>
-        <translation>&amp;Zpět</translation>
-    </message>
-    <message>
-        <source>Cop&amp;y</source>
-        <translation>&amp;Kopírovat</translation>
-    </message>
-    <message>
-        <source>Error</source>
-        <translation>Chyba</translation>
-    </message>
-    <message>
-        <source>Noise</source>
-        <translation>Šum</translation>
-    </message>
-    <message>
-        <source>Title</source>
-        <translation>Název</translation>
-    </message>
-    <message>
-        <source>Sequence Settings</source>
-        <translation>Nastavení úryvku (sledu záběrů)</translation>
-    </message>
-    <message>
-        <source>&amp;Paste</source>
-        <translation>&amp;Vložit</translation>
-    </message>
-    <message>
-        <source>&amp;Reveal in Project</source>
-        <translation>&amp;Odkrýt v projektu</translation>
-    </message>
-    <message>
-        <source>Rename &apos;%1&apos;</source>
-        <translation>Přejmenovat &apos;%1&apos;</translation>
-    </message>
-    <message>
-        <source>Auto-s&amp;cale</source>
-        <translation>Automatická &amp;změna velikosti</translation>
-    </message>
-    <message>
-        <source>R&amp;ename</source>
-        <translation>&amp;Přejmenovat</translation>
-    </message>
-    <message>
-        <source>Solid Color</source>
-        <translation>Plná barva</translation>
-    </message>
-    <message>
-        <source>%1
-Start: %2
-End: %3
-Duration: %4</source>
-        <translation>%1
-Začátek: %2
-Konec: %3
-Doba trvání: %4</translation>
-    </message>
-    <message>
-        <source>Rename multiple clips</source>
-        <translation>Přejmenovat více záběrů</translation>
-    </message>
-    <message>
-        <source>Enter a new name for this clip:</source>
-        <translation>zadejte nový název pro tento záběr:</translation>
-    </message>
-    <message>
-        <source>Duration:</source>
-        <translation>Doba trvání:</translation>
-    </message>
-    <message>
-        <source>R&amp;ipple Delete</source>
-        <translation>&amp;Vytáhnout (smazat a posunout)</translation>
-    </message>
-    <message>
-        <source>&amp;Speed/Duration</source>
-        <translation>&amp;Rychlost/Doba trvání</translation>
-    </message>
-    <message>
-        <source>Couldn&apos;t locate media wrapper for sequence.</source>
-        <translation>Nepodařilo se najít obal záznamu pro tento úryvek (sled záběrů).</translation>
->>>>>>> 70be7fa0
-    </message>
-</context>
-<context>
-    <name>Effect</name>
-    <message>
-<<<<<<< HEAD
-        <location filename="../mainwindow.cpp" line="733"/>
-        <source>Clear Undo</source>
-        <translation>Vyprázdnit minulost kroků zpět</translation>
-    </message>
-    <message>
-        <location filename="../mainwindow.cpp" line="738"/>
-        <source>&amp;Help</source>
-        <translation>Nápo&amp;věda</translation>
-    </message>
-    <message>
-        <location filename="../mainwindow.cpp" line="740"/>
-        <source>A&amp;ction Search</source>
-        <translation>Hledání č&amp;inností</translation>
-    </message>
-    <message>
-        <location filename="../mainwindow.cpp" line="744"/>
-        <source>Debug Log</source>
-        <translation>Zápis ladění</translation>
-    </message>
-    <message>
-        <location filename="../mainwindow.cpp" line="748"/>
-        <source>&amp;About...</source>
-        <translation>&amp;O programu...</translation>
-    </message>
-    <message>
-        <location filename="../mainwindow.cpp" line="756"/>
-        <source>&lt;untitled&gt;</source>
-        <translation>&lt;bez názvu&gt;</translation>
-    </message>
-    <message>
-        <source>Open Project...</source>
-        <translation type="vanished">Otevřít projekt...</translation>
-    </message>
-    <message>
-        <source>Missing recent project</source>
-        <translation type="vanished">Chybí nedávný projekt</translation>
-    </message>
-    <message>
-        <source>The project &apos;%1&apos; no longer exists. Would you like to remove it from the recent projects list?</source>
-        <translation type="vanished">Projekt &apos;%1&apos; už neexistuje. Chcete jej odstranit ze seznamu nedávných projektů?</translation>
-    </message>
-    <message>
-        <source>Invalid aspect ratio</source>
-        <translation type="vanished">Neplatný poměr stran</translation>
-    </message>
-    <message>
-        <source>The aspect ratio &apos;%1&apos; is invalid. Please try again.</source>
-        <translation type="vanished">Poměr stran &apos;%1&apos; je neplatný. Zkuste to, prosím, znovu.</translation>
-    </message>
-    <message>
-        <source>Enter custom aspect ratio</source>
-        <translation type="vanished">Zadat vlastní poměr stran</translation>
-    </message>
-    <message>
-        <source>Enter the aspect ratio to use for the title/action safe area (e.g. 16:9):</source>
-        <translation type="vanished">Zadejte poměr stran k použití pro bezpečnou oblast (např. 16:9):</translation>
-    </message>
-    <message>
-        <source>Nested Sequence</source>
-        <translation type="vanished">Vnořená řada</translation>
-=======
-        <source>Cu&amp;t</source>
-        <translation>Vyjmou&amp;t</translation>
-    </message>
-    <message>
-        <source>&amp;Copy</source>
-        <translation>&amp;Kopírovat</translation>
-    </message>
-    <message>
-        <source>No candidate for effect &apos;%1&apos;. This effect may be corrupt. Try reinstalling it or Olive.</source>
-        <translation>Žádný uchazeč pro efekt &apos;%1&apos;. Tento přechod může být poškozen. Pokuste se jej nebo Olive znovu nainstalovat.</translation>
-    </message>
-    <message>
-        <source>Invalid effect</source>
-        <translation>Neplatný efekt</translation>
-    </message>
-    <message>
-        <source>Load Settings From File</source>
-        <translation>Nahrát nastavení ze souboru</translation>
-    </message>
-    <message>
-        <source>Load Effect Settings</source>
-        <translation>Nahrát nastavení efektu</translation>
-    </message>
-    <message>
-        <source>Move &amp;Up</source>
-        <translation>Posunout &amp;nahoru</translation>
-    </message>
-    <message>
-        <source>D&amp;elete</source>
-        <translation>S&amp;mazat</translation>
-    </message>
-    <message>
-        <source>Move &amp;Down</source>
-        <translation>Posunout &amp;dolů</translation>
-    </message>
-    <message>
-        <source>Save Settings Failed</source>
-        <translation>Nastavení se nepodařilo uložit</translation>
-    </message>
-    <message>
-        <source>Save Effect Settings</source>
-        <translation>Uložit nastavení efektu</translation>
-    </message>
-    <message>
-        <source>Load Settings Failed</source>
-        <translation>Nastavení se nepodařilo nahrát</translation>
-    </message>
-    <message>
-        <source>This settings file doesn&apos;t match this effect.</source>
-        <translation>Tento soubor s nastavením neodpovídá tomuto efektu.</translation>
-    </message>
-    <message>
-        <source>Effect XML Settings %1</source>
-        <translation>Nastavení XML efektu %1</translation>
->>>>>>> 70be7fa0
-    </message>
-    <message>
-<<<<<<< HEAD
-        <location filename="../project/marker.cpp" line="63"/>
-        <source>Set Marker</source>
-        <translation>Nastavit značku</translation>
-    </message>
-    <message>
-        <location filename="../project/marker.cpp" line="65"/>
-        <source>Set clip marker name:</source>
-        <translation>Nastavit název značky záběru:</translation>
-    </message>
-    <message>
-        <location filename="../project/marker.cpp" line="66"/>
-        <source>Set sequence marker name:</source>
-        <translation>Nastavit název značky sekvence:</translation>
-    </message>
-</context>
-<context>
-    <name>Media</name>
-    <message>
-        <location filename="../project/media.cpp" line="99"/>
-        <source>New Folder</source>
-        <translation>Nová složka</translation>
-    </message>
-    <message>
-        <location filename="../project/media.cpp" line="118"/>
-        <source>Name:</source>
-        <translation>Název:</translation>
-    </message>
-    <message>
-        <location filename="../project/media.cpp" line="118"/>
-        <source>Filename:</source>
-        <translation>Název souboru:</translation>
-    </message>
-    <message>
-        <location filename="../project/media.cpp" line="122"/>
-        <source>Video Dimensions:</source>
-        <translation>Rozměry obrazu:</translation>
-    </message>
-    <message>
-        <location filename="../project/media.cpp" line="132"/>
-        <source>Frame Rate:</source>
-        <translation>Snímkování:</translation>
-=======
-        <source>Failed to open &quot;%1&quot; for reading.</source>
-        <translation>Nepodařilo se otevřít &quot;%1&quot; pro čtení.</translation>
-    </message>
-    <message>
-        <source>Save Settings to File</source>
-        <translation>Uložit nastavení do souboru</translation>
-    </message>
-    <message>
-        <source>Failed to open &quot;%1&quot; for writing.</source>
-        <translation>Nepodařilo se otevřít &quot;%1&quot; pro zápis.</translation>
-    </message>
-</context>
-<context>
-    <name>MenuHelper</name>
-    <message>
-        <source>Cu&amp;t</source>
-        <translation>Vyjmou&amp;t</translation>
-    </message>
-    <message>
-        <source>Nest</source>
-        <translation>Vnořovat</translation>
-    </message>
-    <message>
-        <source>The aspect ratio &apos;%1&apos; is invalid. Please try again.</source>
-        <translation>Poměr stran &apos;%1&apos; je neplatný. Zkuste to, prosím, znovu.</translation>
-    </message>
-    <message>
-        <source>Cop&amp;y</source>
-        <translation>&amp;Kopírovat</translation>
->>>>>>> 70be7fa0
-    </message>
-    <message>
-        <source>Split</source>
-        <translation>Rozdělit</translation>
-    </message>
-    <message>
-<<<<<<< HEAD
-        <location filename="../project/media.cpp" line="142"/>
-        <source>%1 field(s) (%2 frame(s))</source>
-        <translation>%1 pole(í) (%2 snímek(y))</translation>
-    </message>
-    <message>
-        <location filename="../project/media.cpp" line="151"/>
-        <source>Interlacing:</source>
-        <translation>Prokládání:</translation>
-    </message>
-    <message>
-        <location filename="../project/media.cpp" line="163"/>
-        <source>Audio Frequency:</source>
-        <translation>Kmitočet zvuku:</translation>
-    </message>
-    <message>
-        <location filename="../project/media.cpp" line="172"/>
-        <source>Audio Channels:</source>
-        <translation>Zvukové kanály:</translation>
-    </message>
-    <message>
-        <location filename="../project/media.cpp" line="190"/>
-        <source>Name: %1
-Video Dimensions: %2x%3
-Frame Rate: %4
-Audio Frequency: %5
-Audio Layout: %6</source>
-        <translation>Název: %1
-Rozměry obrazu: %2x%3
-Snímkování: %4
-Kmitočet zvuku: %5
-Rozložení zvuku: %6</translation>
-    </message>
-    <message>
-        <location filename="../project/media.cpp" line="303"/>
-        <source>Name</source>
-        <translation>Název</translation>
-    </message>
-    <message>
-        <location filename="../project/media.cpp" line="305"/>
-        <source>Duration</source>
-        <translation>Doba trvání</translation>
-    </message>
-    <message>
-        <location filename="../project/media.cpp" line="322"/>
-        <source>Rate</source>
-        <translation>Rychlost</translation>
-=======
-        <source>Paste Insert</source>
-        <translation>Vložit/Přidat</translation>
-    </message>
-    <message>
-        <source>Add Default Transition</source>
-        <translation>Přidat výchozí přechod</translation>
-    </message>
-    <message>
-        <source>&amp;Paste</source>
-        <translation>&amp;Vložit</translation>
-    </message>
-    <message>
-        <source>Delete</source>
-        <translation>Smazat</translation>
-    </message>
-    <message>
-        <source>Link/Unlink</source>
-        <translation>Spojit/Oddělit</translation>
-    </message>
-    <message>
-        <source>Invalid aspect ratio</source>
-        <translation>Neplatný poměr stran</translation>
-    </message>
-    <message>
-        <source>Enter the aspect ratio to use for the title/action safe area (e.g. 16:9):</source>
-        <translation>Zadejte poměr stran k použití pro bezpečnou oblast (např. 16:9):</translation>
-    </message>
-    <message>
-        <source>Set In Point</source>
-        <translation>Nastavit bod začátku</translation>
->>>>>>> 70be7fa0
-    </message>
-    <message>
-<<<<<<< HEAD
-        <location filename="../dialogs/mediapropertiesdialog.cpp" line="43"/>
-        <source>&quot;%1&quot; Properties</source>
-        <translation>&quot;%1&quot; Vlastnosti</translation>
-    </message>
-    <message>
-        <location filename="../dialogs/mediapropertiesdialog.cpp" line="52"/>
-        <source>Tracks:</source>
-        <translation>Stopy:</translation>
-    </message>
-    <message>
-        <location filename="../dialogs/mediapropertiesdialog.cpp" line="60"/>
-        <source>Video %1: %2x%3 %4FPS</source>
-        <translation>Obraz %1: %2x%3 %4 FPS</translation>
-=======
-        <source>Clear In/Out Point</source>
-        <translation>Vymazat bod začátku/konce</translation>
-    </message>
-    <message>
-        <source>Enter custom aspect ratio</source>
-        <translation>Zadat vlastní poměr stran</translation>
-    </message>
-    <message>
-        <source>Duplicate</source>
-        <translation>Zdvojit</translation>
->>>>>>> 70be7fa0
-    </message>
-    <message>
-        <source>&amp;Project</source>
-        <translation>&amp;Projekt</translation>
-    </message>
-    <message>
-<<<<<<< HEAD
-        <location filename="../dialogs/mediapropertiesdialog.cpp" line="76"/>
-        <source>Audio %1: %2Hz %3</source>
-        <translation>Zvuk %1: %2Hz %3</translation>
-    </message>
-    <message numerus="yes">
-        <location filename="../dialogs/mediapropertiesdialog.cpp" line="79"/>
-        <source>%n channel(s)</source>
-        <translation>
-            <numerusform>%n kanál</numerusform>
-            <numerusform>%n kanály</numerusform>
-            <numerusform>%n kanálů</numerusform>
-        </translation>
-    </message>
-    <message>
-        <location filename="../dialogs/mediapropertiesdialog.cpp" line="94"/>
-        <source>Conform to Frame Rate:</source>
-        <translation>Odpovídá snímkování:</translation>
-    </message>
-    <message>
-        <location filename="../dialogs/mediapropertiesdialog.cpp" line="104"/>
-        <source>Alpha is Premultiplied</source>
-        <translation>Alfa je předznásobena</translation>
-    </message>
-    <message>
-        <location filename="../dialogs/mediapropertiesdialog.cpp" line="113"/>
-        <source>Auto (%1)</source>
-        <translation>Auto (%1)</translation>
-    </message>
-    <message>
-        <location filename="../dialogs/mediapropertiesdialog.cpp" line="126"/>
-        <source>Interlacing:</source>
-        <translation>Prokládání:</translation>
-    </message>
-    <message>
-        <location filename="../dialogs/mediapropertiesdialog.cpp" line="133"/>
-        <source>Name:</source>
-        <translation>Název:</translation>
-    </message>
-</context>
-<context>
-    <name>MenuHelper</name>
-    <message>
-        <location filename="../ui/menuhelper.cpp" line="39"/>
-        <source>&amp;Project</source>
-        <translation type="unfinished">&amp;Projekt</translation>
-    </message>
-    <message>
-        <location filename="../ui/menuhelper.cpp" line="41"/>
-        <source>&amp;Sequence</source>
-        <translation type="unfinished">&amp;Sekvence</translation>
-    </message>
-    <message>
-        <location filename="../ui/menuhelper.cpp" line="42"/>
-        <source>&amp;Folder</source>
-        <translation type="unfinished">&amp;Složka</translation>
-    </message>
-    <message>
-        <location filename="../ui/menuhelper.cpp" line="46"/>
-        <source>Set In Point</source>
-        <translation type="unfinished">Nastavit bod začátku</translation>
-    </message>
-    <message>
-        <location filename="../ui/menuhelper.cpp" line="47"/>
-        <source>Set Out Point</source>
-        <translation type="unfinished">Nastavit bod konce</translation>
-    </message>
-    <message>
-        <location filename="../ui/menuhelper.cpp" line="49"/>
-        <source>Reset In Point</source>
-        <translation type="unfinished">Obnovit výchozí bod začátku</translation>
-    </message>
-    <message>
-        <location filename="../ui/menuhelper.cpp" line="50"/>
-        <source>Reset Out Point</source>
-        <translation type="unfinished">Obnovit výchozí bod konce</translation>
-    </message>
-    <message>
-        <location filename="../ui/menuhelper.cpp" line="51"/>
-        <source>Clear In/Out Point</source>
-        <translation type="unfinished">Vymazat bod začátku/konce</translation>
-    </message>
-    <message>
-        <location filename="../ui/menuhelper.cpp" line="55"/>
-        <source>Add Default Transition</source>
-        <translation type="unfinished">Přidat výchozí přechod</translation>
-    </message>
-    <message>
-        <location filename="../ui/menuhelper.cpp" line="56"/>
-        <source>Link/Unlink</source>
-        <translation type="unfinished">Spojit/Oddělit</translation>
-    </message>
-    <message>
-        <location filename="../ui/menuhelper.cpp" line="57"/>
-        <source>Enable/Disable</source>
-        <translation type="unfinished">Povolit/Zakázat</translation>
-    </message>
-    <message>
-        <location filename="../ui/menuhelper.cpp" line="58"/>
-        <source>Nest</source>
-        <translation type="unfinished">Vnořovat</translation>
-    </message>
-    <message>
-        <location filename="../ui/menuhelper.cpp" line="62"/>
-        <source>Cu&amp;t</source>
-        <translation type="unfinished">Vyjmou&amp;t</translation>
-    </message>
-    <message>
-        <location filename="../ui/menuhelper.cpp" line="63"/>
-        <source>Cop&amp;y</source>
-        <translation type="unfinished">&amp;Kopírovat</translation>
-    </message>
-    <message>
-        <location filename="../ui/menuhelper.cpp" line="64"/>
-        <source>&amp;Paste</source>
-        <translation type="unfinished">&amp;Vložit</translation>
-    </message>
-    <message>
-        <location filename="../ui/menuhelper.cpp" line="65"/>
-        <source>Paste Insert</source>
-        <translation type="unfinished">Vložit vložku</translation>
-    </message>
-    <message>
-        <location filename="../ui/menuhelper.cpp" line="66"/>
-        <source>Duplicate</source>
-        <translation type="unfinished">Zdvojit</translation>
-    </message>
-    <message>
-        <location filename="../ui/menuhelper.cpp" line="67"/>
-        <source>Delete</source>
-        <translation type="unfinished">Smazat</translation>
-    </message>
-    <message>
-        <location filename="../ui/menuhelper.cpp" line="68"/>
-        <source>Ripple Delete</source>
-        <translation type="unfinished">Vytáhnout</translation>
-    </message>
-    <message>
-        <location filename="../ui/menuhelper.cpp" line="69"/>
-        <source>Split</source>
-        <translation type="unfinished">Rozdělit</translation>
-    </message>
-    <message>
-        <location filename="../ui/menuhelper.cpp" line="130"/>
-        <source>Invalid aspect ratio</source>
-        <translation type="unfinished">Neplatný poměr stran</translation>
-    </message>
-    <message>
-        <location filename="../ui/menuhelper.cpp" line="130"/>
-        <source>The aspect ratio &apos;%1&apos; is invalid. Please try again.</source>
-        <translation type="unfinished">Poměr stran &apos;%1&apos; je neplatný. Zkuste to, prosím, znovu.</translation>
-    </message>
-    <message>
-        <location filename="../ui/menuhelper.cpp" line="133"/>
-        <source>Enter custom aspect ratio</source>
-        <translation type="unfinished">Zadat vlastní poměr stran</translation>
-    </message>
-    <message>
-        <location filename="../ui/menuhelper.cpp" line="133"/>
-        <source>Enter the aspect ratio to use for the title/action safe area (e.g. 16:9):</source>
-        <translation type="unfinished">Zadejte poměr stran k použití pro bezpečnou oblast (např. 16:9):</translation>
-    </message>
-</context>
-<context>
-    <name>NewSequenceDialog</name>
-    <message>
-        <location filename="../dialogs/newsequencedialog.cpp" line="55"/>
-        <source>Editing &quot;%1&quot;</source>
-        <translation>Upravení &quot;%1&quot;</translation>
-    </message>
-    <message>
-        <location filename="../dialogs/newsequencedialog.cpp" line="75"/>
-        <source>New Sequence</source>
-        <translation>Nová řada</translation>
-    </message>
-    <message>
-        <location filename="../dialogs/newsequencedialog.cpp" line="180"/>
-        <source>Preset:</source>
-        <translation>Přednastavení:</translation>
-    </message>
-    <message>
-        <location filename="../dialogs/newsequencedialog.cpp" line="184"/>
-        <source>Film 4K</source>
-        <translation>Film 4K</translation>
-    </message>
-    <message>
-        <location filename="../dialogs/newsequencedialog.cpp" line="185"/>
-        <source>TV 4K (Ultra HD/2160p)</source>
-        <translation>TV 4K (Ultra HD/2160p)</translation>
-    </message>
-    <message>
-        <location filename="../dialogs/newsequencedialog.cpp" line="186"/>
-        <source>1080p</source>
-        <translation>1080p</translation>
-    </message>
-    <message>
-        <location filename="../dialogs/newsequencedialog.cpp" line="187"/>
-        <source>720p</source>
-        <translation>720p</translation>
-    </message>
-    <message>
-        <location filename="../dialogs/newsequencedialog.cpp" line="188"/>
-        <source>480p</source>
-        <translation>480p</translation>
-    </message>
-    <message>
-        <location filename="../dialogs/newsequencedialog.cpp" line="189"/>
-        <source>360p</source>
-        <translation>360p</translation>
-    </message>
-    <message>
-        <location filename="../dialogs/newsequencedialog.cpp" line="190"/>
-        <source>240p</source>
-        <translation>240p</translation>
-    </message>
-    <message>
-        <location filename="../dialogs/newsequencedialog.cpp" line="191"/>
-        <source>144p</source>
-        <translation>144p</translation>
-    </message>
-    <message>
-        <location filename="../dialogs/newsequencedialog.cpp" line="192"/>
-        <source>NTSC (480i)</source>
-        <translation>NTSC (480i)</translation>
-    </message>
-    <message>
-        <location filename="../dialogs/newsequencedialog.cpp" line="193"/>
-        <source>PAL (576i)</source>
-        <translation>PAL (576i)</translation>
-    </message>
-    <message>
-        <location filename="../dialogs/newsequencedialog.cpp" line="194"/>
-        <source>Custom</source>
-        <translation>Vlastní</translation>
-    </message>
-    <message>
-        <location filename="../dialogs/newsequencedialog.cpp" line="202"/>
-        <source>Video</source>
-        <translation>Obraz</translation>
-    </message>
-    <message>
-        <location filename="../dialogs/newsequencedialog.cpp" line="206"/>
-        <source>Width:</source>
-        <translation>Šířka:</translation>
-    </message>
-    <message>
-        <location filename="../dialogs/newsequencedialog.cpp" line="212"/>
-        <source>Height:</source>
-        <translation>Výška:</translation>
-    </message>
-    <message>
-        <location filename="../dialogs/newsequencedialog.cpp" line="218"/>
-        <source>Frame Rate:</source>
-        <translation>Snímkování:</translation>
-    </message>
-    <message>
-        <location filename="../dialogs/newsequencedialog.cpp" line="234"/>
-        <source>Pixel Aspect Ratio:</source>
-        <translation>Poměr stran pixelu:</translation>
-    </message>
-    <message>
-        <location filename="../dialogs/newsequencedialog.cpp" line="236"/>
-        <source>Square Pixels (1.0)</source>
-        <translation>Čtvercové pixely (1.0)</translation>
-    </message>
-    <message>
-        <location filename="../dialogs/newsequencedialog.cpp" line="239"/>
-        <source>Interlacing:</source>
-        <translation>Prokládání:</translation>
-    </message>
-    <message>
-        <location filename="../dialogs/newsequencedialog.cpp" line="241"/>
-        <source>None (Progressive)</source>
-        <translation>Žádné (progresivní)</translation>
-    </message>
-    <message>
-        <location filename="../dialogs/newsequencedialog.cpp" line="249"/>
-        <source>Audio</source>
-        <translation>Zvuk</translation>
-    </message>
-    <message>
-        <location filename="../dialogs/newsequencedialog.cpp" line="253"/>
-        <source>Sample Rate: </source>
-        <translation>Vzorkovací kmitočet: </translation>
-    </message>
-    <message>
-        <location filename="../dialogs/newsequencedialog.cpp" line="267"/>
-        <source>Name:</source>
-        <translation>Název:</translation>
-    </message>
-</context>
-<context>
-    <name>OliveGlobal</name>
-    <message>
-        <location filename="../oliveglobal.cpp" line="59"/>
-        <source>Olive Project %1</source>
-        <translation type="unfinished"></translation>
-    </message>
-    <message>
-        <location filename="../oliveglobal.cpp" line="83"/>
-        <source>Auto-recovery</source>
-        <translation type="unfinished">Automatické obnovení</translation>
-    </message>
-    <message>
-        <location filename="../oliveglobal.cpp" line="83"/>
-        <source>Olive didn&apos;t close properly and an autorecovery file was detected. Would you like to open it?</source>
-        <translation type="unfinished">Olive nebyl zavřen řádně a byl zjištěn soubor pro automatické obnovení. Chcete jej otevřít?</translation>
-    </message>
-    <message>
-        <location filename="../oliveglobal.cpp" line="132"/>
-        <source>Open Project...</source>
-        <translation type="unfinished">Otevřít projekt...</translation>
-    </message>
-    <message>
-        <location filename="../oliveglobal.cpp" line="143"/>
-        <source>Missing recent project</source>
-        <translation type="unfinished">Chybí nedávný projekt</translation>
-    </message>
-    <message>
-        <location filename="../oliveglobal.cpp" line="144"/>
-        <source>The project &apos;%1&apos; no longer exists. Would you like to remove it from the recent projects list?</source>
-        <translation type="unfinished">Projekt &apos;%1&apos; už neexistuje. Chcete jej odstranit ze seznamu nedávných projektů?</translation>
-    </message>
-    <message>
-        <location filename="../oliveglobal.cpp" line="155"/>
-        <source>Save Project As...</source>
-        <translation type="unfinished">Uložit projekt jako...</translation>
-    </message>
-    <message>
-        <location filename="../oliveglobal.cpp" line="180"/>
-        <source>Unsaved Project</source>
-        <translation type="unfinished">Neuložený projekt</translation>
-    </message>
-    <message>
-        <location filename="../oliveglobal.cpp" line="181"/>
-        <source>This project has changed since it was last saved. Would you like to save it before closing?</source>
-        <translation type="unfinished">Tento projekt se od doby, kdy byl naposledy uložen, změnil. Chcete jej před zavřením uložit?</translation>
-    </message>
-    <message>
-        <location filename="../oliveglobal.cpp" line="200"/>
-        <source>No active sequence</source>
-        <translation type="unfinished"></translation>
-    </message>
-    <message>
-        <location filename="../oliveglobal.cpp" line="201"/>
-        <source>Please open the sequence you wish to export.</source>
-        <translation type="unfinished">Otevřete, prosím, sekvenci, již chcete vyvést.</translation>
-    </message>
-    <message>
-        <location filename="../oliveglobal.cpp" line="217"/>
-        <source>Missing Project File</source>
-        <translation type="unfinished"></translation>
-    </message>
-    <message>
-        <location filename="../oliveglobal.cpp" line="218"/>
-        <source>Specified project &apos;%1&apos; does not exist.</source>
-        <translation type="unfinished"></translation>
-    </message>
-</context>
-<context>
-    <name>PanEffect</name>
-    <message>
-        <location filename="../effects/internal/paneffect.cpp" line="32"/>
-        <source>Pan</source>
-        <translation>Vyvážení</translation>
-=======
-        <source>&amp;Folder</source>
-        <translation>&amp;Složka</translation>
-    </message>
-    <message>
-        <source>&amp;Sequence</source>
-        <translation>Ú&amp;ryvek</translation>
-    </message>
-    <message>
-        <source>Reset In Point</source>
-        <translation>Obnovit výchozí bod začátku</translation>
-    </message>
-    <message>
-        <source>Ripple Delete</source>
-        <translation>Vytáhnout</translation>
-    </message>
-    <message>
-        <source>Enable/Disable</source>
-        <translation>Povolit/Zakázat</translation>
-    </message>
-    <message>
-        <source>Set Out Point</source>
-        <translation>Nastavit bod konce</translation>
-    </message>
-    <message>
-        <source>Reset Out Point</source>
-        <translation>Obnovit výchozí bod konce</translation>
-    </message>
-</context>
-<context>
-    <name>TransformEffect</name>
-    <message>
-        <source>Glow</source>
-        <translation>Záře</translation>
-    </message>
-    <message>
-        <source>Pin Light</source>
-        <translation>Připíchnout světlo</translation>
-    </message>
-    <message>
-        <source>Scale</source>
-        <translation>Měřítko</translation>
-    </message>
-    <message>
-        <source>Anchor Point</source>
-        <translation>Bod ukotvení</translation>
-    </message>
-    <message>
-        <source>Linear Light</source>
-        <translation>Přímé světlo</translation>
-    </message>
-    <message>
-        <source>Lighten</source>
-        <translation>Vypálit</translation>
-    </message>
-    <message>
-        <source>Uniform Scale</source>
-        <translation>Jednotné měřítko</translation>
-    </message>
-    <message>
-        <source>Color Dodge</source>
-        <translation>Uskočení barvy</translation>
-    </message>
-    <message>
-        <source>Blend Mode</source>
-        <translation>Režim mísení</translation>
-    </message>
-    <message>
-        <source>Darken</source>
-        <translation>Ztmavit</translation>
-    </message>
-    <message>
-        <source>Normal</source>
-        <translation>Normální</translation>
-    </message>
-    <message>
-        <source>Screen</source>
-        <translation>Obrazovka</translation>
-    </message>
-    <message>
-        <source>Vivid Light</source>
-        <translation>Jasné světlo</translation>
-    </message>
-    <message>
-        <source>Color Burn</source>
-        <translation>Vypálení barvy</translation>
-    </message>
-    <message>
-        <source>Hard Light</source>
-        <translation>Ostré světlo</translation>
-    </message>
-    <message>
-        <source>Soft Light</source>
-        <translation>Tlumené světlo</translation>
-    </message>
-    <message>
-        <source>Linear Dodge (Add)</source>
-        <translation>Lineární uskočení (Přidat)</translation>
-    </message>
-    <message>
-        <source>Opacity</source>
-        <translation>Neprůhlednost</translation>
-    </message>
-    <message>
-        <source>Position</source>
-        <translation>Poloha</translation>
-    </message>
-    <message>
-        <source>Rotation</source>
-        <translation>Otočení</translation>
-    </message>
-    <message>
-        <source>Overlay</source>
-        <translation>Překrytí</translation>
-    </message>
-    <message>
-        <source>Phoenix</source>
-        <translation>Fénix</translation>
-    </message>
-    <message>
-        <source>Linear Burn</source>
-        <translation>Přímé vypálení</translation>
-    </message>
-    <message>
-        <source>Hard Mix</source>
-        <translation>Tvrdá směs</translation>
-    </message>
-    <message>
-        <source>Reflect</source>
-        <translation>Zrcadlit</translation>
-    </message>
-    <message>
-        <source>Average</source>
-        <translation>Průměr</translation>
->>>>>>> 70be7fa0
-    </message>
-    <message>
-<<<<<<< HEAD
-        <location filename="../playback/playback.cpp" line="319"/>
-        <source>Generating Proxy: %1%</source>
-        <translation>Vytvoření proxy: %1%</translation>
-=======
-        <source>Substract</source>
-        <translation>Odečíst</translation>
->>>>>>> 70be7fa0
-    </message>
-    <message>
-<<<<<<< HEAD
-        <location filename="../dialogs/preferencesdialog.cpp" line="83"/>
-        <source>Preferences</source>
-        <translation>Nastavení</translation>
-    </message>
-    <message>
-        <location filename="../dialogs/preferencesdialog.cpp" line="180"/>
-        <source>Invalid CSS File</source>
-        <translation>Neplatný soubor CSS</translation>
-    </message>
-    <message>
-        <location filename="../dialogs/preferencesdialog.cpp" line="181"/>
-        <source>CSS file &apos;%1&apos; does not exist.</source>
-        <translation>Soubor CSS &apos;%1&apos; neexistuje.</translation>
-    </message>
-    <message>
-        <source>Warning</source>
-        <translation type="vanished">Varování</translation>
-=======
-        <source>Exclusion</source>
-        <translation>Ohraničení</translation>
-    </message>
-    <message>
-        <source>Negation</source>
-        <translation>Odmítnutí</translation>
-    </message>
-    <message>
-        <source>Multiply</source>
-        <translation>Znásobit</translation>
-    </message>
-    <message>
-        <source>Difference</source>
-        <translation>Rozdíl</translation>
->>>>>>> 70be7fa0
-    </message>
-</context>
-<context>
-    <name>GraphEditor</name>
-    <message>
-<<<<<<< HEAD
-        <source>Some changed settings will require restarting Olive to take effect</source>
-        <translation type="vanished">Některá změněná nastavení budou, aby se projevila, vyžadovat opětovné spuštění Olive</translation>
-    </message>
-    <message>
-        <location filename="../dialogs/preferencesdialog.cpp" line="310"/>
-        <source>Confirm Reset All Shortcuts</source>
-        <translation>Potvrdit obnovení výchozího nastavení všech klávesových zkratek</translation>
-    </message>
-    <message>
-        <location filename="../dialogs/preferencesdialog.cpp" line="311"/>
-        <source>Are you sure you wish to reset all keyboard shortcuts to their defaults?</source>
-        <translation>Jste si jistý, že chcete vrátit nastavení všech klávesových zkratek do jejich výchozího stavu?</translation>
-    </message>
-    <message>
-        <location filename="../dialogs/preferencesdialog.cpp" line="361"/>
-        <source>Import Keyboard Shortcuts</source>
-        <translation>Zavést klávesové zkratky</translation>
-=======
-        <source>Hold</source>
-        <translation>Držet</translation>
-    </message>
-    <message>
-        <source>Graph Editor</source>
-        <translation>Editor grafu</translation>
-    </message>
-    <message>
-        <source>Bezier</source>
-        <translation>Bézier</translation>
-    </message>
-    <message>
-        <source>Linear</source>
-        <translation>Lineární</translation>
->>>>>>> 70be7fa0
-    </message>
-</context>
-<context>
-    <name>KeyframeView</name>
-    <message>
-<<<<<<< HEAD
-        <location filename="../dialogs/preferencesdialog.cpp" line="385"/>
-        <location filename="../dialogs/preferencesdialog.cpp" line="409"/>
-        <source>Error saving shortcuts</source>
-        <translation>Chyba při ukládání klávesových zkratek</translation>
-    </message>
-    <message>
-        <location filename="../dialogs/preferencesdialog.cpp" line="386"/>
-        <source>Failed to open file for reading</source>
-        <translation>Soubor se nepodařilo otevřít pro čtení</translation>
-    </message>
-    <message>
-        <location filename="../dialogs/preferencesdialog.cpp" line="393"/>
-        <source>Export Keyboard Shortcuts</source>
-        <translation>Vyvést klávesové zkratky</translation>
-=======
-        <source>Hold</source>
-        <translation>Držet</translation>
-    </message>
-    <message>
-        <source>Bezier</source>
-        <translation>Bézier</translation>
-    </message>
-    <message>
-        <source>Linear</source>
-        <translation>Lineární</translation>
->>>>>>> 70be7fa0
-    </message>
-</context>
-<context>
-    <name>ChannelLayoutName</name>
-    <message>
-<<<<<<< HEAD
-        <location filename="../dialogs/preferencesdialog.cpp" line="407"/>
-        <source>Export Shortcuts</source>
-        <translation>Vyvést zkratky</translation>
-    </message>
-    <message>
-        <location filename="../dialogs/preferencesdialog.cpp" line="407"/>
-        <source>Shortcuts exported successfully</source>
-        <translation>Zkratky úspěšně vyvedeny</translation>
-    </message>
-    <message>
-        <location filename="../dialogs/preferencesdialog.cpp" line="409"/>
-        <source>Failed to open file for writing</source>
-        <translation>Soubor se nepodařilo otevřít pro zápis</translation>
-=======
-        <source>Mono</source>
-        <translation>Mono</translation>
-    </message>
-    <message>
-        <source>Invalid</source>
-        <translation>Neplatný</translation>
-    </message>
-    <message>
-        <source>Stereo</source>
-        <translation>Stereo</translation>
->>>>>>> 70be7fa0
-    </message>
-</context>
-<context>
-    <name>PreferencesDialog</name>
-    <message>
-<<<<<<< HEAD
-        <location filename="../dialogs/preferencesdialog.cpp" line="415"/>
-        <source>Browse for CSS file</source>
-        <translation>Hledat soubor CSS</translation>
-    </message>
-    <message>
-        <location filename="../dialogs/preferencesdialog.cpp" line="423"/>
-        <source>Delete All Previews</source>
-        <translation>Smazat všechny náhledy</translation>
-    </message>
-    <message>
-        <location filename="../dialogs/preferencesdialog.cpp" line="424"/>
-        <source>Are you sure you want to delete all previews?</source>
-        <translation>Opravdu chcete smazat všechny náhledy?</translation>
-    </message>
-    <message>
-        <location filename="../dialogs/preferencesdialog.cpp" line="428"/>
-        <source>Previews Deleted</source>
-        <translation>Náhledy smazány</translation>
-    </message>
-    <message>
-        <location filename="../dialogs/preferencesdialog.cpp" line="429"/>
-=======
-        <source>Mono</source>
-        <translation>Mono</translation>
-    </message>
-    <message>
-        <source>Export Shortcuts</source>
-        <translation>Vyvést zkratky</translation>
-    </message>
-    <message>
-        <source>Audio</source>
-        <translation>Zvuk</translation>
-    </message>
-    <message>
-        <source>Invalid CSS File</source>
-        <translation>Neplatný soubor CSS</translation>
-    </message>
-    <message>
->>>>>>> 70be7fa0
-        <source>All previews deleted succesfully. You may have to re-open your current project for changes to take effect.</source>
-        <translation>Všechny náhledy byly úspěšně smazány. Možná budete muset nynější projekt otevřít znovu, aby se změny projevily.</translation>
-    </message>
-    <message>
-<<<<<<< HEAD
-        <location filename="../dialogs/preferencesdialog.cpp" line="446"/>
-        <source>Language:</source>
-        <translation>Jazyk:</translation>
-    </message>
-    <message>
-        <location filename="../dialogs/preferencesdialog.cpp" line="483"/>
-        <source>Custom CSS:</source>
-        <translation>Vlastní CSS:</translation>
-    </message>
-    <message>
-        <location filename="../dialogs/preferencesdialog.cpp" line="489"/>
-        <source>Browse</source>
-        <translation>Procházet</translation>
-    </message>
-    <message>
-        <location filename="../dialogs/preferencesdialog.cpp" line="496"/>
-        <source>Image sequence formats:</source>
-        <translation>Formáty obrázkové řady:</translation>
-    </message>
-    <message>
-        <location filename="../dialogs/preferencesdialog.cpp" line="505"/>
-        <source>Audio Recording:</source>
-        <translation>Nahrávání zvuku:</translation>
-    </message>
-    <message>
-        <location filename="../dialogs/preferencesdialog.cpp" line="508"/>
-        <source>Mono</source>
-        <translation>Mono</translation>
-    </message>
-    <message>
-        <location filename="../dialogs/preferencesdialog.cpp" line="509"/>
-        <source>Stereo</source>
-        <translation>Stereo</translation>
-    </message>
-    <message>
-        <location filename="../dialogs/preferencesdialog.cpp" line="515"/>
-        <source>Effect Textbox Lines:</source>
-        <translation>Řádky textového pole efektu:</translation>
-    </message>
-    <message>
-        <location filename="../dialogs/preferencesdialog.cpp" line="525"/>
-        <source>Thumbnail Resolution:</source>
-        <translation>Rozlišení náhledu:</translation>
-    </message>
-    <message>
-        <location filename="../dialogs/preferencesdialog.cpp" line="533"/>
-        <source>Waveform Resolution:</source>
-        <translation>Rozlišení tvaru vlny:</translation>
-    </message>
-    <message>
-        <location filename="../dialogs/preferencesdialog.cpp" line="541"/>
-        <source>Delete Previews</source>
-        <translation>Smazat náhledy</translation>
-    </message>
-    <message>
-        <location filename="../dialogs/preferencesdialog.cpp" line="549"/>
-        <source>Use Software Fallbacks When Possible</source>
-        <translation>Zajištění skrze softwarovou zálohu</translation>
-    </message>
-    <message>
-        <location filename="../dialogs/preferencesdialog.cpp" line="553"/>
-        <source>General</source>
-        <translation>Obecné</translation>
-    </message>
-    <message>
-        <location filename="../dialogs/preferencesdialog.cpp" line="557"/>
-        <source>Behavior</source>
-        <translation>Chování</translation>
-=======
-        <source>Thumbnail Resolution:</source>
-        <translation>Rozlišení náhledu:</translation>
-    </message>
-    <message>
-        <source>Playback</source>
-        <translation>Přehrávání</translation>
-    </message>
-    <message>
-        <source>Search for action or shortcut</source>
-        <translation>Hledat činnosti nebo klávesové zkratky</translation>
-    </message>
-    <message>
-        <source>Sample Rate:</source>
-        <translation>Vzorkovací kmitočet:</translation>
-    </message>
-    <message>
-        <source>Waveform Resolution:</source>
-        <translation>Rozlišení tvaru vlny:</translation>
-    </message>
-    <message>
-        <source>Use Software Fallbacks When Possible</source>
-        <translation>Zajištění skrze softwarovou zálohu</translation>
-    </message>
-    <message>
-        <source>Action</source>
-        <translation>Činnost</translation>
-    </message>
-    <message>
-        <source>Browse</source>
-        <translation>Procházet</translation>
-    </message>
-    <message>
-        <source>Export</source>
-        <translation>Vyvést</translation>
-    </message>
-    <message>
-        <source>Language:</source>
-        <translation>Jazyk:</translation>
-    </message>
-    <message>
-        <source>Import</source>
-        <translation>Zavést</translation>
-    </message>
-    <message>
-        <source>Effect Textbox Lines:</source>
-        <translation>Řádky textového pole efektu:</translation>
-    </message>
-    <message>
-        <source>Stereo</source>
-        <translation>Stereo</translation>
-    </message>
-    <message>
-        <source>Custom CSS:</source>
-        <translation>Vlastní CSS:</translation>
-    </message>
-    <message>
-        <source>Delete All Previews</source>
-        <translation>Smazat všechny náhledy</translation>
-    </message>
-    <message>
-        <source>Previews Deleted</source>
-        <translation>Náhledy smazány</translation>
->>>>>>> 70be7fa0
-    </message>
-    <message>
-        <source>Output Device:</source>
-        <translation>Výstupní zařízení:</translation>
-    </message>
-    <message>
-<<<<<<< HEAD
-        <location filename="../dialogs/preferencesdialog.cpp" line="571"/>
-        <source>Seeking</source>
-        <translation>Vyhledávání</translation>
-    </message>
-    <message>
-        <location filename="../dialogs/preferencesdialog.cpp" line="574"/>
-        <source>Accurate Seeking
-Always show the correct frame (visual may pause briefly as correct frame is retrieved)</source>
-        <translation>Přesné vyhledávání
-Vždy ukazovat správný snímek (obraz se při získávání správného snímku může na krátkou dobu pozastavit)</translation>
-    </message>
-    <message>
-        <location filename="../dialogs/preferencesdialog.cpp" line="577"/>
-=======
-        <source>Audio Recording:</source>
-        <translation>Nahrávání zvuku:</translation>
-    </message>
-    <message>
-        <source>frames</source>
-        <translation>snímků</translation>
-    </message>
-    <message>
->>>>>>> 70be7fa0
-        <source>Fast Seeking
-Seek quickly (may briefly show inaccurate frames when seeking - doesn&apos;t affect playback/export)</source>
-        <translation>Rychlé vyhledávání
-Vyhledávat rychle (při hledání se mohou krátce ukázat nepřesné snímky - neovlivňuje přehrávání/vyvádění)</translation>
-    </message>
-    <message>
-<<<<<<< HEAD
-        <location filename="../dialogs/preferencesdialog.cpp" line="583"/>
-        <source>Memory Usage</source>
-        <translation>Využití paměti</translation>
-    </message>
-    <message>
-        <location filename="../dialogs/preferencesdialog.cpp" line="585"/>
-        <source>Upcoming Frame Queue:</source>
-        <translation>Nadcházející řada snímků:</translation>
-    </message>
-    <message>
-        <location filename="../dialogs/preferencesdialog.cpp" line="590"/>
-        <location filename="../dialogs/preferencesdialog.cpp" line="599"/>
-        <source>frames</source>
-        <translation>snímků</translation>
-    </message>
-    <message>
-        <location filename="../dialogs/preferencesdialog.cpp" line="591"/>
-        <location filename="../dialogs/preferencesdialog.cpp" line="600"/>
-        <source>seconds</source>
-        <translation>sekund</translation>
-    </message>
-    <message>
-        <location filename="../dialogs/preferencesdialog.cpp" line="594"/>
-        <source>Previous Frame Queue:</source>
-        <translation>Předchozí řada snímků:</translation>
-    </message>
-    <message>
-        <location filename="../dialogs/preferencesdialog.cpp" line="605"/>
-        <source>Playback</source>
-        <translation>Přehrávání</translation>
-    </message>
-    <message>
-        <location filename="../dialogs/preferencesdialog.cpp" line="612"/>
-        <source>Output Device:</source>
-        <translation>Výstupní zařízení:</translation>
-    </message>
-    <message>
-        <location filename="../dialogs/preferencesdialog.cpp" line="615"/>
-        <location filename="../dialogs/preferencesdialog.cpp" line="634"/>
-        <source>Default</source>
-        <translation>Výchozí</translation>
-    </message>
-    <message>
-        <location filename="../dialogs/preferencesdialog.cpp" line="631"/>
-        <source>Input Device:</source>
-        <translation>Vstupní zařízení:</translation>
-    </message>
-    <message>
-        <location filename="../dialogs/preferencesdialog.cpp" line="650"/>
-        <source>Sample Rate:</source>
-        <translation>Vzorkovací kmitočet:</translation>
-    </message>
-    <message>
-        <location filename="../dialogs/preferencesdialog.cpp" line="663"/>
-        <source>Audio</source>
-        <translation>Zvuk</translation>
-    </message>
-    <message>
-        <location filename="../dialogs/preferencesdialog.cpp" line="671"/>
-        <source>Search for action or shortcut</source>
-        <translation>Hledat činnosti nebo klávesové zkratky</translation>
-    </message>
-    <message>
-        <location filename="../dialogs/preferencesdialog.cpp" line="678"/>
-        <source>Action</source>
-        <translation>Činnost</translation>
-    </message>
-    <message>
-        <location filename="../dialogs/preferencesdialog.cpp" line="679"/>
-        <source>Shortcut</source>
-        <translation>Zkratka</translation>
-    </message>
-    <message>
-        <location filename="../dialogs/preferencesdialog.cpp" line="684"/>
-        <source>Import</source>
-        <translation>Zavést</translation>
-    </message>
-    <message>
-        <location filename="../dialogs/preferencesdialog.cpp" line="688"/>
-        <source>Export</source>
-        <translation>Vyvést</translation>
-    </message>
-    <message>
-        <location filename="../dialogs/preferencesdialog.cpp" line="694"/>
-        <source>Reset Selected</source>
-        <translation>Obnovit výchozí hodnotu u vybraného</translation>
-    </message>
-    <message>
-        <location filename="../dialogs/preferencesdialog.cpp" line="698"/>
-        <source>Reset All</source>
-        <translation>Obnovit výchozí hodnotu u všeho</translation>
-    </message>
-    <message>
-        <location filename="../dialogs/preferencesdialog.cpp" line="704"/>
-        <source>Keyboard</source>
-        <translation>Klávesnice</translation>
-    </message>
-</context>
-<context>
-    <name>PreviewGenerator</name>
-    <message>
-        <location filename="../io/previewgenerator.cpp" line="530"/>
-        <source>Could not open file - %1</source>
-        <translation>Nepodařilo se otevřít soubor - %1</translation>
-    </message>
-    <message>
-        <location filename="../io/previewgenerator.cpp" line="537"/>
-        <source>Could not find stream information - %1</source>
-        <translation>Nepodařilo se najít údaje o proudu - %1</translation>
-    </message>
-</context>
-<context>
-    <name>Project</name>
-    <message>
-        <location filename="../panels/project.cpp" line="146"/>
-        <source>Search media, markers, etc.</source>
-        <translation>Hledat záznam, značky atd.</translation>
-    </message>
-    <message>
-        <location filename="../panels/project.cpp" line="227"/>
-        <source>Project</source>
-        <translation>Projekt</translation>
-    </message>
-    <message>
-        <location filename="../panels/project.cpp" line="237"/>
-        <source>Sequence</source>
-        <translation>Řada</translation>
-    </message>
-    <message>
-        <location filename="../panels/project.cpp" line="357"/>
-        <source>Replace &apos;%1&apos;</source>
-        <translation>Nahradit &apos;%1&apos;</translation>
-    </message>
-    <message>
-        <location filename="../panels/project.cpp" line="359"/>
-        <location filename="../panels/project.cpp" line="906"/>
-        <source>All Files</source>
-        <translation>Všechny soubory</translation>
-    </message>
-    <message>
-        <location filename="../panels/project.cpp" line="370"/>
-        <location filename="../panels/project.cpp" line="918"/>
-        <source>No active sequence</source>
-        <translation>Žádná činná řada</translation>
-    </message>
-    <message>
-        <location filename="../panels/project.cpp" line="371"/>
-        <source>No sequence is active, please open the sequence you want to replace clips from.</source>
-        <translation>Žádná řada není činná. Otevřete, prosím, řadu, ve které chcete nahradit záběry.</translation>
-    </message>
-    <message>
-        <location filename="../panels/project.cpp" line="379"/>
-        <source>Active sequence selected</source>
-        <translation>Vybrána činná řada</translation>
-    </message>
-    <message>
-        <location filename="../panels/project.cpp" line="380"/>
-        <source>You cannot insert a sequence into itself, so no clips of this media would be in this sequence.</source>
-        <translation>Sekvenci nemůžete vložit do ní samé, aby žádné záběry z tohoto záznamu nebyly v této sekvenci.</translation>
-=======
-        <source>Browse for CSS file</source>
-        <translation>Hledat soubor CSS</translation>
-    </message>
-    <message>
-        <source>Export Keyboard Shortcuts</source>
-        <translation>Vyvést klávesové zkratky</translation>
-    </message>
-    <message>
-        <source>Reset Selected</source>
-        <translation>Obnovit výchozí hodnotu u vybraného</translation>
-    </message>
-    <message>
-        <source>Failed to open file for writing</source>
-        <translation>Soubor se nepodařilo otevřít pro zápis</translation>
-    </message>
-    <message>
-        <source>Shortcuts exported successfully</source>
-        <translation>Zkratky úspěšně vyvedeny</translation>
-    </message>
-    <message>
-        <source>seconds</source>
-        <translation>sekund</translation>
-    </message>
-    <message>
-        <source>Seeking</source>
-        <translation>Vyhledávání</translation>
-    </message>
-    <message>
-        <source>Reset All</source>
-        <translation>Obnovit výchozí hodnotu u všeho</translation>
-    </message>
-    <message>
-        <source>Delete Previews</source>
-        <translation>Smazat náhledy</translation>
-    </message>
-    <message>
-        <source>Input Device:</source>
-        <translation>Vstupní zařízení:</translation>
-    </message>
-    <message>
-        <source>Confirm Reset All Shortcuts</source>
-        <translation>Potvrdit obnovení výchozího nastavení všech klávesových zkratek</translation>
-    </message>
-    <message>
-        <source>Default</source>
-        <translation>Výchozí</translation>
-    </message>
-    <message>
-        <source>Upcoming Frame Queue:</source>
-        <translation>Nadcházející řada snímků:</translation>
-    </message>
-    <message>
-        <source>Import Keyboard Shortcuts</source>
-        <translation>Zavést klávesové zkratky</translation>
-    </message>
-    <message>
-        <source>Behavior</source>
-        <translation>Chování</translation>
-    </message>
-    <message>
-        <source>Image sequence formats:</source>
-        <translation>Formáty obrázkového úryvku (sledu záběrů):</translation>
-    </message>
-    <message>
-        <source>Error saving shortcuts</source>
-        <translation>Chyba při ukládání klávesových zkratek</translation>
-    </message>
-    <message>
-        <source>Preferences</source>
-        <translation>Nastavení</translation>
-    </message>
-    <message>
-        <source>Keyboard</source>
-        <translation>Klávesnice</translation>
-    </message>
-    <message>
-        <source>Previous Frame Queue:</source>
-        <translation>Předchozí řada snímků:</translation>
-    </message>
-    <message>
-        <source>Are you sure you want to delete all previews?</source>
-        <translation>Opravdu chcete smazat všechny náhledy?</translation>
-    </message>
-    <message>
-        <source>General</source>
-        <translation>Obecné</translation>
-    </message>
-    <message>
-        <source>Memory Usage</source>
-        <translation>Využití paměti</translation>
-    </message>
-    <message>
-        <source>CSS file &apos;%1&apos; does not exist.</source>
-        <translation>Soubor CSS &apos;%1&apos; neexistuje.</translation>
-    </message>
-    <message>
-        <source>Accurate Seeking
-Always show the correct frame (visual may pause briefly as correct frame is retrieved)</source>
-        <translation>Přesné vyhledávání
-Vždy ukazovat správný snímek (obraz se při získávání správného snímku může na krátkou dobu pozastavit)</translation>
-    </message>
-    <message>
-        <source>Failed to open file for reading</source>
-        <translation>Soubor se nepodařilo otevřít pro čtení</translation>
-    </message>
-    <message>
-        <source>Shortcut</source>
-        <translation>Zkratka</translation>
-    </message>
-    <message>
-        <source>Are you sure you wish to reset all keyboard shortcuts to their defaults?</source>
-        <translation>Jste si jistý, že chcete vrátit nastavení všech klávesových zkratek do jejich výchozího stavu?</translation>
->>>>>>> 70be7fa0
-    </message>
-</context>
-<context>
-    <name>Media</name>
-    <message>
-<<<<<<< HEAD
-        <location filename="../panels/project.cpp" line="411"/>
-        <source>Rename &apos;%1&apos;</source>
-        <translation>Přejmenovat &apos;%1&apos;</translation>
-    </message>
-    <message>
-        <location filename="../panels/project.cpp" line="412"/>
-        <source>Enter new name:</source>
-        <translation>Zadat nový název:</translation>
-    </message>
-    <message>
-        <location filename="../panels/project.cpp" line="552"/>
-        <source>Delete media in use?</source>
-        <translation>Smazat používaný záznam?</translation>
-    </message>
-    <message>
-        <location filename="../panels/project.cpp" line="553"/>
-        <source>The media &apos;%1&apos; is currently used in &apos;%2&apos;. Deleting it will remove all instances in the sequence. Are you sure you want to do this?</source>
-        <translation>Záznam &apos;%1&apos; se nyní používá v &apos;%2&apos;. Jeho smazání odstraní všechny instance v řadě. Opravdu to chcete udělat?</translation>
-    </message>
-    <message>
-        <location filename="../panels/project.cpp" line="556"/>
-        <source>Skip</source>
-        <translation>Přeskočit</translation>
-    </message>
-    <message>
-        <location filename="../panels/project.cpp" line="780"/>
-        <source>Image sequence detected</source>
-        <translation>Zjištěna obrázková řada</translation>
-    </message>
-    <message>
-        <location filename="../panels/project.cpp" line="781"/>
-        <source>The file &apos;%1&apos; appears to be part of an image sequence. Would you like to import it as such?</source>
-        <translation>Soubor &apos;%1&apos; se zdá být součástí obrázkové řady. Chcete ji zavést jako takovou?</translation>
-    </message>
-    <message>
-        <location filename="../panels/project.cpp" line="906"/>
-        <source>Import media...</source>
-        <translation>Zavést záznam...</translation>
-    </message>
-    <message>
-        <location filename="../panels/project.cpp" line="919"/>
-        <source>No sequence is active, please open the sequence you want to delete clips from.</source>
-        <translation>Žádná řada není činná. Otevřete, prosím, řadu, ve které chcete smazat záběry.</translation>
-=======
-        <source>Name</source>
-        <translation>Název</translation>
-    </message>
-    <message>
-        <source>Rate</source>
-        <translation>Rychlost</translation>
-    </message>
-    <message>
-        <source>Name:</source>
-        <translation>Název:</translation>
-    </message>
-    <message>
-        <source>Filename:</source>
-        <translation>Název souboru:</translation>
-    </message>
-    <message>
-        <source>Video Dimensions:</source>
-        <translation>Rozměry obrazu:</translation>
-    </message>
-    <message>
-        <source>New Folder</source>
-        <translation>Nová složka</translation>
-    </message>
-    <message>
-        <source>Frame Rate:</source>
-        <translation>Snímkování:</translation>
-    </message>
-    <message>
-        <source>Interlacing:</source>
-        <translation>Prokládání:</translation>
-    </message>
-    <message>
-        <source>Audio Frequency:</source>
-        <translation>Kmitočet zvuku:</translation>
->>>>>>> 70be7fa0
-    </message>
-    <message>
-<<<<<<< HEAD
-        <location filename="../dialogs/proxydialog.cpp" line="40"/>
-        <source>Create Proxy</source>
-        <translation>Vytvořit proxy</translation>
-    </message>
-    <message>
-        <location filename="../dialogs/proxydialog.cpp" line="43"/>
-        <source>Proxy</source>
-        <translation>Proxy</translation>
-    </message>
-    <message>
-        <location filename="../dialogs/proxydialog.cpp" line="49"/>
-        <source>Dimensions:</source>
-        <translation>Rozměry:</translation>
-    </message>
-    <message>
-        <location filename="../dialogs/proxydialog.cpp" line="52"/>
-        <source>Same Size as Source</source>
-        <translation>Stejná velikost jako zdroj</translation>
-=======
-        <source>%1 field(s) (%2 frame(s))</source>
-        <translation>%1 pole(í) (%2 snímek(y))</translation>
-    </message>
-    <message>
-        <source>Duration</source>
-        <translation>Doba trvání</translation>
-    </message>
-    <message>
-        <source>Audio Channels:</source>
-        <translation>Zvukové kanály:</translation>
-    </message>
-    <message>
-        <source>Name: %1
-Video Dimensions: %2x%3
-Frame Rate: %4
-Audio Frequency: %5
-Audio Layout: %6</source>
-        <translation>Název: %1
-Rozměry obrazu: %2x%3
-Snímkování: %4
-Kmitočet zvuku: %5
-Rozložení zvuku: %6</translation>
->>>>>>> 70be7fa0
-    </message>
-</context>
-<context>
-    <name>VSTHost</name>
-    <message>
-<<<<<<< HEAD
-        <location filename="../dialogs/proxydialog.cpp" line="53"/>
-        <source>Half Resolution (1/2)</source>
-        <translation>Poloviční rozlišení (1/2)</translation>
-    </message>
-    <message>
-        <location filename="../dialogs/proxydialog.cpp" line="54"/>
-        <source>Quarter Resolution (1/4)</source>
-        <translation>Čtvrtinové rozlišení (1/4)</translation>
-    </message>
-    <message>
-        <location filename="../dialogs/proxydialog.cpp" line="55"/>
-        <source>Eighth Resolution (1/8)</source>
-        <translation>Osminové rozlišení (1/8)</translation>
-    </message>
-    <message>
-        <location filename="../dialogs/proxydialog.cpp" line="56"/>
-        <source>Sixteenth Resolution (1/16)</source>
-        <translation>Šestnáctinové rozlišení (1/16)</translation>
-    </message>
-    <message>
-        <location filename="../dialogs/proxydialog.cpp" line="60"/>
-        <source>Format:</source>
-        <translation>Formát:</translation>
-    </message>
-    <message>
-        <location filename="../dialogs/proxydialog.cpp" line="63"/>
-        <source>ProRes HQ</source>
-        <translation>ProRes HQ</translation>
-=======
-        <source>Show</source>
-        <translation>Ukázat</translation>
-    </message>
-    <message>
-        <source>Error loading VST plugin</source>
-        <translation>Chyba při nahrávání přídavného modulu VST</translation>
-    </message>
-    <message>
-        <source>Plugin&apos;s magic number is invalid</source>
-        <translation>Kouzelné číslo přídavného modulu je neplatné</translation>
-    </message>
-    <message>
-        <source>NOTE: You can&apos;t load 64-bit VST plugins into a 32-bit build of Olive. Please find a 32-bit version of this plugin or switch to a 64-bit build of Olive.</source>
-        <translation>Poznámka: Nemůžete nahrát 64 bitové přídavné moduly VST do 32 bitového sestavení Olive. Najděte, prosím, 32 bitovou verzi tohoto přídavného modulu nebo přepněte na 64 bitové sestavení Olive.</translation>
-    </message>
-    <message>
-        <source>Plugin</source>
-        <translation>Přídavný modul</translation>
-    </message>
-    <message>
-        <source>VST Plugin</source>
-        <translation>Přídavný modul VST</translation>
->>>>>>> 70be7fa0
-    </message>
-    <message>
-        <source>VST Error</source>
-        <translation>Chyba VST</translation>
-    </message>
-    <message>
-        <source>Interface</source>
-        <translation>Rozhraní</translation>
-    </message>
-    <message>
-        <source>NOTE: You can&apos;t load 32-bit VST plugins into a 64-bit build of Olive. Please find a 64-bit version of this plugin or switch to a 32-bit build of Olive.</source>
-        <translation>Poznámka: Nemůžete nahrát 32 bitové přídavné moduly VST do 64 bitového sestavení Olive. Najděte, prosím, 64 bitovou verzi tohoto přídavného modulu nebo přepněte na 32 bitové sestavení Olive.</translation>
-    </message>
-    <message>
-        <source>Failed to locate entry point for dynamic library.</source>
-        <translation>Nepodařilo se najít vstupní bod pro dynamickou knihovnu.</translation>
-    </message>
-    <message>
-<<<<<<< HEAD
-        <location filename="../dialogs/proxydialog.cpp" line="71"/>
-        <source>Location:</source>
-        <translation>Umístění:</translation>
-    </message>
-    <message>
-        <location filename="../dialogs/proxydialog.cpp" line="74"/>
-        <source>Same as Source (in &quot;%1&quot; folder)</source>
-        <translation>Stejné jako zdroj (ve složce &quot;%1&quot;)</translation>
-=======
-        <source>Failed to create VST reference</source>
-        <translation>Nepodařilo se vytvořit odkaz na VST</translation>
-    </message>
-    <message>
-        <source>Failed to load VST plugin &quot;%1&quot;: %2</source>
-        <translation>Nepodařilo se nahrát přídavný modul &quot;%1&quot;: %2</translation>
->>>>>>> 70be7fa0
-    </message>
-</context>
-<context>
-    <name>Project</name>
-    <message>
-<<<<<<< HEAD
-        <location filename="../dialogs/proxydialog.cpp" line="125"/>
-        <source>Proxy file exists</source>
-        <translation>Soubor proxy existuje</translation>
-    </message>
-    <message>
-        <location filename="../dialogs/proxydialog.cpp" line="126"/>
-        <source>The file &quot;%1&quot; already exists. Do you wish to replace it?</source>
-        <translation>Soubor &quot;%1&quot; již existuje. Chcete jej nahradit?</translation>
-    </message>
-    <message>
-        <location filename="../dialogs/proxydialog.cpp" line="171"/>
-        <source>Custom Location</source>
-        <translation>Vlastní umístění</translation>
-=======
-        <source>Skip</source>
-        <translation>Přeskočit</translation>
-    </message>
-    <message>
-        <source>The media &apos;%1&apos; is currently used in &apos;%2&apos;. Deleting it will remove all instances in the sequence. Are you sure you want to do this?</source>
-        <translation>Záznam &apos;%1&apos; se nyní používá v &apos;%2&apos;. Jeho smazání odstraní všechny instance v úryvku (sledu záběrů). Opravdu to chcete udělat?</translation>
-    </message>
-    <message>
-        <source>Delete media in use?</source>
-        <translation>Smazat používaný záznam?</translation>
->>>>>>> 70be7fa0
-    </message>
-    <message>
-<<<<<<< HEAD
-        <location filename="../io/proxygenerator.cpp" line="322"/>
-        <source>Finished generating proxy for &quot;%1&quot;</source>
-        <translation>Dokončeno vytvoření proxy pro &quot;%1&quot;</translation>
-=======
-        <source>Image sequence detected</source>
-        <translation>Zjištěn obrázkový úryvek (sled záběrů)</translation>
->>>>>>> 70be7fa0
-    </message>
-    <message>
-<<<<<<< HEAD
-        <location filename="../dialogs/replaceclipmediadialog.cpp" line="38"/>
-        <source>Replace clips using &quot;%1&quot;</source>
-        <translation>Nahradit záběry pomocí &quot;%1&quot;</translation>
-    </message>
-    <message>
-        <location filename="../dialogs/replaceclipmediadialog.cpp" line="44"/>
-        <source>Select which media you want to replace this media&apos;s clips with:</source>
-        <translation>Vyberte, kterým záznamem chcete nahradit záběry tohoto záznamu:</translation>
-    </message>
-    <message>
-        <location filename="../dialogs/replaceclipmediadialog.cpp" line="50"/>
-        <source>Keep the same media in-points</source>
-        <translation>Zachovat stejné začáteční body záznamu</translation>
-    </message>
-    <message>
-        <location filename="../dialogs/replaceclipmediadialog.cpp" line="58"/>
-        <source>Replace</source>
-        <translation>Nahradit</translation>
-    </message>
-    <message>
-        <location filename="../dialogs/replaceclipmediadialog.cpp" line="62"/>
-        <source>Cancel</source>
-        <translation>Zrušit</translation>
-    </message>
-    <message>
-        <location filename="../dialogs/replaceclipmediadialog.cpp" line="78"/>
-        <source>No media selected</source>
-        <translation>Nevybrán žádný záznam</translation>
-    </message>
-    <message>
-        <location filename="../dialogs/replaceclipmediadialog.cpp" line="79"/>
-        <source>Please select a media to replace with or click &apos;Cancel&apos;.</source>
-        <translation>Vyberte, prosím, záznam k nahrazení nebo klepněte na Zrušit.</translation>
-    </message>
-    <message>
-        <location filename="../dialogs/replaceclipmediadialog.cpp" line="87"/>
-        <source>Same media selected</source>
-        <translation>Vybrán stejný záznam</translation>
-    </message>
-    <message>
-        <location filename="../dialogs/replaceclipmediadialog.cpp" line="88"/>
-        <source>You selected the same media that you&apos;re replacing. Please select a different one or click &apos;Cancel&apos;.</source>
-        <translation>Vybral jste stejný záznam, jejž chcete nahradit. Vyberte, prosím, jiný nebo klepněte na Zrušit.</translation>
-    </message>
-    <message>
-        <location filename="../dialogs/replaceclipmediadialog.cpp" line="94"/>
-        <source>Folder selected</source>
-        <translation>Složka vybrána</translation>
-    </message>
-    <message>
-        <location filename="../dialogs/replaceclipmediadialog.cpp" line="95"/>
-        <source>You cannot replace footage with a folder.</source>
-        <translation>Záběry nemůžete nahradit složkou.</translation>
-    </message>
-    <message>
-        <location filename="../dialogs/replaceclipmediadialog.cpp" line="102"/>
-        <source>Active sequence selected</source>
-        <translation>Vybrána činná řada</translation>
-    </message>
-    <message>
-        <location filename="../dialogs/replaceclipmediadialog.cpp" line="103"/>
-        <source>You cannot insert a sequence into itself.</source>
-        <translation>Nemůžete vložit řadu do ní samé.</translation>
-=======
-        <source>Rename &apos;%1&apos;</source>
-        <translation>Přejmenovat &apos;%1&apos;</translation>
-    </message>
-    <message>
-        <source>Active sequence selected</source>
-        <translation>Vybrán činný úryvek (sled záběrů)</translation>
-    </message>
-    <message>
-        <source>Enter new name:</source>
-        <translation>Zadat nový název:</translation>
-    </message>
-    <message>
-        <source>Search media, markers, etc.</source>
-        <translation>Hledat záznam, značky atd.</translation>
-    </message>
-    <message>
-        <source>Project</source>
-        <translation>Projekt</translation>
-    </message>
-    <message>
-        <source>Sequence</source>
-        <translation>Úryvek</translation>
-    </message>
-    <message>
-        <source>You cannot insert a sequence into itself, so no clips of this media would be in this sequence.</source>
-        <translation>Úryvek (sled záběrů) nemůžete vložit do něj samého, aby žádné záběry z tohoto záznamu nebyly v tomto úryvku (sledu záběrů).</translation>
-    </message>
-    <message>
-        <source>Import media...</source>
-        <translation>Zavést záznam...</translation>
-    </message>
-    <message>
-        <source>No active sequence</source>
-        <translation>Žádný činný úryvek (sled záběrů)</translation>
-    </message>
-    <message>
-        <source>No sequence is active, please open the sequence you want to delete clips from.</source>
-        <translation>Žádný úryvek (sled záběrů) není činný. Otevřete, prosím, úryvek (sled záběrů), ve kterém chcete smazat záběry.</translation>
-    </message>
-    <message>
-        <source>Replace &apos;%1&apos;</source>
-        <translation>Nahradit &apos;%1&apos;</translation>
-    </message>
-    <message>
-        <source>All Files</source>
-        <translation>Všechny soubory</translation>
-    </message>
-    <message>
-        <source>No sequence is active, please open the sequence you want to replace clips from.</source>
-        <translation>Žádný úryvek (sled záběrů) není činný. Otevřete, prosím, úryvek (sled záběrů), ve kterém chcete nahradit záběry.</translation>
->>>>>>> 70be7fa0
-    </message>
-    <message>
-<<<<<<< HEAD
-        <location filename="../project/sequence.cpp" line="48"/>
-        <source>%1 (copy)</source>
-        <translation>%1 (kopírovat)</translation>
-=======
-        <source>The file &apos;%1&apos; appears to be part of an image sequence. Would you like to import it as such?</source>
-        <translation>Soubor &apos;%1&apos; se zdá být součástí obrázkového úryvku (sledu záběrů). Chcete jej zavést jako takový?</translation>
->>>>>>> 70be7fa0
-    </message>
-</context>
-<context>
-    <name>FillLeftRightEffect</name>
-    <message>
-<<<<<<< HEAD
-        <location filename="../effects/internal/shakeeffect.cpp" line="39"/>
-        <source>Intensity</source>
-        <translation>Síla</translation>
-    </message>
-    <message>
-        <location filename="../effects/internal/shakeeffect.cpp" line="43"/>
-        <source>Rotation</source>
-        <translation>Otočení</translation>
-    </message>
-    <message>
-        <location filename="../effects/internal/shakeeffect.cpp" line="47"/>
-        <source>Frequency</source>
-        <translation>Kmitočet</translation>
-=======
-        <source>Type</source>
-        <translation>Typ</translation>
-    </message>
-    <message>
-        <source>Fill Left with Right</source>
-        <translation>Vyplnit levý pravým</translation>
-    </message>
-    <message>
-        <source>Fill Right with Left</source>
-        <translation>Vyplnit pravý levým</translation>
->>>>>>> 70be7fa0
-    </message>
-</context>
-<context>
-    <name>SolidEffect</name>
-    <message>
-<<<<<<< HEAD
-        <location filename="../effects/internal/solideffect.cpp" line="44"/>
-=======
->>>>>>> 70be7fa0
-        <source>Type</source>
-        <translation>Typ</translation>
-    </message>
-    <message>
-<<<<<<< HEAD
-        <location filename="../effects/internal/solideffect.cpp" line="45"/>
-=======
-        <source>Color</source>
-        <translation>Barva</translation>
-    </message>
-    <message>
->>>>>>> 70be7fa0
-        <source>Solid Color</source>
-        <translation>Plná barva</translation>
-    </message>
-    <message>
-<<<<<<< HEAD
-        <location filename="../effects/internal/solideffect.cpp" line="46"/>
-        <source>SMPTE Bars</source>
-        <translation>Pruhy SMPTE</translation>
-    </message>
-    <message>
-        <location filename="../effects/internal/solideffect.cpp" line="47"/>
-=======
-        <source>Opacity</source>
-        <translation>Neprůhlednost</translation>
-    </message>
-    <message>
->>>>>>> 70be7fa0
-        <source>Checkerboard</source>
-        <translation>Šachovnice</translation>
-    </message>
-    <message>
-<<<<<<< HEAD
-        <location filename="../effects/internal/solideffect.cpp" line="49"/>
-        <source>Opacity</source>
-        <translation>Neprůhlednost</translation>
-    </message>
-    <message>
-        <location filename="../effects/internal/solideffect.cpp" line="54"/>
-        <source>Color</source>
-        <translation>Barva</translation>
-    </message>
-    <message>
-        <location filename="../effects/internal/solideffect.cpp" line="57"/>
-=======
-        <source>SMPTE Bars</source>
-        <translation>Pruhy SMPTE</translation>
-    </message>
-    <message>
->>>>>>> 70be7fa0
-        <source>Checkerboard Size</source>
-        <translation>Velikost šachovnice</translation>
-    </message>
-</context>
-<context>
-    <name>EffectControls</name>
-    <message>
-<<<<<<< HEAD
-        <location filename="../project/sourcescommon.cpp" line="81"/>
-        <source>Import...</source>
-        <translation>Zavést...</translation>
-    </message>
-    <message>
-        <location filename="../project/sourcescommon.cpp" line="84"/>
-        <source>New</source>
-        <translation>Nový</translation>
-    </message>
-    <message>
-        <location filename="../project/sourcescommon.cpp" line="87"/>
-        <source>View</source>
-        <translation>Pohled</translation>
-    </message>
-    <message>
-        <location filename="../project/sourcescommon.cpp" line="89"/>
-        <source>Tree View</source>
-        <translation>Stromový pohled</translation>
-    </message>
-    <message>
-        <location filename="../project/sourcescommon.cpp" line="92"/>
-        <source>Icon View</source>
-        <translation>Pohled s ikonami</translation>
-    </message>
-    <message>
-        <location filename="../project/sourcescommon.cpp" line="95"/>
-        <source>Show Toolbar</source>
-        <translation>Ukázat nástrojový pruh</translation>
-    </message>
-    <message>
-        <location filename="../project/sourcescommon.cpp" line="100"/>
-        <source>Show Sequences</source>
-        <translation>Ukázat řady</translation>
-    </message>
-    <message>
-        <location filename="../project/sourcescommon.cpp" line="112"/>
-        <source>Replace/Relink Media</source>
-        <translation>Nahradit/Znovuspojit záznamy</translation>
-    </message>
-    <message>
-        <location filename="../project/sourcescommon.cpp" line="116"/>
-        <source>Reveal in Explorer</source>
-        <translation>Ukázat v průzkumníku</translation>
-    </message>
-    <message>
-        <location filename="../project/sourcescommon.cpp" line="118"/>
-        <source>Reveal in Finder</source>
-        <translation>Ukázat v hledači</translation>
-=======
-        <source>Add Audio Effect</source>
-        <translation>Přidat zvukový efekt</translation>
-    </message>
-    <message>
-        <source>Add Video Effect</source>
-        <translation>Přidat obrazový efekt</translation>
-    </message>
-    <message>
-        <source>&amp;Paste</source>
-        <translation>&amp;Vložit</translation>
-    </message>
-    <message>
-        <source>(none)</source>
-        <translation>(žádný)</translation>
-    </message>
-    <message>
-        <source>VIDEO EFFECTS</source>
-        <translation>OBRAZOVÉ EFEKTY</translation>
-    </message>
-    <message>
-        <source>Add Audio Transition</source>
-        <translation>Přidat zvukový přechod</translation>
-    </message>
-    <message>
-        <source>Add Video Transition</source>
-        <translation>Přidat obrazový přechod</translation>
-    </message>
-    <message>
-        <source>Effects: </source>
-        <translation>Efekty: </translation>
-    </message>
-    <message>
-        <source>(Multiple clips selected)</source>
-        <translation>(vybráno více záběrů)</translation>
-    </message>
-    <message>
-        <source>AUDIO EFFECTS</source>
-        <translation>ZVUKOVÉ EFEKTY</translation>
->>>>>>> 70be7fa0
-    </message>
-</context>
-<context>
-    <name>TimecodeEffect</name>
-    <message>
-<<<<<<< HEAD
-        <location filename="../project/sourcescommon.cpp" line="120"/>
-        <source>Reveal in File Manager</source>
-        <translation>Ukázat ve správci souborů</translation>
-    </message>
-    <message>
-        <location filename="../project/sourcescommon.cpp" line="125"/>
-        <source>Replace Clips Using This Media</source>
-        <translation>Nahradit záběry pomocí tohoto záznamu</translation>
-    </message>
-    <message>
-        <location filename="../project/sourcescommon.cpp" line="148"/>
-        <source>Create Sequence With This Media</source>
-        <translation>Vytvořit řadu pomocí tohoto záznamu</translation>
-    </message>
-    <message>
-        <location filename="../project/sourcescommon.cpp" line="154"/>
-        <source>Duplicate</source>
-        <translation>Zdvojit</translation>
-    </message>
-    <message>
-        <location filename="../project/sourcescommon.cpp" line="160"/>
-        <source>Delete All Clips Using This Media</source>
-        <translation>Smazat všechny záběry pomocí tohoto záznamu</translation>
-    </message>
-    <message>
-        <location filename="../project/sourcescommon.cpp" line="163"/>
-        <source>Proxy</source>
-        <translation>Proxy</translation>
-    </message>
-    <message>
-        <location filename="../project/sourcescommon.cpp" line="169"/>
-        <source>Generating proxy: %1% complete</source>
-        <translation>Vytvoření proxy: %1% hotovo</translation>
-    </message>
-    <message>
-        <location filename="../project/sourcescommon.cpp" line="190"/>
-        <source>Create/Modify Proxy</source>
-        <translation>Vytvořit/Změnit proxy</translation>
-    </message>
-    <message>
-        <location filename="../project/sourcescommon.cpp" line="193"/>
-        <source>Create Proxy</source>
-        <translation>Vytvořit proxy</translation>
-=======
-        <source>Timecode</source>
-        <translation>Časový kód</translation>
-    </message>
-    <message>
-        <source>Color</source>
-        <translation>Barva</translation>
-    </message>
-    <message>
-        <source>Media</source>
-        <translation>Záznamy</translation>
-    </message>
-    <message>
-        <source>Scale</source>
-        <translation>Měřítko</translation>
-    </message>
-    <message>
-        <source>Offset</source>
-        <translation>Posun</translation>
-    </message>
-    <message>
-        <source>Prepend</source>
-        <translation>Uvést na začátku</translation>
-    </message>
-    <message>
-        <source>Background Color</source>
-        <translation>Barva pozadí</translation>
-    </message>
-    <message>
-        <source>Background Opacity</source>
-        <translation>Neprůhlednost pozadí</translation>
-    </message>
-    <message>
-        <source>Sequence</source>
-        <translation>Úryvek</translation>
->>>>>>> 70be7fa0
-    </message>
-</context>
-<context>
-    <name>ExportDialog</name>
-    <message>
-<<<<<<< HEAD
-        <location filename="../project/sourcescommon.cpp" line="204"/>
-        <source>Modify Proxy</source>
-        <translation>Změnit proxy</translation>
-    </message>
-    <message>
-        <location filename="../project/sourcescommon.cpp" line="207"/>
-        <source>Restore Original</source>
-        <translation>Obnovit původní</translation>
-    </message>
-    <message>
-        <location filename="../project/sourcescommon.cpp" line="213"/>
-        <source>Delete</source>
-        <translation>Smazat</translation>
-    </message>
-    <message>
-        <location filename="../project/sourcescommon.cpp" line="217"/>
-        <source>Properties...</source>
-        <translation>Vlastnosti...</translation>
-    </message>
-    <message>
-        <location filename="../project/sourcescommon.cpp" line="275"/>
-        <source>Replace Media</source>
-        <translation>Nahradit záznam</translation>
-    </message>
-    <message>
-        <location filename="../project/sourcescommon.cpp" line="276"/>
-        <source>You dropped a file onto &apos;%1&apos;. Would you like to replace it with the dropped file?</source>
-        <translation>Upustil jste soubor na &apos;%1&apos;. Chcete jej nahradit upuštěným souborem?</translation>
-    </message>
-    <message>
-        <location filename="../project/sourcescommon.cpp" line="393"/>
-        <source>Delete proxy</source>
-        <translation>Smazat proxy</translation>
-    </message>
-    <message>
-        <location filename="../project/sourcescommon.cpp" line="394"/>
-        <source>Would you like to delete the proxy file &quot;%1&quot; as well?</source>
-        <translation>Chcete smazat i soubor proxy &quot;%1&quot;?</translation>
-=======
-        <source>Audio</source>
-        <translation>Zvuk</translation>
-    </message>
-    <message>
-        <source>Video</source>
-        <translation>Obraz</translation>
-    </message>
-    <message>
-        <source>Sampling Rate:</source>
-        <translation>Rychlost vzorkování:</translation>
-    </message>
-    <message>
-        <source>Invalid dimensions</source>
-        <translation>Neplatné rozměry</translation>
-    </message>
-    <message>
-        <source>Export Media</source>
-        <translation>Vyvést záznam</translation>
-    </message>
-    <message>
-        <source>Invalid format</source>
-        <translation>Neplatný formát</translation>
-    </message>
-    <message>
-        <source>Quality Factor:
-
-0 = lossless
-17-18 = visually lossless (compressed, but unnoticeable)
-23 = high quality
-51 = lowest quality possible</source>
-        <translation>Faktor kvality:
-
-0 = bezztrátová
-17-18 = beze ztrát na obraze (komprimace, ale nepozorovatelná)
-23 = vysoká jakost
-51 = nejnižší možná jakost</translation>
-    </message>
-    <message>
-        <source>Constant Bitrate</source>
-        <translation>Stálý datový tok</translation>
->>>>>>> 70be7fa0
-    </message>
-    <message>
-<<<<<<< HEAD
-        <location filename="../dialogs/speeddialog.cpp" line="39"/>
-        <source>Speed/Duration</source>
-        <translation>Rychlost/Doba trvání</translation>
-    </message>
-    <message>
-        <location filename="../dialogs/speeddialog.cpp" line="46"/>
-        <source>Speed:</source>
-        <translation>Rychlost:</translation>
-    </message>
-    <message>
-        <location filename="../dialogs/speeddialog.cpp" line="53"/>
-=======
-        <source>Codec:</source>
-        <translation>Kodek:</translation>
-    </message>
-    <message>
-        <source>Couldn&apos;t determine output format. This is a bug, please contact the developers.</source>
-        <translation>Nepodařilo se určit výstupní formát. Toto je chyba. Spojte se, prosím, s vývojáři.</translation>
-    </message>
-    <message>
-        <source>Range:</source>
-        <translation>Rozsah:</translation>
-    </message>
-    <message>
-        <source>Width:</source>
-        <translation>Šířka:</translation>
-    </message>
-    <message>
-        <source>Invalid Codec</source>
-        <translation>Neplatný kodek</translation>
-    </message>
-    <message>
-        <source>Invalid codec</source>
-        <translation>Neplatný kodek</translation>
-    </message>
-    <message>
->>>>>>> 70be7fa0
-        <source>Frame Rate:</source>
-        <translation>Snímkování:</translation>
-    </message>
-    <message>
-<<<<<<< HEAD
-        <location filename="../dialogs/speeddialog.cpp" line="58"/>
-        <source>Duration:</source>
-        <translation>Doba trvání:</translation>
-    </message>
-    <message>
-        <location filename="../dialogs/speeddialog.cpp" line="66"/>
-        <source>Reverse</source>
-        <translation>Obrátit</translation>
-    </message>
-    <message>
-        <location filename="../dialogs/speeddialog.cpp" line="67"/>
-        <source>Maintain Audio Pitch</source>
-        <translation>Udržovat výšku tónu zvuku</translation>
-    </message>
-    <message>
-        <location filename="../dialogs/speeddialog.cpp" line="68"/>
-        <source>Ripple Changes</source>
-        <translation>Změny vytažení</translation>
-=======
-        <source>Entire Sequence</source>
-        <translation>Celý úryvek (sled záběrů)</translation>
-    </message>
-    <message>
-        <source>In to Out</source>
-        <translation>Vstup do výstupu</translation>
-    </message>
-    <message>
-        <source>Export Failed</source>
-        <translation>Nepodařilo se vyvést</translation>
-    </message>
-    <message>
-        <source>Unknown codec name %1</source>
-        <translation>Neznámý název kodeku %1</translation>
->>>>>>> 70be7fa0
-    </message>
-    <message>
-<<<<<<< HEAD
-        <location filename="../dialogs/texteditdialog.cpp" line="29"/>
-        <source>Edit Text</source>
-        <translation>Upravit text</translation>
-=======
-        <source>Target File Size (MB):</source>
-        <translation>Velikost cílového souboru (MB):</translation>
->>>>>>> 70be7fa0
-    </message>
-    <message>
-<<<<<<< HEAD
-        <location filename="../effects/internal/texteffect.cpp" line="52"/>
-        <source>Text</source>
-        <translation>Text</translation>
-    </message>
-    <message>
-        <location filename="../effects/internal/texteffect.cpp" line="57"/>
-        <source>Font</source>
-        <translation>Písmo</translation>
-    </message>
-    <message>
-        <location filename="../effects/internal/texteffect.cpp" line="59"/>
-        <source>Size</source>
-        <translation>Velikost</translation>
-    </message>
-    <message>
-        <location filename="../effects/internal/texteffect.cpp" line="62"/>
-        <source>Color</source>
-        <translation>Barva</translation>
-    </message>
-    <message>
-        <location filename="../effects/internal/texteffect.cpp" line="64"/>
-        <source>Alignment</source>
-        <translation>Zarovnání</translation>
-    </message>
-    <message>
-        <location filename="../effects/internal/texteffect.cpp" line="66"/>
-        <source>Left</source>
-        <translation>Vlevo</translation>
-    </message>
-    <message>
-        <location filename="../effects/internal/texteffect.cpp" line="67"/>
-        <location filename="../effects/internal/texteffect.cpp" line="73"/>
-        <source>Center</source>
-        <translation>Na střed</translation>
-    </message>
-    <message>
-        <location filename="../effects/internal/texteffect.cpp" line="68"/>
-        <source>Right</source>
-        <translation>Vpravo</translation>
-    </message>
-    <message>
-        <location filename="../effects/internal/texteffect.cpp" line="69"/>
-        <source>Justify</source>
-        <translation>Do bloku</translation>
-    </message>
-    <message>
-        <location filename="../effects/internal/texteffect.cpp" line="72"/>
-        <source>Top</source>
-        <translation>Nahoře</translation>
-    </message>
-    <message>
-        <location filename="../effects/internal/texteffect.cpp" line="74"/>
-        <source>Bottom</source>
-        <translation>Dole</translation>
-    </message>
-    <message>
-        <location filename="../effects/internal/texteffect.cpp" line="76"/>
-        <source>Word Wrap</source>
-        <translation>Zalamování slov</translation>
-    </message>
-    <message>
-        <location filename="../effects/internal/texteffect.cpp" line="78"/>
-        <source>Outline</source>
-        <translation>Obrys</translation>
-    </message>
-    <message>
-        <location filename="../effects/internal/texteffect.cpp" line="79"/>
-        <source>Outline Color</source>
-        <translation>Barva obrysu</translation>
-=======
-        <source>Bitrate (Mbps):</source>
-        <translation>Datový tok (MB/s):</translation>
-    </message>
-    <message>
-        <source>Compression Type:</source>
-        <translation>Typ komprese:</translation>
-    </message>
-    <message>
-        <source>Export &quot;%1&quot;</source>
-        <translation>Vyvést &quot;%1&quot;</translation>
-    </message>
-    <message>
-        <source>Export width and height must both be even numbers/divisible by 2.</source>
-        <translation>Šířka a výška pro vyvedení musí být sudá čísla dělitelná 2.</translation>
-    </message>
-    <message>
-        <source>Quality (CRF):</source>
-        <translation>Kvalita (CRF):</translation>
-    </message>
-    <message>
-        <source>Quality-based (Constant Rate Factor)</source>
-        <translation>Kvalita (Constant Rate Factor)</translation>
-    </message>
-    <message>
-        <source>Export failed - %1</source>
-        <translation>Nepodařilo se vyvést - %1</translation>
-    </message>
-    <message>
-        <source>Couldn&apos;t determine output parameters for the selected codec. This is a bug, please contact the developers.</source>
-        <translation>Nepodařilo se určit výstupní parametry pro vybraný kodek. Toto je chyba. Spojte se, prosím, s vývojáři.</translation>
-    </message>
-    <message>
-        <source>Advanced</source>
-        <translation>Pokročilé</translation>
-    </message>
-    <message>
-        <source>Bitrate (Kbps/CBR):</source>
-        <translation>Datový tok (KB/s/stálý datový tok):</translation>
-    </message>
-    <message>
-        <source>Failed to find a suitable encoder for this codec. Export will likely fail.</source>
-        <translation>Nepodařilo se najít vhodný kodér pro tento kodek. Vyvedení pravděpodobně selže.</translation>
-    </message>
-    <message>
-        <source>Failed to find pixel format for this encoder. Export will likely fail.</source>
-        <translation>Nepodařilo se najít formát pixelu pro tento kodér. Vyvedení pravděpodobně selže.</translation>
-    </message>
-    <message>
-        <source>Format:</source>
-        <translation>Formát:</translation>
-    </message>
-    <message>
-        <source>Height:</source>
-        <translation>Výška:</translation>
->>>>>>> 70be7fa0
-    </message>
 </context>
 <context>
     <name>EmbeddedFileChooser</name>
     <message>
-<<<<<<< HEAD
-        <location filename="../effects/internal/texteffect.cpp" line="80"/>
-        <source>Outline Width</source>
-        <translation>Šířka obrysu</translation>
-=======
         <source>File:</source>
         <translation>Soubor:</translation>
->>>>>>> 70be7fa0
     </message>
 </context>
 <context>
     <name>MediaPropertiesDialog</name>
     <message>
-<<<<<<< HEAD
-        <location filename="../effects/internal/texteffect.cpp" line="83"/>
-        <source>Shadow</source>
-        <translation>Stín</translation>
-    </message>
-    <message>
-        <location filename="../effects/internal/texteffect.cpp" line="84"/>
-        <source>Shadow Color</source>
-        <translation>Barva stínu</translation>
-    </message>
-    <message>
-        <location filename="../effects/internal/texteffect.cpp" line="85"/>
-        <source>Shadow Distance</source>
-        <translation>Vzdálenost stínu</translation>
-    </message>
-    <message>
-        <location filename="../effects/internal/texteffect.cpp" line="87"/>
-        <source>Shadow Softness</source>
-        <translation>Měkkost stínu</translation>
-    </message>
-    <message>
-        <location filename="../effects/internal/texteffect.cpp" line="89"/>
-        <source>Shadow Opacity</source>
-        <translation>Neprůhlednost stínu</translation>
-    </message>
-    <message>
-        <location filename="../effects/internal/texteffect.cpp" line="94"/>
-        <source>Sample Text</source>
-        <translation>Text příkladu</translation>
-    </message>
-    <message>
-        <location filename="../effects/internal/texteffect.cpp" line="327"/>
-        <source>&amp;Edit Text</source>
-        <translation>&amp;Upravit text</translation>
-=======
         <source>Name:</source>
         <translation>Název:</translation>
     </message>
@@ -4917,57 +2123,11 @@
     <message>
         <source>Tracks:</source>
         <translation>Stopy:</translation>
->>>>>>> 70be7fa0
     </message>
 </context>
 <context>
     <name>ProxyDialog</name>
     <message>
-<<<<<<< HEAD
-        <location filename="../effects/internal/timecodeeffect.cpp" line="53"/>
-        <source>Timecode</source>
-        <translation>Časový kód</translation>
-    </message>
-    <message>
-        <location filename="../effects/internal/timecodeeffect.cpp" line="55"/>
-        <source>Sequence</source>
-        <translation>Řada</translation>
-    </message>
-    <message>
-        <location filename="../effects/internal/timecodeeffect.cpp" line="56"/>
-        <source>Media</source>
-        <translation>Záznamy</translation>
-    </message>
-    <message>
-        <location filename="../effects/internal/timecodeeffect.cpp" line="59"/>
-        <source>Scale</source>
-        <translation>Měřítko</translation>
-    </message>
-    <message>
-        <location filename="../effects/internal/timecodeeffect.cpp" line="64"/>
-        <source>Color</source>
-        <translation>Barva</translation>
-    </message>
-    <message>
-        <location filename="../effects/internal/timecodeeffect.cpp" line="67"/>
-        <source>Background Color</source>
-        <translation>Barva pozadí</translation>
-    </message>
-    <message>
-        <location filename="../effects/internal/timecodeeffect.cpp" line="70"/>
-        <source>Background Opacity</source>
-        <translation>Neprůhlednost pozadí</translation>
-    </message>
-    <message>
-        <location filename="../effects/internal/timecodeeffect.cpp" line="75"/>
-        <source>Offset</source>
-        <translation>Posun</translation>
-    </message>
-    <message>
-        <location filename="../effects/internal/timecodeeffect.cpp" line="79"/>
-        <source>Prepend</source>
-        <translation>Uvést na začátku</translation>
-=======
         <source>Proxy</source>
         <translation>Proxy</translation>
     </message>
@@ -5002,1276 +2162,601 @@
     <message>
         <source>Location:</source>
         <translation>Umístění:</translation>
->>>>>>> 70be7fa0
-    </message>
-    <message>
-<<<<<<< HEAD
-        <location filename="../panels/timeline.cpp" line="480"/>
-        <source>Timeline: </source>
-        <translation>Časová osa: </translation>
-    </message>
-    <message>
-        <location filename="../panels/timeline.cpp" line="482"/>
-        <source>&lt;none&gt;</source>
-        <translation>&lt;žádná&gt;</translation>
-    </message>
-    <message>
-        <location filename="../panels/timeline.cpp" line="1221"/>
-        <source>Effect already exists</source>
-        <translation>Efekt již existuje</translation>
-    </message>
-    <message>
-        <location filename="../panels/timeline.cpp" line="1222"/>
-        <source>Clip &apos;%1&apos; already contains a &apos;%2&apos; effect. Would you like to replace it with the pasted one or add it as a separate effect?</source>
-        <translation>Záběr &apos;%1&apos; již obsahuje &apos;%2&apos; efekt. Chcete jej nahradit vloženým nebo jej přidat jako samostatný efekt?</translation>
-    </message>
-    <message>
-        <location filename="../panels/timeline.cpp" line="1225"/>
-        <source>Add</source>
-        <translation>Přidat</translation>
-    </message>
-    <message>
-        <location filename="../panels/timeline.cpp" line="1226"/>
+    </message>
+    <message>
+        <source>Same as Source (in &quot;%1&quot; folder)</source>
+        <translation>Stejné jako zdroj (ve složce &quot;%1&quot;)</translation>
+    </message>
+    <message>
+        <source>Format:</source>
+        <translation>Formát:</translation>
+    </message>
+    <message>
+        <source>Quarter Resolution (1/4)</source>
+        <translation>Čtvrtinové rozlišení (1/4)</translation>
+    </message>
+    <message>
+        <source>Proxy file exists</source>
+        <translation>Soubor proxy existuje</translation>
+    </message>
+    <message>
+        <source>Same Size as Source</source>
+        <translation>Stejná velikost jako zdroj</translation>
+    </message>
+    <message>
+        <source>Custom Location</source>
+        <translation>Vlastní umístění</translation>
+    </message>
+</context>
+<context>
+    <name>InterlacingName</name>
+    <message>
+        <source>Invalid</source>
+        <translation>Neplatný</translation>
+    </message>
+    <message>
+        <source>Top Field First</source>
+        <translation>Nejprve horní pole</translation>
+    </message>
+    <message>
+        <source>None (Progressive)</source>
+        <translation>Žádný (progresivní)</translation>
+    </message>
+    <message>
+        <source>Bottom Field First</source>
+        <translation>Nejprve dolní pole</translation>
+    </message>
+</context>
+<context>
+    <name>TextEditDialog</name>
+    <message>
+        <source>Edit Text</source>
+        <translation>Upravit text</translation>
+    </message>
+</context>
+<context>
+    <name>ExportThread</name>
+    <message>
+        <source>could not create output format context</source>
+        <translation>Nepodařilo se vytvořit kontext výstupního formátu</translation>
+    </message>
+    <message>
+        <source>could not open output file (%1)</source>
+        <translation>Nepodařilo se otevřít výstupní soubor (%1)</translation>
+    </message>
+    <message>
+        <source>failed to receive packet from encoder (%1)</source>
+        <translation>Chyba při přijetí paketu od kodéru (%1)</translation>
+    </message>
+    <message>
+        <source>could not copy audio encoder parameters to output stream (%1)</source>
+        <translation>Nepodařilo se kopírovat parametry kodéru zvuku do výstupního proudu (%1)</translation>
+    </message>
+    <message>
+        <source>could not allocate audio encoding context</source>
+        <translation>Nepodařilo se přiřadit kontext kódování zvuku</translation>
+    </message>
+    <message>
+        <source>could not copy video encoder parameters to output stream (%1)</source>
+        <translation>Nepodařilo se kopírovat parametry kodéru obrazu do výstupního proudu (%1)</translation>
+    </message>
+    <message>
+        <source>failed to send frame to encoder (%1)</source>
+        <translation>Chyba při poslání snímku kodéru (%1)</translation>
+    </message>
+    <message>
+        <source>could not open output audio encoder (%1)</source>
+        <translation>Nepodařilo se otevřít kodér zvuku (%1)</translation>
+    </message>
+    <message>
+        <source>could not write output file trailer (%1)</source>
+        <translation>Nepodařilo se zapsat ukázku výstupního souboru (%1)</translation>
+    </message>
+    <message>
+        <source>could not audio encoder for %1</source>
+        <translation>Nepodařilo se najít kodér zvuku pro %1</translation>
+    </message>
+    <message>
+        <source>could not allocate video encoding context</source>
+        <translation>Nepodařilo se přiřadit kontext kódování obrazu</translation>
+    </message>
+    <message>
+        <source>could not write output file header (%1)</source>
+        <translation>Nepodařilo se zapsat hlavičku výstupního souboru (%1)</translation>
+    </message>
+    <message>
+        <source>could not video encoder for %1</source>
+        <translation>Nepodařilo se najít kodér obrazu pro %1</translation>
+    </message>
+    <message>
+        <source>could not allocate video stream</source>
+        <translation>Nepodařilo se přiřadit datový proud obrazu</translation>
+    </message>
+    <message>
+        <source>could not open output video encoder (%1)</source>
+        <translation>Nepodařilo se otevřít kodér obrazu (%1)</translation>
+    </message>
+    <message>
+        <source>could not allocate audio buffer (%1)</source>
+        <translation>Nepodařilo se přiřadit vyrovnávací paměť zvuku (%1)</translation>
+    </message>
+    <message>
+        <source>could not allocate audio stream</source>
+        <translation>Nepodařilo se přiřadit datový proud zvuku</translation>
+    </message>
+</context>
+<context>
+    <name>AboutDialog</name>
+    <message>
+        <source>Olive is a non-linear video editor. This software is free and protected by the GNU GPL.</source>
+        <translation>Olive je nelineární editor obrazového záznamu. Tento program je zdarma a chráněn GNU GPL.</translation>
+    </message>
+    <message>
+        <source>Olive Team is obliged to inform users that Olive source code is available for download from its website.</source>
+        <translation>Družstvo Olive se dává na vědomí, že zdrojové kódy Olive jsou dostupné pro stažení na internetové stránce projektu.</translation>
+    </message>
+</context>
+<context>
+    <name>Viewer</name>
+    <message>
+        <source>Media Viewer</source>
+        <translation>Prohlížeč záznamu</translation>
+    </message>
+    <message>
+        <source>(none)</source>
+        <translation>(žádný)</translation>
+    </message>
+    <message>
+        <source>Sequence Viewer</source>
+        <translation>Prohlížeč úryvku (sledu záběrů)</translation>
+    </message>
+</context>
+<context>
+    <name>ReplaceClipMediaDialog</name>
+    <message>
+        <source>No media selected</source>
+        <translation>Nevybrán žádný záznam</translation>
+    </message>
+    <message>
+        <source>You cannot replace footage with a folder.</source>
+        <translation>Záběry nemůžete nahradit složkou.</translation>
+    </message>
+    <message>
+        <source>Active sequence selected</source>
+        <translation>Vybrán činný úryvek (sled záběrů)</translation>
+    </message>
+    <message>
+        <source>Cancel</source>
+        <translation>Zrušit</translation>
+    </message>
+    <message>
+        <source>Please select a media to replace with or click &apos;Cancel&apos;.</source>
+        <translation>Vyberte, prosím, záznam k nahrazení nebo klepněte na Zrušit.</translation>
+    </message>
+    <message>
+        <source>You cannot insert a sequence into itself.</source>
+        <translation>Nemůžete vložit úryvek (sled záběrů) do něj samého.</translation>
+    </message>
+    <message>
         <source>Replace</source>
         <translation>Nahradit</translation>
-=======
-        <source>Same as Source (in &quot;%1&quot; folder)</source>
-        <translation>Stejné jako zdroj (ve složce &quot;%1&quot;)</translation>
-    </message>
-    <message>
-        <source>Format:</source>
-        <translation>Formát:</translation>
-    </message>
-    <message>
-        <source>Quarter Resolution (1/4)</source>
-        <translation>Čtvrtinové rozlišení (1/4)</translation>
-    </message>
-    <message>
-        <source>Proxy file exists</source>
-        <translation>Soubor proxy existuje</translation>
-    </message>
-    <message>
-        <source>Same Size as Source</source>
-        <translation>Stejná velikost jako zdroj</translation>
-    </message>
-    <message>
-        <source>Custom Location</source>
-        <translation>Vlastní umístění</translation>
->>>>>>> 70be7fa0
-    </message>
-</context>
-<context>
-    <name>InterlacingName</name>
-    <message>
-<<<<<<< HEAD
-        <location filename="../panels/timeline.cpp" line="1227"/>
-        <source>Skip</source>
-        <translation>Přeskočit</translation>
-    </message>
-    <message>
-        <location filename="../panels/timeline.cpp" line="1229"/>
-        <source>Do this for all conflicts found</source>
-        <translation>Použít na všechny nalezené střety</translation>
-=======
-        <source>Invalid</source>
-        <translation>Neplatný</translation>
-    </message>
-    <message>
-        <source>Top Field First</source>
-        <translation>Nejprve horní pole</translation>
->>>>>>> 70be7fa0
-    </message>
-    <message>
-        <source>None (Progressive)</source>
-        <translation>Žádný (progresivní)</translation>
-    </message>
-    <message>
-        <source>Bottom Field First</source>
-        <translation>Nejprve dolní pole</translation>
-    </message>
-</context>
-<context>
-    <name>TextEditDialog</name>
-    <message>
-<<<<<<< HEAD
-        <location filename="../panels/timeline.cpp" line="414"/>
-        <source>Nested Sequence</source>
-        <translation type="unfinished">Vnořená řada</translation>
-    </message>
-    <message>
-        <location filename="../panels/timeline.cpp" line="1717"/>
-        <source>Title...</source>
-        <translation>Název...</translation>
-=======
-        <source>Edit Text</source>
-        <translation>Upravit text</translation>
->>>>>>> 70be7fa0
-    </message>
-</context>
-<context>
-    <name>ExportThread</name>
-    <message>
-<<<<<<< HEAD
-        <location filename="../panels/timeline.cpp" line="1722"/>
-        <source>Solid Color...</source>
-        <translation>Plná barva...</translation>
-    </message>
-    <message>
-        <location filename="../panels/timeline.cpp" line="1727"/>
-        <source>Bars...</source>
-        <translation>Zkušební tabulka...</translation>
-    </message>
-    <message>
-        <location filename="../panels/timeline.cpp" line="1734"/>
-        <source>Tone...</source>
-        <translation>Tón...</translation>
-    </message>
-    <message>
-        <location filename="../panels/timeline.cpp" line="1739"/>
-        <source>Noise...</source>
-        <translation>Šum...</translation>
-    </message>
-    <message>
-        <location filename="../panels/timeline.cpp" line="1762"/>
+    </message>
+    <message>
+        <source>Same media selected</source>
+        <translation>Vybrán stejný záznam</translation>
+    </message>
+    <message>
+        <source>Folder selected</source>
+        <translation>Složka vybrána</translation>
+    </message>
+    <message>
+        <source>You selected the same media that you&apos;re replacing. Please select a different one or click &apos;Cancel&apos;.</source>
+        <translation>Vybral jste stejný záznam, jejž chcete nahradit. Vyberte, prosím, jiný nebo klepněte na Zrušit.</translation>
+    </message>
+    <message>
+        <source>Replace clips using &quot;%1&quot;</source>
+        <translation>Nahradit záběry pomocí &quot;%1&quot;</translation>
+    </message>
+    <message>
+        <source>Keep the same media in-points</source>
+        <translation>Zachovat stejné začáteční body záznamu</translation>
+    </message>
+    <message>
+        <source>Select which media you want to replace this media&apos;s clips with:</source>
+        <translation>Vyberte, kterým záznamem chcete nahradit záběry tohoto záznamu:</translation>
+    </message>
+</context>
+<context>
+    <name>GraphView</name>
+    <message>
+        <source>Zoom to Show All</source>
+        <translation>Přiblížit pro ukázání všeho</translation>
+    </message>
+    <message>
+        <source>Zoom to Selection</source>
+        <translation>Přiblížit na výběr</translation>
+    </message>
+    <message>
+        <source>Reset View</source>
+        <translation>Obnovit výchozí zvětšení</translation>
+    </message>
+</context>
+<context>
+    <name>ActionSearch</name>
+    <message>
+        <source>Search for action...</source>
+        <translation>Hledat činnost...</translation>
+    </message>
+</context>
+<context>
+    <name>CornerPinEffect</name>
+    <message>
+        <source>Top Right</source>
+        <translation>Nahoře vpravo</translation>
+    </message>
+    <message>
+        <source>Bottom Left</source>
+        <translation>Dole vlevo</translation>
+    </message>
+    <message>
+        <source>Top Left</source>
+        <translation>Nahoře vlevo</translation>
+    </message>
+    <message>
+        <source>Perspective</source>
+        <translation>Perspektiva</translation>
+    </message>
+    <message>
+        <source>Bottom Right</source>
+        <translation>Dole vpravo</translation>
+    </message>
+</context>
+<context>
+    <name>LoadThread</name>
+    <message>
+        <source>Invalid Clip Link</source>
+        <translation>Neplatný odkaz na záběr</translation>
+    </message>
+    <message>
+        <source>%1 - Line: %2 Col: %3</source>
+        <translation>%1 - Řádek: %2 Sloupec: %3</translation>
+    </message>
+    <message>
+        <source>This project contains an invalid clip link. It may be corrupt. Would you like to continue loading it?</source>
+        <translation>Tento projekt obsahuje neplatný odkaz na záběr. Tento může být poškozen. Chcete pokračovat v jeho nahrávání?</translation>
+    </message>
+    <message>
+        <source>Project Load Error</source>
+        <translation>Chyba při nahrávání projektu</translation>
+    </message>
+    <message>
+        <source>Couldn&apos;t load &apos;%1&apos;. %2</source>
+        <translation>Nepodařilo se nahrát &apos;%1&apos;. %2</translation>
+    </message>
+    <message>
+        <source>Version Mismatch</source>
+        <translation>Rozdílná verze</translation>
+    </message>
+    <message>
+        <source>This project was saved in a different version of Olive and may not be fully compatible with this version. Would you like to attempt loading it anyway?</source>
+        <translation>Tento projekt byl uložen v jiné verzi Olive a nemusí být plně slučitelný s touto verzí. Přesto se jej chcete pokusit nahrát?</translation>
+    </message>
+    <message>
+        <source>Error loading project: %1</source>
+        <translation>Chyba při nahrávání projektu: %1</translation>
+    </message>
+    <message>
+        <source>User aborted loading</source>
+        <translation>Uživatelem přerušené nahrávání</translation>
+    </message>
+    <message>
+        <source>XML Parsing Error</source>
+        <translation>Chyba při zpracování XML</translation>
+    </message>
+</context>
+<context>
+    <name>Sequence</name>
+    <message>
+        <source>%1 (copy)</source>
+        <translation>%1 (kopírovat)</translation>
+    </message>
+</context>
+<context>
+    <name>Audio</name>
+    <message>
+        <source>%1 Audio</source>
+        <translation>%1 Zvuk</translation>
+    </message>
+    <message>
+        <source>Recording %1</source>
+        <translation>Nahrávání %1</translation>
+    </message>
+</context>
+<context>
+    <name>DemoNotice</name>
+    <message>
+        <source>Welcome to Olive!</source>
+        <translation>Vítejte v Olive!</translation>
+    </message>
+    <message>
+        <source>This software is currently in ALPHA which means it is unstable and very likely to crash, have bugs, and have missing features. We offer no warranty so use at your own risk. Please report any bugs or feature requests at %1</source>
+        <translation>Tento program je v současnosti v Alfa verzi, což znamená, že je nestálý a velice pravděpodobně náchylný k pádům, má chyby a chybí mu funkce. Není poskytována žádná záruka, takže jej používejte na vlastní nebezpečí. Hlašte, prosím, jakékoli chyby nebo žádosti o funkce na %1</translation>
+    </message>
+    <message>
+        <source>Thank you for trying Olive and we hope you enjoy it!</source>
+        <translation>Děkujeme vám za zkoušení Olive. Přejeme si, aby vám dělal radost!</translation>
+    </message>
+    <message>
+        <source>Olive is a free open-source video editor released under the GNU GPL. If you have paid for this software, you have been scammed.</source>
+        <translation>Olive je editor obrazového záznamu s otevřeným zdrojovým kódem vydaný pod GNU GPL.</translation>
+    </message>
+</context>
+<context>
+    <name>OliveGlobal</name>
+    <message>
+        <source>Auto-recovery</source>
+        <translation>Automatické obnovení</translation>
+    </message>
+    <message>
+        <source>Save Project As...</source>
+        <translation>Uložit projekt jako...</translation>
+    </message>
+    <message>
+        <source>Olive didn&apos;t close properly and an autorecovery file was detected. Would you like to open it?</source>
+        <translation>Olive nebyl zavřen řádně a byl zjištěn soubor pro automatické obnovení. Chcete jej otevřít?</translation>
+    </message>
+    <message>
+        <source>Missing recent project</source>
+        <translation>Chybí nedávný projekt</translation>
+    </message>
+    <message>
+        <source>Please open the sequence you wish to export.</source>
+        <translation>Otevřete, prosím, úryvek (sled záběrů), jejž chcete vyvést.</translation>
+    </message>
+    <message>
+        <source>This project has changed since it was last saved. Would you like to save it before closing?</source>
+        <translation>Tento projekt se od doby, kdy byl naposledy uložen, změnil. Chcete jej před zavřením uložit?</translation>
+    </message>
+    <message>
+        <source>Open Project...</source>
+        <translation>Otevřít projekt...</translation>
+    </message>
+    <message>
+        <source>Olive Project %1</source>
+        <translation>Projekt Olive %1</translation>
+    </message>
+    <message>
+        <source>No active sequence</source>
+        <translation>Žádný činný úryvek (sled záběrů)</translation>
+    </message>
+    <message>
+        <source>The project &apos;%1&apos; no longer exists. Would you like to remove it from the recent projects list?</source>
+        <translation>Projekt &apos;%1&apos; už neexistuje. Chcete jej odstranit ze seznamu nedávných projektů?</translation>
+    </message>
+    <message>
         <source>Unsaved Project</source>
         <translation>Neuložený projekt</translation>
     </message>
     <message>
-        <location filename="../panels/timeline.cpp" line="1763"/>
-        <source>You must save this project before you can record audio in it.</source>
-        <translation>Musíte tento projekt uložit, předtím než do něj můžete nahrát zvuk.</translation>
-    </message>
-    <message>
-        <location filename="../panels/timeline.cpp" line="1769"/>
-        <source>Click on the timeline where you want to start recording (drag to limit the recording to a certain timeframe)</source>
-        <translation>Klepněte na časovou osu, kde chcete začít s nahráváním (táhněte pro omezení nahrávky na určitý časový snímek)</translation>
-    </message>
-    <message>
-        <location filename="../panels/timeline.cpp" line="1852"/>
-        <source>Pointer Tool</source>
-        <translation>Nástroj ukazovátka</translation>
-    </message>
-    <message>
-        <location filename="../panels/timeline.cpp" line="1863"/>
-        <source>Edit Tool</source>
-        <translation>Nástroj pro úpravy</translation>
-    </message>
-    <message>
-        <location filename="../panels/timeline.cpp" line="1874"/>
-        <source>Ripple Tool</source>
-        <translation>Nástroj pro vložení a posunutí</translation>
-    </message>
-    <message>
-        <location filename="../panels/timeline.cpp" line="1885"/>
-        <source>Razor Tool</source>
-        <translation>Nástroj břitvy</translation>
-    </message>
-    <message>
-        <location filename="../panels/timeline.cpp" line="1896"/>
-        <source>Slip Tool</source>
-        <translation>Roztočení se ztotožněním</translation>
-    </message>
-    <message>
-        <location filename="../panels/timeline.cpp" line="1907"/>
-        <source>Slide Tool</source>
-        <translation>Roztočení</translation>
-    </message>
-    <message>
-        <location filename="../panels/timeline.cpp" line="1918"/>
-        <source>Hand Tool</source>
-        <translation>Nástroj ručičky</translation>
-    </message>
-    <message>
-        <location filename="../panels/timeline.cpp" line="1929"/>
-        <source>Transition Tool</source>
-        <translation>Nástroj pro přechod</translation>
-=======
-        <source>could not create output format context</source>
-        <translation>Nepodařilo se vytvořit kontext výstupního formátu</translation>
-    </message>
-    <message>
-        <source>could not open output file (%1)</source>
-        <translation>Nepodařilo se otevřít výstupní soubor (%1)</translation>
-    </message>
-    <message>
-        <source>failed to receive packet from encoder (%1)</source>
-        <translation>Chyba při přijetí paketu od kodéru (%1)</translation>
-    </message>
-    <message>
-        <source>could not copy audio encoder parameters to output stream (%1)</source>
-        <translation>Nepodařilo se kopírovat parametry kodéru zvuku do výstupního proudu (%1)</translation>
-    </message>
-    <message>
-        <source>could not allocate audio encoding context</source>
-        <translation>Nepodařilo se přiřadit kontext kódování zvuku</translation>
-    </message>
-    <message>
-        <source>could not copy video encoder parameters to output stream (%1)</source>
-        <translation>Nepodařilo se kopírovat parametry kodéru obrazu do výstupního proudu (%1)</translation>
-    </message>
-    <message>
-        <source>failed to send frame to encoder (%1)</source>
-        <translation>Chyba při poslání snímku kodéru (%1)</translation>
-    </message>
-    <message>
-        <source>could not open output audio encoder (%1)</source>
-        <translation>Nepodařilo se otevřít kodér zvuku (%1)</translation>
-    </message>
-    <message>
-        <source>could not write output file trailer (%1)</source>
-        <translation>Nepodařilo se zapsat ukázku výstupního souboru (%1)</translation>
-    </message>
-    <message>
-        <source>could not audio encoder for %1</source>
-        <translation>Nepodařilo se najít kodér zvuku pro %1</translation>
-    </message>
-    <message>
-        <source>could not allocate video encoding context</source>
-        <translation>Nepodařilo se přiřadit kontext kódování obrazu</translation>
-    </message>
-    <message>
-        <source>could not write output file header (%1)</source>
-        <translation>Nepodařilo se zapsat hlavičku výstupního souboru (%1)</translation>
-    </message>
-    <message>
-        <source>could not video encoder for %1</source>
-        <translation>Nepodařilo se najít kodér obrazu pro %1</translation>
-    </message>
-    <message>
-        <source>could not allocate video stream</source>
-        <translation>Nepodařilo se přiřadit datový proud obrazu</translation>
-    </message>
-    <message>
-        <source>could not open output video encoder (%1)</source>
-        <translation>Nepodařilo se otevřít kodér obrazu (%1)</translation>
-    </message>
-    <message>
-        <source>could not allocate audio buffer (%1)</source>
-        <translation>Nepodařilo se přiřadit vyrovnávací paměť zvuku (%1)</translation>
-    </message>
-    <message>
-        <source>could not allocate audio stream</source>
-        <translation>Nepodařilo se přiřadit datový proud zvuku</translation>
->>>>>>> 70be7fa0
-    </message>
-</context>
-<context>
-    <name>AboutDialog</name>
-    <message>
-<<<<<<< HEAD
-        <location filename="../panels/timeline.cpp" line="1940"/>
-        <source>Snapping</source>
-        <translation>Přichytávání</translation>
-    </message>
-    <message>
-        <location filename="../panels/timeline.cpp" line="1949"/>
-        <source>Zoom In</source>
-        <translation>Přiblížit</translation>
-=======
-        <source>Olive is a non-linear video editor. This software is free and protected by the GNU GPL.</source>
-        <translation>Olive je nelineární editor obrazového záznamu. Tento program je zdarma a chráněn GNU GPL.</translation>
-    </message>
-    <message>
-        <source>Olive Team is obliged to inform users that Olive source code is available for download from its website.</source>
-        <translation>Družstvo Olive se dává na vědomí, že zdrojové kódy Olive jsou dostupné pro stažení na internetové stránce projektu.</translation>
->>>>>>> 70be7fa0
-    </message>
-</context>
-<context>
-    <name>Viewer</name>
-    <message>
-<<<<<<< HEAD
-        <location filename="../panels/timeline.cpp" line="1958"/>
-        <source>Zoom Out</source>
-        <translation>Oddálit</translation>
-    </message>
-    <message>
-        <location filename="../panels/timeline.cpp" line="1967"/>
-        <source>Record audio</source>
-        <translation>Nahrát zvuk</translation>
-    </message>
-    <message>
-        <location filename="../panels/timeline.cpp" line="1976"/>
-        <source>Add title, solid, bars, etc.</source>
-        <translation>Přidat název, plný, zkušební tabulky atd.</translation>
-=======
-        <source>Media Viewer</source>
-        <translation>Prohlížeč záznamu</translation>
-    </message>
-    <message>
-        <source>(none)</source>
-        <translation>(žádný)</translation>
-    </message>
-    <message>
-        <source>Sequence Viewer</source>
-        <translation>Prohlížeč úryvku (sledu záběrů)</translation>
->>>>>>> 70be7fa0
-    </message>
-</context>
-<context>
-    <name>ReplaceClipMediaDialog</name>
-    <message>
-<<<<<<< HEAD
-        <location filename="../ui/timelineheader.cpp" line="464"/>
+        <source>Missing Project File</source>
+        <translation>Chybí soubor projektu</translation>
+    </message>
+    <message>
+        <source>Specified project &apos;%1&apos; does not exist.</source>
+        <translation>Daný projekt &apos;%1&apos; neexistuje.</translation>
+    </message>
+</context>
+<context>
+    <name>PreviewGenerator</name>
+    <message>
+        <source>Could not find stream information - %1</source>
+        <translation>Nepodařilo se najít údaje o proudu - %1</translation>
+    </message>
+    <message>
+        <source>Could not open file - %1</source>
+        <translation>Nepodařilo se otevřít soubor - %1</translation>
+    </message>
+</context>
+<context>
+    <name>Frei0rEffect</name>
+    <message>
+        <source>Failed to load Frei0r plugin &quot;%1&quot;: %2</source>
+        <translation>Nepodařilo se nahrát přídavný modul Frei0r &quot;%1&quot;: %2</translation>
+    </message>
+    <message>
+        <source>Error loading Frei0r plugin</source>
+        <translation>Chyba při nahrávání přídavného modulu Frei0r</translation>
+    </message>
+    <message>
+        <source>NOTE: You can&apos;t load 64-bit Frei0r plugins into a 32-bit build of Olive. Please find a 32-bit version of this plugin or switch to a 64-bit build of Olive.</source>
+        <translation>Poznámka: Nemůžete nahrát 64 bitové přídavné moduly Frei0r do 32 bitového sestavení Olive. Najděte, prosím, 32 bitovou verzi tohoto přídavného modulu nebo přepněte na 64 bitové sestavení Olive.</translation>
+    </message>
+    <message>
+        <source>NOTE: You can&apos;t load 32-bit Frei0r plugins into a 64-bit build of Olive. Please find a 64-bit version of this plugin or switch to a 32-bit build of Olive.</source>
+        <translation>Poznámka: Nemůžete nahrát 32 bitové přídavné moduly Frei0r do 64 bitového sestavení Olive. Najděte, prosím, 64 bitovou verzi tohoto přídavného modulu nebo přepněte na 32 bitové sestavení Olive.</translation>
+    </message>
+</context>
+<context>
+    <name>ViewerWindow</name>
+    <message>
+        <source>Exit Fullscreen</source>
+        <translation>Opustit celou obrazovku</translation>
+    </message>
+</context>
+<context>
+    <name>VoidEffect</name>
+    <message>
+        <source>Missing Effect</source>
+        <translation>Chybí efekt</translation>
+    </message>
+    <message>
+        <source>(unknown)</source>
+        <translation>(neznámý)</translation>
+    </message>
+</context>
+<context>
+    <name>LoadDialog</name>
+    <message>
+        <source>Cancel</source>
+        <translation>Zrušit</translation>
+    </message>
+    <message>
+        <source>Loading...</source>
+        <translation>Nahrává se...</translation>
+    </message>
+    <message>
+        <source>Loading &apos;%1&apos;...</source>
+        <translation>Nahrává se &apos;%1&apos;...</translation>
+    </message>
+</context>
+<context>
+    <name>Transition</name>
+    <message>
+        <source>Length</source>
+        <translation>Délka</translation>
+    </message>
+</context>
+<context>
+    <name>Marker</name>
+    <message>
+        <source>Set Marker</source>
+        <translation>Nastavit značku</translation>
+    </message>
+    <message>
+        <source>Set clip marker name:</source>
+        <translation>Nastavit název značky záběru:</translation>
+    </message>
+    <message>
+        <source>Set sequence marker name:</source>
+        <translation>Nastavit název značky úryvku (sledu záběrů):</translation>
+    </message>
+</context>
+<context>
+    <name>SpeedDialog</name>
+    <message>
+        <source>Speed:</source>
+        <translation>Rychlost:</translation>
+    </message>
+    <message>
+        <source>Frame Rate:</source>
+        <translation>Snímkování:</translation>
+    </message>
+    <message>
+        <source>Duration:</source>
+        <translation>Doba trvání:</translation>
+    </message>
+    <message>
+        <source>Reverse</source>
+        <translation>Obrátit</translation>
+    </message>
+    <message>
+        <source>Maintain Audio Pitch</source>
+        <translation>Udržovat výšku tónu zvuku</translation>
+    </message>
+    <message>
+        <source>Ripple Changes</source>
+        <translation>Změny vytažení</translation>
+    </message>
+    <message>
+        <source>Speed/Duration</source>
+        <translation>Rychlost/Doba trvání</translation>
+    </message>
+</context>
+<context>
+    <name>VolumeEffect</name>
+    <message>
+        <source>Volume</source>
+        <translation>Hlasitost</translation>
+    </message>
+</context>
+<context>
+    <name>ColorButton</name>
+    <message>
+        <source>Set Color</source>
+        <translation>Nastavit barvu</translation>
+    </message>
+</context>
+<context>
+    <name>LabelSlider</name>
+    <message>
+        <source>Set Value</source>
+        <translation>Nastavit hodnotu</translation>
+    </message>
+    <message>
+        <source>New value:</source>
+        <translation>Nová hodnota:</translation>
+    </message>
+</context>
+<context>
+    <name>ShakeEffect</name>
+    <message>
+        <source>Rotation</source>
+        <translation>Otočení</translation>
+    </message>
+    <message>
+        <source>Intensity</source>
+        <translation>Síla</translation>
+    </message>
+    <message>
+        <source>Frequency</source>
+        <translation>Kmitočet</translation>
+    </message>
+</context>
+<context>
+    <name>EffectRow</name>
+    <message>
+        <source>Disable Keyframes</source>
+        <translation>Zakázat klíčové snímky</translation>
+    </message>
+    <message>
+        <source>Disabling keyframes will delete all current keyframes. Are you sure you want to do this?</source>
+        <translation>Zákázání klíčových snímků smaže všechny nynější klíčové snímky. Opravdu to chcete udělat?</translation>
+    </message>
+</context>
+<context>
+    <name>ProxyGenerator</name>
+    <message>
+        <source>Finished generating proxy for &quot;%1&quot;</source>
+        <translation>Dokončeno vytvoření proxy pro &quot;%1&quot;</translation>
+    </message>
+</context>
+<context>
+    <name>KeyframeNavigator</name>
+    <message>
+        <source>Enable Keyframes</source>
+        <translation>Povolit klíčové snímky</translation>
+    </message>
+</context>
+<context>
+    <name>AdvancedVideoDialog</name>
+    <message>
+        <source>Advanced Video Settings</source>
+        <translation>Pokročilá nastavení obrazu</translation>
+    </message>
+    <message>
+        <source>Pixel Format:</source>
+        <translation>Formát pixelu:</translation>
+    </message>
+</context>
+<context>
+    <name>TimelineHeader</name>
+    <message>
         <source>Center Timecodes</source>
         <translation>Vystředit časové kódy</translation>
-=======
-        <source>No media selected</source>
-        <translation>Nevybrán žádný záznam</translation>
->>>>>>> 70be7fa0
-    </message>
-    <message>
-<<<<<<< HEAD
-        <location filename="../ui/timelinewidget.cpp" line="94"/>
-        <source>&amp;Undo</source>
-        <translation>&amp;Zpět</translation>
-    </message>
-    <message>
-        <location filename="../ui/timelinewidget.cpp" line="95"/>
-        <source>&amp;Redo</source>
-        <translation>&amp;Znovu</translation>
-    </message>
-    <message>
-        <location filename="../ui/timelinewidget.cpp" line="113"/>
-        <source>C&amp;ut</source>
-        <translation>Vyj&amp;mout</translation>
-    </message>
-    <message>
-        <location filename="../ui/timelinewidget.cpp" line="114"/>
-        <source>Cop&amp;y</source>
-        <translation>&amp;Kopírovat</translation>
-    </message>
-    <message>
-        <location filename="../ui/timelinewidget.cpp" line="117"/>
-        <source>&amp;Paste</source>
-        <translation>&amp;Vložit</translation>
-    </message>
-    <message>
-        <location filename="../ui/timelinewidget.cpp" line="127"/>
-        <source>R&amp;ipple Delete</source>
-        <translation>&amp;Vytáhnout (smazat a posunout)</translation>
-    </message>
-    <message>
-        <location filename="../ui/timelinewidget.cpp" line="131"/>
-        <source>Sequence Settings</source>
-        <translation>Nastavení sekvence</translation>
-    </message>
-    <message>
-        <location filename="../ui/timelinewidget.cpp" line="137"/>
-        <source>&amp;Speed/Duration</source>
-        <translation>&amp;Rychlost/Doba trvání</translation>
-    </message>
-    <message>
-        <location filename="../ui/timelinewidget.cpp" line="139"/>
-        <source>Auto-s&amp;cale</source>
-        <translation>Automatická &amp;změna velikosti</translation>
-    </message>
-    <message>
-        <source>Enable/Disable</source>
-        <translation type="obsolete">Povolit/Zakázat</translation>
-    </message>
-    <message>
-        <source>Link/Unlink</source>
-        <translation type="vanished">Spojit/Oddělit</translation>
-    </message>
-    <message>
-        <source>&amp;Nest</source>
-        <translation type="vanished">&amp;Vnořovat</translation>
-=======
-        <source>You cannot replace footage with a folder.</source>
-        <translation>Záběry nemůžete nahradit složkou.</translation>
-    </message>
-    <message>
-        <source>Active sequence selected</source>
-        <translation>Vybrán činný úryvek (sled záběrů)</translation>
-    </message>
-    <message>
-        <source>Cancel</source>
-        <translation>Zrušit</translation>
-    </message>
-    <message>
-        <source>Please select a media to replace with or click &apos;Cancel&apos;.</source>
-        <translation>Vyberte, prosím, záznam k nahrazení nebo klepněte na Zrušit.</translation>
-    </message>
-    <message>
-        <source>You cannot insert a sequence into itself.</source>
-        <translation>Nemůžete vložit úryvek (sled záběrů) do něj samého.</translation>
-    </message>
-    <message>
-        <source>Replace</source>
-        <translation>Nahradit</translation>
-    </message>
-    <message>
-        <source>Same media selected</source>
-        <translation>Vybrán stejný záznam</translation>
-    </message>
-    <message>
-        <source>Folder selected</source>
-        <translation>Složka vybrána</translation>
-    </message>
-    <message>
-        <source>You selected the same media that you&apos;re replacing. Please select a different one or click &apos;Cancel&apos;.</source>
-        <translation>Vybral jste stejný záznam, jejž chcete nahradit. Vyberte, prosím, jiný nebo klepněte na Zrušit.</translation>
-    </message>
-    <message>
-        <source>Replace clips using &quot;%1&quot;</source>
-        <translation>Nahradit záběry pomocí &quot;%1&quot;</translation>
-    </message>
-    <message>
-        <source>Keep the same media in-points</source>
-        <translation>Zachovat stejné začáteční body záznamu</translation>
-    </message>
-    <message>
-        <source>Select which media you want to replace this media&apos;s clips with:</source>
-        <translation>Vyberte, kterým záznamem chcete nahradit záběry tohoto záznamu:</translation>
->>>>>>> 70be7fa0
-    </message>
-</context>
-<context>
-    <name>GraphView</name>
-    <message>
-<<<<<<< HEAD
-        <location filename="../ui/timelinewidget.cpp" line="174"/>
-        <source>&amp;Reveal in Project</source>
-        <translation>&amp;Odkrýt v projektu</translation>
-    </message>
-    <message>
-        <location filename="../ui/timelinewidget.cpp" line="178"/>
-        <source>R&amp;ename</source>
-        <translation>&amp;Přejmenovat</translation>
-    </message>
-    <message>
-        <location filename="../ui/timelinewidget.cpp" line="207"/>
-        <source>%1
-Start: %2
-End: %3
-Duration: %4</source>
-        <translation>%1
-Začátek: %2
-Konec: %3
-Doba trvání: %4</translation>
-=======
-        <source>Zoom to Show All</source>
-        <translation>Přiblížit pro ukázání všeho</translation>
-    </message>
-    <message>
-        <source>Zoom to Selection</source>
-        <translation>Přiblížit na výběr</translation>
-    </message>
-    <message>
-        <source>Reset View</source>
-        <translation>Obnovit výchozí zvětšení</translation>
->>>>>>> 70be7fa0
-    </message>
-</context>
-<context>
-    <name>ActionSearch</name>
-    <message>
-<<<<<<< HEAD
-        <location filename="../ui/timelinewidget.cpp" line="229"/>
-        <source>Rename &apos;%1&apos;</source>
-        <translation>Přejmenovat &apos;%1&apos;</translation>
-=======
-        <source>Search for action...</source>
-        <translation>Hledat činnost...</translation>
->>>>>>> 70be7fa0
-    </message>
-</context>
-<context>
-    <name>CornerPinEffect</name>
-    <message>
-<<<<<<< HEAD
-        <location filename="../ui/timelinewidget.cpp" line="229"/>
-        <source>Rename multiple clips</source>
-        <translation>Přejmenovat více záběrů</translation>
-    </message>
-    <message>
-        <location filename="../ui/timelinewidget.cpp" line="230"/>
-        <source>Enter a new name for this clip:</source>
-        <translation>zadejte nový název pro tento záběr:</translation>
-    </message>
-    <message>
-        <location filename="../ui/timelinewidget.cpp" line="258"/>
-        <source>Error</source>
-        <translation>Chyba</translation>
-    </message>
-    <message>
-        <location filename="../ui/timelinewidget.cpp" line="258"/>
-        <source>Couldn&apos;t locate media wrapper for sequence.</source>
-        <translation>Nepodařilo se najít obal záznamu pro tuto řadu.</translation>
-    </message>
-    <message>
-        <location filename="../ui/timelinewidget.cpp" line="848"/>
-        <source>Title</source>
-        <translation>Název</translation>
-=======
-        <source>Top Right</source>
-        <translation>Nahoře vpravo</translation>
-    </message>
-    <message>
-        <source>Bottom Left</source>
-        <translation>Dole vlevo</translation>
-    </message>
-    <message>
-        <source>Top Left</source>
-        <translation>Nahoře vlevo</translation>
-    </message>
-    <message>
-        <source>Perspective</source>
-        <translation>Perspektiva</translation>
-    </message>
-    <message>
-        <source>Bottom Right</source>
-        <translation>Dole vpravo</translation>
->>>>>>> 70be7fa0
-    </message>
-</context>
-<context>
-    <name>LoadThread</name>
-    <message>
-<<<<<<< HEAD
-        <location filename="../ui/timelinewidget.cpp" line="852"/>
-        <source>Solid Color</source>
-        <translation>Plná barva</translation>
-    </message>
-    <message>
-        <location filename="../ui/timelinewidget.cpp" line="857"/>
-        <source>Bars</source>
-        <translation>Zkušební tabulka</translation>
-    </message>
-    <message>
-        <location filename="../ui/timelinewidget.cpp" line="864"/>
-        <source>Tone</source>
-        <translation>Tón</translation>
-    </message>
-    <message>
-        <location filename="../ui/timelinewidget.cpp" line="868"/>
-        <source>Noise</source>
-        <translation>Šum</translation>
-    </message>
-    <message>
-        <location filename="../ui/timelinewidget.cpp" line="1626"/>
-        <source>Duration:</source>
-        <translation>Doba trvání:</translation>
-=======
-        <source>Invalid Clip Link</source>
-        <translation>Neplatný odkaz na záběr</translation>
-    </message>
-    <message>
-        <source>%1 - Line: %2 Col: %3</source>
-        <translation>%1 - Řádek: %2 Sloupec: %3</translation>
-    </message>
-    <message>
-        <source>This project contains an invalid clip link. It may be corrupt. Would you like to continue loading it?</source>
-        <translation>Tento projekt obsahuje neplatný odkaz na záběr. Tento může být poškozen. Chcete pokračovat v jeho nahrávání?</translation>
-    </message>
-    <message>
-        <source>Project Load Error</source>
-        <translation>Chyba při nahrávání projektu</translation>
-    </message>
-    <message>
-        <source>Couldn&apos;t load &apos;%1&apos;. %2</source>
-        <translation>Nepodařilo se nahrát &apos;%1&apos;. %2</translation>
->>>>>>> 70be7fa0
-    </message>
-    <message>
-<<<<<<< HEAD
-        <location filename="../effects/internal/toneeffect.cpp" line="32"/>
-        <source>Type</source>
-        <translation>Typ</translation>
-    </message>
-    <message>
-        <location filename="../effects/internal/toneeffect.cpp" line="35"/>
-        <source>Frequency</source>
-        <translation>Kmitočet</translation>
-    </message>
-    <message>
-        <location filename="../effects/internal/toneeffect.cpp" line="40"/>
-        <source>Amount</source>
-        <translation>Množství</translation>
-    </message>
-    <message>
-        <location filename="../effects/internal/toneeffect.cpp" line="45"/>
-        <source>Mix</source>
-        <translation>Směs</translation>
-=======
-        <source>Version Mismatch</source>
-        <translation>Rozdílná verze</translation>
-    </message>
-    <message>
-        <source>This project was saved in a different version of Olive and may not be fully compatible with this version. Would you like to attempt loading it anyway?</source>
-        <translation>Tento projekt byl uložen v jiné verzi Olive a nemusí být plně slučitelný s touto verzí. Přesto se jej chcete pokusit nahrát?</translation>
-    </message>
-    <message>
-        <source>Error loading project: %1</source>
-        <translation>Chyba při nahrávání projektu: %1</translation>
-    </message>
-    <message>
-        <source>User aborted loading</source>
-        <translation>Uživatelem přerušené nahrávání</translation>
-    </message>
-    <message>
-        <source>XML Parsing Error</source>
-        <translation>Chyba při zpracování XML</translation>
->>>>>>> 70be7fa0
-    </message>
-</context>
-<context>
-    <name>Sequence</name>
-    <message>
-<<<<<<< HEAD
-        <location filename="../effects/internal/transformeffect.cpp" line="49"/>
-        <source>Position</source>
-        <translation>Poloha</translation>
-=======
-        <source>%1 (copy)</source>
-        <translation>%1 (kopírovat)</translation>
->>>>>>> 70be7fa0
-    </message>
-</context>
-<context>
-    <name>Audio</name>
-    <message>
-<<<<<<< HEAD
-        <location filename="../effects/internal/transformeffect.cpp" line="53"/>
-        <source>Scale</source>
-        <translation>Měřítko</translation>
-    </message>
-    <message>
-        <location filename="../effects/internal/transformeffect.cpp" line="61"/>
-        <source>Uniform Scale</source>
-        <translation>Jednotné měřítko</translation>
-=======
-        <source>%1 Audio</source>
-        <translation>%1 Zvuk</translation>
-    </message>
-    <message>
-        <source>Recording %1</source>
-        <translation>Nahrávání %1</translation>
->>>>>>> 70be7fa0
-    </message>
-</context>
-<context>
-    <name>DemoNotice</name>
-    <message>
-<<<<<<< HEAD
-        <location filename="../effects/internal/transformeffect.cpp" line="64"/>
-        <source>Rotation</source>
-        <translation>Otočení</translation>
-    </message>
-    <message>
-        <location filename="../effects/internal/transformeffect.cpp" line="67"/>
-        <source>Anchor Point</source>
-        <translation>Bod ukotvení</translation>
-    </message>
-    <message>
-        <location filename="../effects/internal/transformeffect.cpp" line="71"/>
-        <source>Opacity</source>
-        <translation>Neprůhlednost</translation>
-    </message>
-    <message>
-        <location filename="../effects/internal/transformeffect.cpp" line="76"/>
-        <source>Blend Mode</source>
-        <translation>Režim mísení</translation>
-=======
-        <source>Welcome to Olive!</source>
-        <translation>Vítejte v Olive!</translation>
-    </message>
-    <message>
-        <source>This software is currently in ALPHA which means it is unstable and very likely to crash, have bugs, and have missing features. We offer no warranty so use at your own risk. Please report any bugs or feature requests at %1</source>
-        <translation>Tento program je v současnosti v Alfa verzi, což znamená, že je nestálý a velice pravděpodobně náchylný k pádům, má chyby a chybí mu funkce. Není poskytována žádná záruka, takže jej používejte na vlastní nebezpečí. Hlašte, prosím, jakékoli chyby nebo žádosti o funkce na %1</translation>
-    </message>
-    <message>
-        <source>Thank you for trying Olive and we hope you enjoy it!</source>
-        <translation>Děkujeme vám za zkoušení Olive. Přejeme si, aby vám dělal radost!</translation>
-    </message>
-    <message>
-        <source>Olive is a free open-source video editor released under the GNU GPL. If you have paid for this software, you have been scammed.</source>
-        <translation>Olive je editor obrazového záznamu s otevřeným zdrojovým kódem vydaný pod GNU GPL.</translation>
->>>>>>> 70be7fa0
-    </message>
-</context>
-<context>
-    <name>OliveGlobal</name>
-    <message>
-<<<<<<< HEAD
-        <location filename="../effects/internal/transformeffect.cpp" line="78"/>
-        <source>Normal</source>
-        <translation>Normální</translation>
-    </message>
-    <message>
-        <location filename="../effects/internal/transformeffect.cpp" line="79"/>
-        <source>Darken</source>
-        <translation>Ztmavit</translation>
-    </message>
-    <message>
-        <location filename="../effects/internal/transformeffect.cpp" line="80"/>
-        <source>Multiply</source>
-        <translation>Znásobit</translation>
-    </message>
-    <message>
-        <location filename="../effects/internal/transformeffect.cpp" line="81"/>
-        <source>Color Burn</source>
-        <translation>Vypálení barvy</translation>
-    </message>
-    <message>
-        <location filename="../effects/internal/transformeffect.cpp" line="82"/>
-        <source>Linear Burn</source>
-        <translation>Přímé vypálení</translation>
-    </message>
-    <message>
-        <location filename="../effects/internal/transformeffect.cpp" line="83"/>
-        <source>Lighten</source>
-        <translation>Vypálit</translation>
-    </message>
-    <message>
-        <location filename="../effects/internal/transformeffect.cpp" line="84"/>
-        <source>Screen</source>
-        <translation>Obrazovka</translation>
-    </message>
-    <message>
-        <location filename="../effects/internal/transformeffect.cpp" line="85"/>
-        <source>Color Dodge</source>
-        <translation>Uskočení barvy</translation>
-    </message>
-    <message>
-        <location filename="../effects/internal/transformeffect.cpp" line="86"/>
-        <source>Linear Dodge (Add)</source>
-        <translation>Lineární uskočení (Přidat)</translation>
-    </message>
-    <message>
-        <location filename="../effects/internal/transformeffect.cpp" line="87"/>
-        <source>Overlay</source>
-        <translation>Překrytí</translation>
-    </message>
-    <message>
-        <location filename="../effects/internal/transformeffect.cpp" line="88"/>
-        <source>Soft Light</source>
-        <translation>Tlumené světlo</translation>
-    </message>
-    <message>
-        <location filename="../effects/internal/transformeffect.cpp" line="89"/>
-        <source>Hard Light</source>
-        <translation>Ostré světlo</translation>
-=======
-        <source>Auto-recovery</source>
-        <translation>Automatické obnovení</translation>
-    </message>
-    <message>
-        <source>Save Project As...</source>
-        <translation>Uložit projekt jako...</translation>
-    </message>
-    <message>
-        <source>Olive didn&apos;t close properly and an autorecovery file was detected. Would you like to open it?</source>
-        <translation>Olive nebyl zavřen řádně a byl zjištěn soubor pro automatické obnovení. Chcete jej otevřít?</translation>
-    </message>
-    <message>
-        <source>Missing recent project</source>
-        <translation>Chybí nedávný projekt</translation>
-    </message>
-    <message>
-        <source>Please open the sequence you wish to export.</source>
-        <translation>Otevřete, prosím, úryvek (sled záběrů), jejž chcete vyvést.</translation>
-    </message>
-    <message>
-        <source>This project has changed since it was last saved. Would you like to save it before closing?</source>
-        <translation>Tento projekt se od doby, kdy byl naposledy uložen, změnil. Chcete jej před zavřením uložit?</translation>
-    </message>
-    <message>
-        <source>Open Project...</source>
-        <translation>Otevřít projekt...</translation>
-    </message>
-    <message>
-        <source>Olive Project %1</source>
-        <translation>Projekt Olive %1</translation>
-    </message>
-    <message>
-        <source>No active sequence</source>
-        <translation>Žádný činný úryvek (sled záběrů)</translation>
-    </message>
-    <message>
-        <source>The project &apos;%1&apos; no longer exists. Would you like to remove it from the recent projects list?</source>
-        <translation>Projekt &apos;%1&apos; už neexistuje. Chcete jej odstranit ze seznamu nedávných projektů?</translation>
-    </message>
-    <message>
-        <source>Unsaved Project</source>
-        <translation>Neuložený projekt</translation>
-    </message>
-    <message>
-        <source>Missing Project File</source>
-        <translation>Chybí soubor projektu</translation>
-    </message>
-    <message>
-        <source>Specified project &apos;%1&apos; does not exist.</source>
-        <translation>Daný projekt &apos;%1&apos; neexistuje.</translation>
->>>>>>> 70be7fa0
-    </message>
-</context>
-<context>
-    <name>PreviewGenerator</name>
-    <message>
-<<<<<<< HEAD
-        <location filename="../effects/internal/transformeffect.cpp" line="90"/>
-        <source>Vivid Light</source>
-        <translation>Jasné světlo</translation>
-    </message>
-    <message>
-        <location filename="../effects/internal/transformeffect.cpp" line="91"/>
-        <source>Linear Light</source>
-        <translation>Přímé světlo</translation>
-=======
-        <source>Could not find stream information - %1</source>
-        <translation>Nepodařilo se najít údaje o proudu - %1</translation>
-    </message>
-    <message>
-        <source>Could not open file - %1</source>
-        <translation>Nepodařilo se otevřít soubor - %1</translation>
->>>>>>> 70be7fa0
-    </message>
-</context>
-<context>
-    <name>Frei0rEffect</name>
-    <message>
-<<<<<<< HEAD
-        <location filename="../effects/internal/transformeffect.cpp" line="92"/>
-        <source>Pin Light</source>
-        <translation>Připíchnout světlo</translation>
-    </message>
-    <message>
-        <location filename="../effects/internal/transformeffect.cpp" line="93"/>
-        <source>Hard Mix</source>
-        <translation>Tvrdá směs</translation>
-    </message>
-    <message>
-        <location filename="../effects/internal/transformeffect.cpp" line="94"/>
-        <source>Difference</source>
-        <translation>Rozdíl</translation>
-    </message>
-    <message>
-        <location filename="../effects/internal/transformeffect.cpp" line="95"/>
-        <source>Exclusion</source>
-        <translation>Ohraničení</translation>
-=======
-        <source>Failed to load Frei0r plugin &quot;%1&quot;: %2</source>
-        <translation>Nepodařilo se nahrát přídavný modul Frei0r &quot;%1&quot;: %2</translation>
-    </message>
-    <message>
-        <source>Error loading Frei0r plugin</source>
-        <translation>Chyba při nahrávání přídavného modulu Frei0r</translation>
-    </message>
-    <message>
-        <source>NOTE: You can&apos;t load 64-bit Frei0r plugins into a 32-bit build of Olive. Please find a 32-bit version of this plugin or switch to a 64-bit build of Olive.</source>
-        <translation>Poznámka: Nemůžete nahrát 64 bitové přídavné moduly Frei0r do 32 bitového sestavení Olive. Najděte, prosím, 32 bitovou verzi tohoto přídavného modulu nebo přepněte na 64 bitové sestavení Olive.</translation>
-    </message>
-    <message>
-        <source>NOTE: You can&apos;t load 32-bit Frei0r plugins into a 64-bit build of Olive. Please find a 64-bit version of this plugin or switch to a 32-bit build of Olive.</source>
-        <translation>Poznámka: Nemůžete nahrát 32 bitové přídavné moduly Frei0r do 64 bitového sestavení Olive. Najděte, prosím, 64 bitovou verzi tohoto přídavného modulu nebo přepněte na 32 bitové sestavení Olive.</translation>
->>>>>>> 70be7fa0
-    </message>
-</context>
-<context>
-    <name>ViewerWindow</name>
-    <message>
-<<<<<<< HEAD
-        <location filename="../effects/internal/transformeffect.cpp" line="96"/>
-        <source>Reflect</source>
-        <translation>Zrcadlit</translation>
-=======
-        <source>Exit Fullscreen</source>
-        <translation>Opustit celou obrazovku</translation>
->>>>>>> 70be7fa0
-    </message>
-</context>
-<context>
-    <name>VoidEffect</name>
-    <message>
-<<<<<<< HEAD
-        <location filename="../effects/internal/transformeffect.cpp" line="98"/>
-        <source>Substract</source>
-        <translation>Odečíst</translation>
-    </message>
-    <message>
-        <location filename="../effects/internal/transformeffect.cpp" line="100"/>
-        <source>Average</source>
-        <translation>Průměr</translation>
-=======
-        <source>Missing Effect</source>
-        <translation>Chybí efekt</translation>
-    </message>
-    <message>
-        <source>(unknown)</source>
-        <translation>(neznámý)</translation>
->>>>>>> 70be7fa0
-    </message>
-</context>
-<context>
-    <name>LoadDialog</name>
-    <message>
-<<<<<<< HEAD
-        <location filename="../effects/internal/transformeffect.cpp" line="101"/>
-        <source>Glow</source>
-        <translation>Záře</translation>
-    </message>
-    <message>
-        <location filename="../effects/internal/transformeffect.cpp" line="102"/>
-        <source>Negation</source>
-        <translation>Odmítnutí</translation>
-    </message>
-    <message>
-        <location filename="../effects/internal/transformeffect.cpp" line="103"/>
-        <source>Phoenix</source>
-        <translation>Fénix</translation>
-=======
-        <source>Cancel</source>
-        <translation>Zrušit</translation>
-    </message>
-    <message>
-        <source>Loading...</source>
-        <translation>Nahrává se...</translation>
-    </message>
-    <message>
-        <source>Loading &apos;%1&apos;...</source>
-        <translation>Nahrává se &apos;%1&apos;...</translation>
->>>>>>> 70be7fa0
-    </message>
-</context>
-<context>
-    <name>Transition</name>
-    <message>
-<<<<<<< HEAD
-        <source>Length:</source>
-        <translation type="vanished">Délka:</translation>
-    </message>
-    <message>
-        <location filename="../project/transition.cpp" line="48"/>
-=======
->>>>>>> 70be7fa0
-        <source>Length</source>
-        <translation>Délka</translation>
-    </message>
-</context>
-<context>
-<<<<<<< HEAD
-    <name>VSTHost</name>
-    <message>
-        <location filename="../effects/internal/vsthost.cpp" line="115"/>
-        <location filename="../effects/internal/vsthost.cpp" line="162"/>
-        <location filename="../effects/internal/vsthost.cpp" line="175"/>
-        <source>Error loading VST plugin</source>
-        <translation>Chyba při nahrávání přídavného modulu VST</translation>
-    </message>
-    <message>
-        <location filename="../effects/internal/vsthost.cpp" line="115"/>
-        <source>Failed to create VST reference</source>
-        <translation>Nepodařilo se vytvořit odkaz na VST</translation>
-    </message>
-    <message>
-        <location filename="../effects/internal/vsthost.cpp" line="150"/>
-        <source>Failed to load VST plugin &quot;%1&quot;: %2</source>
-        <translation>Nepodařilo se nahrát přídavný modul &quot;%1&quot;: %2</translation>
-    </message>
-    <message>
-        <location filename="../effects/internal/vsthost.cpp" line="155"/>
-        <source>NOTE: You can&apos;t load 32-bit VST plugins into a 64-bit build of Olive. Please find a 64-bit version of this plugin or switch to a 32-bit build of Olive.</source>
-        <translation>Poznámka: Nemůžete nahrát 32 bitové přídavné moduly VST do 64 bitového sestavení Olive. Najděte, prosím, 64 bitovou verzi tohoto přídavného modulu nebo přepněte na 32 bitové sestavení Olive.</translation>
-    </message>
-    <message>
-        <location filename="../effects/internal/vsthost.cpp" line="157"/>
-        <source>NOTE: You can&apos;t load 64-bit VST plugins into a 32-bit build of Olive. Please find a 32-bit version of this plugin or switch to a 64-bit build of Olive.</source>
-        <translation>Poznámka: Nemůžete nahrát 64 bitové přídavné moduly VST do 32 bitového sestavení Olive. Najděte, prosím, 32 bitovou verzi tohoto přídavného modulu nebo přepněte na 64 bitové sestavení Olive.</translation>
-=======
-    <name>Marker</name>
-    <message>
-        <source>Set Marker</source>
-        <translation>Nastavit značku</translation>
-    </message>
-    <message>
-        <source>Set clip marker name:</source>
-        <translation>Nastavit název značky záběru:</translation>
-    </message>
-    <message>
-        <source>Set sequence marker name:</source>
-        <translation>Nastavit název značky úryvku (sledu záběrů):</translation>
->>>>>>> 70be7fa0
-    </message>
-</context>
-<context>
-    <name>SpeedDialog</name>
-    <message>
-<<<<<<< HEAD
-        <location filename="../effects/internal/vsthost.cpp" line="175"/>
-        <source>Failed to locate entry point for dynamic library.</source>
-        <translation>Nepodařilo se najít vstupní bod pro dynamickou knihovnu.</translation>
-    </message>
-    <message>
-        <location filename="../effects/internal/vsthost.cpp" line="203"/>
-        <source>VST Error</source>
-        <translation>Chyba VST</translation>
-    </message>
-    <message>
-        <location filename="../effects/internal/vsthost.cpp" line="203"/>
-        <source>Plugin&apos;s magic number is invalid</source>
-        <translation>Kouzelné číslo přídavného modulu je neplatné</translation>
-    </message>
-    <message>
-        <location filename="../effects/internal/vsthost.cpp" line="265"/>
-        <source>Plugin</source>
-        <translation>Přídavný modul</translation>
-    </message>
-    <message>
-        <location filename="../effects/internal/vsthost.cpp" line="268"/>
-        <source>Interface</source>
-        <translation>Rozhraní</translation>
-    </message>
-    <message>
-        <location filename="../effects/internal/vsthost.cpp" line="269"/>
-        <source>Show</source>
-        <translation>Ukázat</translation>
-    </message>
-    <message>
-        <location filename="../effects/internal/vsthost.cpp" line="276"/>
-        <source>VST Plugin</source>
-        <translation>Přídavný modul VST</translation>
-    </message>
-</context>
-<context>
-    <name>Viewer</name>
-    <message>
-        <location filename="../panels/panels.cpp" line="176"/>
-        <source>Sequence Viewer</source>
-        <translation>Prohlížeč řady</translation>
-    </message>
-    <message>
-        <location filename="../panels/panels.cpp" line="179"/>
-        <source>Media Viewer</source>
-        <translation>Prohlížeč záznamu</translation>
-    </message>
-    <message>
-        <location filename="../panels/viewer.cpp" line="573"/>
-        <source>(none)</source>
-        <translation>(žádný)</translation>
-    </message>
-</context>
-<context>
-    <name>ViewerWidget</name>
-    <message>
-        <location filename="../ui/viewerwidget.cpp" line="128"/>
-        <source>Save Frame as Image...</source>
-        <translation>Uložit snímek jako obrázek...</translation>
-    </message>
-    <message>
-        <location filename="../ui/viewerwidget.cpp" line="133"/>
-        <source>Show Fullscreen</source>
-        <translation>Ukázat na celou obrazovku</translation>
-    </message>
-    <message>
-        <location filename="../ui/viewerwidget.cpp" line="136"/>
-        <source>Disable</source>
-        <translation>Zakázat</translation>
-=======
-        <source>Speed:</source>
-        <translation>Rychlost:</translation>
-    </message>
-    <message>
-        <source>Frame Rate:</source>
-        <translation>Snímkování:</translation>
-    </message>
-    <message>
-        <source>Duration:</source>
-        <translation>Doba trvání:</translation>
-    </message>
-    <message>
-        <source>Reverse</source>
-        <translation>Obrátit</translation>
-    </message>
-    <message>
-        <source>Maintain Audio Pitch</source>
-        <translation>Udržovat výšku tónu zvuku</translation>
-    </message>
-    <message>
-        <source>Ripple Changes</source>
-        <translation>Změny vytažení</translation>
-    </message>
-    <message>
-        <source>Speed/Duration</source>
-        <translation>Rychlost/Doba trvání</translation>
-    </message>
-</context>
-<context>
-    <name>VolumeEffect</name>
-    <message>
-        <source>Volume</source>
-        <translation>Hlasitost</translation>
-    </message>
-</context>
-<context>
-    <name>ColorButton</name>
-    <message>
-        <source>Set Color</source>
-        <translation>Nastavit barvu</translation>
->>>>>>> 70be7fa0
-    </message>
-</context>
-<context>
-    <name>LabelSlider</name>
-    <message>
-<<<<<<< HEAD
-        <location filename="../ui/viewerwidget.cpp" line="139"/>
-        <source>Screen %1: %2x%3</source>
-        <translation>Obrazovka %1: %2x%3</translation>
-    </message>
-    <message>
-        <location filename="../ui/viewerwidget.cpp" line="147"/>
-        <source>Zoom</source>
-        <translation>Zvětšení</translation>
-=======
-        <source>Set Value</source>
-        <translation>Nastavit hodnotu</translation>
-    </message>
-    <message>
-        <source>New value:</source>
-        <translation>Nová hodnota:</translation>
->>>>>>> 70be7fa0
-    </message>
-</context>
-<context>
-    <name>ShakeEffect</name>
-    <message>
-<<<<<<< HEAD
-        <location filename="../ui/viewerwidget.cpp" line="148"/>
-        <source>Fit</source>
-        <translation>Vejít se</translation>
-    </message>
-    <message>
-        <location filename="../ui/viewerwidget.cpp" line="158"/>
-        <source>Custom</source>
-        <translation>Vlastní</translation>
-    </message>
-    <message>
-        <location filename="../ui/viewerwidget.cpp" line="164"/>
-        <source>Close Media</source>
-        <translation>Zavřít záznam</translation>
-=======
-        <source>Rotation</source>
-        <translation>Otočení</translation>
-    </message>
-    <message>
-        <source>Intensity</source>
-        <translation>Síla</translation>
-    </message>
-    <message>
-        <source>Frequency</source>
-        <translation>Kmitočet</translation>
->>>>>>> 70be7fa0
-    </message>
-</context>
-<context>
-    <name>EffectRow</name>
-    <message>
-<<<<<<< HEAD
-        <location filename="../ui/viewerwidget.cpp" line="174"/>
-        <source>Save Frame</source>
-        <translation>Uložit snímek</translation>
-    </message>
-    <message>
-        <location filename="../ui/viewerwidget.cpp" line="208"/>
-        <source>Viewer Zoom</source>
-        <translation>Zvětšení prohlížeče</translation>
-=======
-        <source>Disable Keyframes</source>
-        <translation>Zakázat klíčové snímky</translation>
-    </message>
-    <message>
-        <source>Disabling keyframes will delete all current keyframes. Are you sure you want to do this?</source>
-        <translation>Zákázání klíčových snímků smaže všechny nynější klíčové snímky. Opravdu to chcete udělat?</translation>
->>>>>>> 70be7fa0
-    </message>
-</context>
-<context>
-    <name>ProxyGenerator</name>
-    <message>
-<<<<<<< HEAD
-        <location filename="../ui/viewerwidget.cpp" line="209"/>
-        <source>Set Custom Zoom Value:</source>
-        <translation>Nastavit vlastní hodnotu zvětšení:</translation>
-=======
-        <source>Finished generating proxy for &quot;%1&quot;</source>
-        <translation>Dokončeno vytvoření proxy pro &quot;%1&quot;</translation>
->>>>>>> 70be7fa0
-    </message>
-</context>
-<context>
-    <name>KeyframeNavigator</name>
-    <message>
-<<<<<<< HEAD
-        <location filename="../ui/viewerwindow.cpp" line="135"/>
-        <source>Exit Fullscreen</source>
-        <translation>Opustit celou obrazovku</translation>
-=======
-        <source>Enable Keyframes</source>
-        <translation>Povolit klíčové snímky</translation>
->>>>>>> 70be7fa0
-    </message>
-</context>
-<context>
-    <name>AdvancedVideoDialog</name>
-    <message>
-<<<<<<< HEAD
-        <location filename="../effects/internal/voideffect.cpp" line="34"/>
-        <source>(unknown)</source>
-        <translation>(neznámý)</translation>
-    </message>
-    <message>
-        <location filename="../effects/internal/voideffect.cpp" line="38"/>
-        <source>Missing Effect</source>
-        <translation>Chybí efekt</translation>
-=======
-        <source>Advanced Video Settings</source>
-        <translation>Pokročilá nastavení obrazu</translation>
-    </message>
-    <message>
-        <source>Pixel Format:</source>
-        <translation>Formát pixelu:</translation>
->>>>>>> 70be7fa0
-    </message>
-</context>
-<context>
-    <name>TimelineHeader</name>
-    <message>
-<<<<<<< HEAD
-        <location filename="../effects/internal/volumeeffect.cpp" line="32"/>
-        <source>Volume</source>
-        <translation>Hlasitost</translation>
-=======
-        <source>Center Timecodes</source>
-        <translation>Vystředit časové kódy</translation>
->>>>>>> 70be7fa0
     </message>
 </context>
 <context>
     <name>DebugDialog</name>
     <message>
-<<<<<<< HEAD
-        <location filename="../project/transition.cpp" line="99"/>
-        <source>Invalid transition</source>
-        <translation>Neplatný přechod</translation>
-=======
         <source>Debug Log</source>
         <translation>Zápis ladění</translation>
->>>>>>> 70be7fa0
     </message>
 </context>
 <context>
     <name>CollapsibleWidget</name>
     <message>
-<<<<<<< HEAD
-        <location filename="../project/transition.cpp" line="100"/>
-        <source>No candidate for transition &apos;%1&apos;. This transition may be corrupt. Try reinstalling it or Olive.</source>
-        <translation>Žádný uchazeč o přechod &apos;%1&apos;. Tento přechod může být poškozen. Pokuste se jej nebo Olive znovu nainstalovat.</translation>
-=======
         <source>&lt;untitled&gt;</source>
         <translation></translation>
->>>>>>> 70be7fa0
     </message>
 </context>
 </TS>