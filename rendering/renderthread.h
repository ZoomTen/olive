﻿/***

    Olive - Non-Linear Video Editor
    Copyright (C) 2019  Olive Team

    This program is free software: you can redistribute it and/or modify
    it under the terms of the GNU General Public License as published by
    the Free Software Foundation, either version 3 of the License, or
    (at your option) any later version.

    This program is distributed in the hope that it will be useful,
    but WITHOUT ANY WARRANTY; without even the implied warranty of
    MERCHANTABILITY or FITNESS FOR A PARTICULAR PURPOSE.  See the
    GNU General Public License for more details.

    You should have received a copy of the GNU General Public License
    along with this program.  If not, see <http://www.gnu.org/licenses/>.

***/

#ifndef RENDERTHREAD_H
#define RENDERTHREAD_H

#include <QThread>
#include <QMutex>
#include <QWaitCondition>
#include <QOffscreenSurface>
#include <QOpenGLContext>
#include <QOpenGLFramebufferObject>
#include <QOpenGLShaderProgram>
#include <QOpenGLFunctions_2_0>

#include "timeline/sequence.h"
#include "effects/effect.h"
#include "rendering/framebufferobject.h"

// copied from source code to OCIODisplay
const int OCIO_LUT3D_EDGE_SIZE = 32;

// copied from source code to OCIODisplay, expanded from 3*LUT3D_EDGE_SIZE*LUT3D_EDGE_SIZE*LUT3D_EDGE_SIZE
const int OCIO_NUM_3D_ENTRIES = 98304;

class RenderThread : public QThread {
  Q_OBJECT
public:
  RenderThread();
  ~RenderThread();
  void run();

  QMutex* get_texture_mutex();
  const GLuint& get_texture();

  Effect* gizmos;
  void paint();
  void start_render(QOpenGLContext* share,
                    Sequence *s,
                    const QString &save = nullptr,
                    GLvoid *pixels = nullptr,
                    int pixel_linesize = 0,
                    int idivider = 0);
  bool did_texture_fail();
  void cancel();


public slots:
  // cleanup functions
  void delete_ctx();
signals:
  void ready();
private:
  // cleanup functions
  void delete_buffers();
  void delete_shaders();

#ifndef NO_OCIO
  // OpenColorIO functions
  void set_up_ocio();
  void destroy_ocio();

  // OpenColorIO variables
  float ocio_lut_data[OCIO_NUM_3D_ENTRIES];
  GLuint ocio_lut_texture;
  QOpenGLShaderProgram* ocio_shader;
  QString ocio_loaded_config;
#endif

  FramebufferObject front_buffer_1;
  QMutex front_mutex1;

  FramebufferObject front_buffer_2;
  QMutex front_mutex2;

  bool front_buffer_switcher;

  QWaitCondition wait_cond_;
  QMutex wait_lock_;

  QWaitCondition main_thread_wait_cond_;
  QMutex main_thread_lock_;

  QOffscreenSurface surface;
  QOpenGLContext* share_ctx;
  QOpenGLContext* ctx;
  QOpenGLShaderProgram* blend_mode_program;

  FramebufferObject back_buffer_1;
  FramebufferObject back_buffer_2;

<<<<<<< HEAD
  SequencePtr seq;
=======
  float ocio_lut_data[NUM_3D_ENTRIES];
  GLuint ocio_lut_texture;
  QOpenGLShaderProgram* ocio_shader;

  Sequence* seq;
>>>>>>> 88f423fa
  int divider;
  int tex_width;
  int tex_height;
  bool queued;
  bool texture_failed;
  bool running;
  QString save_fn;
  GLvoid *pixel_buffer;
  int pixel_buffer_linesize;

  QOpenGLFunctions_2_0 functions;
};

#endif // RENDERTHREAD_H
<|MERGE_RESOLUTION|>--- conflicted
+++ resolved
@@ -1,131 +1,126 @@
-﻿/***
-
-    Olive - Non-Linear Video Editor
-    Copyright (C) 2019  Olive Team
-
-    This program is free software: you can redistribute it and/or modify
-    it under the terms of the GNU General Public License as published by
-    the Free Software Foundation, either version 3 of the License, or
-    (at your option) any later version.
-
-    This program is distributed in the hope that it will be useful,
-    but WITHOUT ANY WARRANTY; without even the implied warranty of
-    MERCHANTABILITY or FITNESS FOR A PARTICULAR PURPOSE.  See the
-    GNU General Public License for more details.
-
-    You should have received a copy of the GNU General Public License
-    along with this program.  If not, see <http://www.gnu.org/licenses/>.
-
-***/
-
-#ifndef RENDERTHREAD_H
-#define RENDERTHREAD_H
-
-#include <QThread>
-#include <QMutex>
-#include <QWaitCondition>
-#include <QOffscreenSurface>
-#include <QOpenGLContext>
-#include <QOpenGLFramebufferObject>
-#include <QOpenGLShaderProgram>
-#include <QOpenGLFunctions_2_0>
-
-#include "timeline/sequence.h"
-#include "effects/effect.h"
-#include "rendering/framebufferobject.h"
-
-// copied from source code to OCIODisplay
-const int OCIO_LUT3D_EDGE_SIZE = 32;
-
-// copied from source code to OCIODisplay, expanded from 3*LUT3D_EDGE_SIZE*LUT3D_EDGE_SIZE*LUT3D_EDGE_SIZE
-const int OCIO_NUM_3D_ENTRIES = 98304;
-
-class RenderThread : public QThread {
-  Q_OBJECT
-public:
-  RenderThread();
-  ~RenderThread();
-  void run();
-
-  QMutex* get_texture_mutex();
-  const GLuint& get_texture();
-
-  Effect* gizmos;
-  void paint();
-  void start_render(QOpenGLContext* share,
-                    Sequence *s,
-                    const QString &save = nullptr,
-                    GLvoid *pixels = nullptr,
-                    int pixel_linesize = 0,
-                    int idivider = 0);
-  bool did_texture_fail();
-  void cancel();
-
-
-public slots:
-  // cleanup functions
-  void delete_ctx();
-signals:
-  void ready();
-private:
-  // cleanup functions
-  void delete_buffers();
-  void delete_shaders();
-
-#ifndef NO_OCIO
-  // OpenColorIO functions
-  void set_up_ocio();
-  void destroy_ocio();
-
-  // OpenColorIO variables
-  float ocio_lut_data[OCIO_NUM_3D_ENTRIES];
-  GLuint ocio_lut_texture;
-  QOpenGLShaderProgram* ocio_shader;
-  QString ocio_loaded_config;
-#endif
-
-  FramebufferObject front_buffer_1;
-  QMutex front_mutex1;
-
-  FramebufferObject front_buffer_2;
-  QMutex front_mutex2;
-
-  bool front_buffer_switcher;
-
-  QWaitCondition wait_cond_;
-  QMutex wait_lock_;
-
-  QWaitCondition main_thread_wait_cond_;
-  QMutex main_thread_lock_;
-
-  QOffscreenSurface surface;
-  QOpenGLContext* share_ctx;
-  QOpenGLContext* ctx;
-  QOpenGLShaderProgram* blend_mode_program;
-
-  FramebufferObject back_buffer_1;
-  FramebufferObject back_buffer_2;
-
-<<<<<<< HEAD
-  SequencePtr seq;
-=======
-  float ocio_lut_data[NUM_3D_ENTRIES];
-  GLuint ocio_lut_texture;
-  QOpenGLShaderProgram* ocio_shader;
-
-  Sequence* seq;
->>>>>>> 88f423fa
-  int divider;
-  int tex_width;
-  int tex_height;
-  bool queued;
-  bool texture_failed;
-  bool running;
-  QString save_fn;
-  GLvoid *pixel_buffer;
-  int pixel_buffer_linesize;
-
-  QOpenGLFunctions_2_0 functions;
-};
-
-#endif // RENDERTHREAD_H
+﻿/***
+
+    Olive - Non-Linear Video Editor
+    Copyright (C) 2019  Olive Team
+
+    This program is free software: you can redistribute it and/or modify
+    it under the terms of the GNU General Public License as published by
+    the Free Software Foundation, either version 3 of the License, or
+    (at your option) any later version.
+
+    This program is distributed in the hope that it will be useful,
+    but WITHOUT ANY WARRANTY; without even the implied warranty of
+    MERCHANTABILITY or FITNESS FOR A PARTICULAR PURPOSE.  See the
+    GNU General Public License for more details.
+
+    You should have received a copy of the GNU General Public License
+    along with this program.  If not, see <http://www.gnu.org/licenses/>.
+
+***/
+
+#ifndef RENDERTHREAD_H
+#define RENDERTHREAD_H
+
+#include <QThread>
+#include <QMutex>
+#include <QWaitCondition>
+#include <QOffscreenSurface>
+#include <QOpenGLContext>
+#include <QOpenGLFramebufferObject>
+#include <QOpenGLShaderProgram>
+#include <QOpenGLFunctions_2_0>
+
+#include "timeline/sequence.h"
+#include "effects/effect.h"
+#include "rendering/framebufferobject.h"
+
+#ifndef NO_OCIO
+// copied from source code to OCIODisplay
+const int OCIO_LUT3D_EDGE_SIZE = 32;
+
+// copied from source code to OCIODisplay, expanded from 3*LUT3D_EDGE_SIZE*LUT3D_EDGE_SIZE*LUT3D_EDGE_SIZE
+const int OCIO_NUM_3D_ENTRIES = 98304;
+#endif
+
+class RenderThread : public QThread {
+  Q_OBJECT
+public:
+  RenderThread();
+  ~RenderThread();
+  void run();
+
+  QMutex* get_texture_mutex();
+  const GLuint& get_texture();
+
+  Effect* gizmos;
+  void paint();
+  void start_render(QOpenGLContext* share,
+                    Sequence *s,
+                    const QString &save = nullptr,
+                    GLvoid *pixels = nullptr,
+                    int pixel_linesize = 0,
+                    int idivider = 0);
+  bool did_texture_fail();
+  void cancel();
+
+
+public slots:
+  // cleanup functions
+  void delete_ctx();
+signals:
+  void ready();
+private:
+  // cleanup functions
+  void delete_buffers();
+  void delete_shaders();
+
+#ifndef NO_OCIO
+  // OpenColorIO functions
+  void set_up_ocio();
+  void destroy_ocio();
+
+  // OpenColorIO variables
+  float ocio_lut_data[OCIO_NUM_3D_ENTRIES];
+  GLuint ocio_lut_texture;
+  QOpenGLShaderProgram* ocio_shader;
+  QString ocio_loaded_config;
+#endif
+
+  FramebufferObject front_buffer_1;
+  QMutex front_mutex1;
+
+  FramebufferObject front_buffer_2;
+  QMutex front_mutex2;
+
+  bool front_buffer_switcher;
+
+  QWaitCondition wait_cond_;
+  QMutex wait_lock_;
+
+  QWaitCondition main_thread_wait_cond_;
+  QMutex main_thread_lock_;
+
+  QOffscreenSurface surface;
+  QOpenGLContext* share_ctx;
+  QOpenGLContext* ctx;
+  QOpenGLShaderProgram* blend_mode_program;
+
+  FramebufferObject back_buffer_1;
+  FramebufferObject back_buffer_2;
+
+  Sequence* seq;
+
+  int divider;
+  int tex_width;
+  int tex_height;
+  bool queued;
+  bool texture_failed;
+  bool running;
+  QString save_fn;
+  GLvoid *pixel_buffer;
+  int pixel_buffer_linesize;
+
+  QOpenGLFunctions_2_0 functions;
+};
+
+#endif // RENDERTHREAD_H