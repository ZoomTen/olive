﻿/***

    Olive - Non-Linear Video Editor
    Copyright (C) 2019  Olive Team

    This program is free software: you can redistribute it and/or modify
    it under the terms of the GNU General Public License as published by
    the Free Software Foundation, either version 3 of the License, or
    (at your option) any later version.

    This program is distributed in the hope that it will be useful,
    but WITHOUT ANY WARRANTY; without even the implied warranty of
    MERCHANTABILITY or FITNESS FOR A PARTICULAR PURPOSE.  See the
    GNU General Public License for more details.

    You should have received a copy of the GNU General Public License
    along with this program.  If not, see <http://www.gnu.org/licenses/>.

***/

#ifndef RENDERTHREAD_H
#define RENDERTHREAD_H

#include <QThread>
#include <QMutex>
#include <QWaitCondition>
#include <QOffscreenSurface>
#include <QOpenGLContext>
#include <QOpenGLFramebufferObject>
#include <QOpenGLShaderProgram>

#include "timeline/sequence.h"
#include "effects/effect.h"
#include "rendering/framebufferobject.h"
#include "qopenglshaderprogramptr.h"

class RenderThread : public QThread {
  Q_OBJECT
public:
  RenderThread();
  ~RenderThread();
  void run();

  QMutex* get_texture_mutex();
  const GLuint& get_texture();

  Effect* gizmos;
  void paint();
  void start_render(QOpenGLContext* share,
                    Sequence *s,
                    int playback_speed,
                    const QString &save = nullptr,
                    GLvoid *pixels = nullptr,
                    int pixel_linesize = 0,
                    int idivider = 0);
  bool did_texture_fail();
  void cancel();


public slots:
  // cleanup functions
  void delete_ctx();
signals:
  void ready();
private:
  // cleanup functions
  void delete_buffers();
  void delete_shaders();

#ifndef NO_OCIO
  // OpenColorIO functions
  void set_up_ocio();
  void destroy_ocio();

  // OpenColorIO variables
  GLuint ocio_lut_texture;
  QOpenGLShaderProgramPtr ocio_shader;
  qint64 ocio_config_date;
#endif

  FramebufferObject front_buffer_1;
  QMutex front_mutex1;

  FramebufferObject front_buffer_2;
  QMutex front_mutex2;

  FramebufferObject composite_buffer;

  bool front_buffer_switcher;

  QWaitCondition wait_cond_;
  QMutex wait_lock_;

  QWaitCondition main_thread_wait_cond_;
  QMutex main_thread_lock_;

  QOffscreenSurface surface;
  QOpenGLContext* share_ctx;
  QOpenGLContext* ctx;
  QOpenGLShaderProgramPtr blend_mode_program;
  QOpenGLShaderProgramPtr pipeline_program;

  FramebufferObject back_buffer_1;
  FramebufferObject back_buffer_2;

  Sequence* seq;
<<<<<<< HEAD

=======
  int playback_speed_;
>>>>>>> 1bd4b110
  int divider;
  int tex_width;
  int tex_height;
  bool queued;
  bool texture_failed;
  bool running;
  QString save_fn;
  GLvoid *pixel_buffer;
  int pixel_buffer_linesize;
};

#endif // RENDERTHREAD_H
<|MERGE_RESOLUTION|>--- conflicted
+++ resolved
@@ -1,123 +1,120 @@
-﻿/***
-
-    Olive - Non-Linear Video Editor
-    Copyright (C) 2019  Olive Team
-
-    This program is free software: you can redistribute it and/or modify
-    it under the terms of the GNU General Public License as published by
-    the Free Software Foundation, either version 3 of the License, or
-    (at your option) any later version.
-
-    This program is distributed in the hope that it will be useful,
-    but WITHOUT ANY WARRANTY; without even the implied warranty of
-    MERCHANTABILITY or FITNESS FOR A PARTICULAR PURPOSE.  See the
-    GNU General Public License for more details.
-
-    You should have received a copy of the GNU General Public License
-    along with this program.  If not, see <http://www.gnu.org/licenses/>.
-
-***/
-
-#ifndef RENDERTHREAD_H
-#define RENDERTHREAD_H
-
-#include <QThread>
-#include <QMutex>
-#include <QWaitCondition>
-#include <QOffscreenSurface>
-#include <QOpenGLContext>
-#include <QOpenGLFramebufferObject>
-#include <QOpenGLShaderProgram>
-
-#include "timeline/sequence.h"
-#include "effects/effect.h"
-#include "rendering/framebufferobject.h"
-#include "qopenglshaderprogramptr.h"
-
-class RenderThread : public QThread {
-  Q_OBJECT
-public:
-  RenderThread();
-  ~RenderThread();
-  void run();
-
-  QMutex* get_texture_mutex();
-  const GLuint& get_texture();
-
-  Effect* gizmos;
-  void paint();
-  void start_render(QOpenGLContext* share,
-                    Sequence *s,
-                    int playback_speed,
-                    const QString &save = nullptr,
-                    GLvoid *pixels = nullptr,
-                    int pixel_linesize = 0,
-                    int idivider = 0);
-  bool did_texture_fail();
-  void cancel();
-
-
-public slots:
-  // cleanup functions
-  void delete_ctx();
-signals:
-  void ready();
-private:
-  // cleanup functions
-  void delete_buffers();
-  void delete_shaders();
-
-#ifndef NO_OCIO
-  // OpenColorIO functions
-  void set_up_ocio();
-  void destroy_ocio();
-
-  // OpenColorIO variables
-  GLuint ocio_lut_texture;
-  QOpenGLShaderProgramPtr ocio_shader;
-  qint64 ocio_config_date;
-#endif
-
-  FramebufferObject front_buffer_1;
-  QMutex front_mutex1;
-
-  FramebufferObject front_buffer_2;
-  QMutex front_mutex2;
-
-  FramebufferObject composite_buffer;
-
-  bool front_buffer_switcher;
-
-  QWaitCondition wait_cond_;
-  QMutex wait_lock_;
-
-  QWaitCondition main_thread_wait_cond_;
-  QMutex main_thread_lock_;
-
-  QOffscreenSurface surface;
-  QOpenGLContext* share_ctx;
-  QOpenGLContext* ctx;
-  QOpenGLShaderProgramPtr blend_mode_program;
-  QOpenGLShaderProgramPtr pipeline_program;
-
-  FramebufferObject back_buffer_1;
-  FramebufferObject back_buffer_2;
-
-  Sequence* seq;
-<<<<<<< HEAD
-
-=======
-  int playback_speed_;
->>>>>>> 1bd4b110
-  int divider;
-  int tex_width;
-  int tex_height;
-  bool queued;
-  bool texture_failed;
-  bool running;
-  QString save_fn;
-  GLvoid *pixel_buffer;
-  int pixel_buffer_linesize;
-};
-
-#endif // RENDERTHREAD_H
+﻿/***
+
+    Olive - Non-Linear Video Editor
+    Copyright (C) 2019  Olive Team
+
+    This program is free software: you can redistribute it and/or modify
+    it under the terms of the GNU General Public License as published by
+    the Free Software Foundation, either version 3 of the License, or
+    (at your option) any later version.
+
+    This program is distributed in the hope that it will be useful,
+    but WITHOUT ANY WARRANTY; without even the implied warranty of
+    MERCHANTABILITY or FITNESS FOR A PARTICULAR PURPOSE.  See the
+    GNU General Public License for more details.
+
+    You should have received a copy of the GNU General Public License
+    along with this program.  If not, see <http://www.gnu.org/licenses/>.
+
+***/
+
+#ifndef RENDERTHREAD_H
+#define RENDERTHREAD_H
+
+#include <QThread>
+#include <QMutex>
+#include <QWaitCondition>
+#include <QOffscreenSurface>
+#include <QOpenGLContext>
+#include <QOpenGLFramebufferObject>
+#include <QOpenGLShaderProgram>
+
+#include "timeline/sequence.h"
+#include "effects/effect.h"
+#include "rendering/framebufferobject.h"
+#include "qopenglshaderprogramptr.h"
+
+class RenderThread : public QThread {
+  Q_OBJECT
+public:
+  RenderThread();
+  ~RenderThread();
+  void run();
+
+  QMutex* get_texture_mutex();
+  const GLuint& get_texture();
+
+  Effect* gizmos;
+  void paint();
+  void start_render(QOpenGLContext* share,
+                    Sequence *s,
+                    int playback_speed,
+                    const QString &save = nullptr,
+                    GLvoid *pixels = nullptr,
+                    int pixel_linesize = 0,
+                    int idivider = 0);
+  bool did_texture_fail();
+  void cancel();
+
+
+public slots:
+  // cleanup functions
+  void delete_ctx();
+signals:
+  void ready();
+private:
+  // cleanup functions
+  void delete_buffers();
+  void delete_shaders();
+
+#ifndef NO_OCIO
+  // OpenColorIO functions
+  void set_up_ocio();
+  void destroy_ocio();
+
+  // OpenColorIO variables
+  GLuint ocio_lut_texture;
+  QOpenGLShaderProgramPtr ocio_shader;
+  qint64 ocio_config_date;
+#endif
+
+  FramebufferObject front_buffer_1;
+  QMutex front_mutex1;
+
+  FramebufferObject front_buffer_2;
+  QMutex front_mutex2;
+
+  FramebufferObject composite_buffer;
+
+  bool front_buffer_switcher;
+
+  QWaitCondition wait_cond_;
+  QMutex wait_lock_;
+
+  QWaitCondition main_thread_wait_cond_;
+  QMutex main_thread_lock_;
+
+  QOffscreenSurface surface;
+  QOpenGLContext* share_ctx;
+  QOpenGLContext* ctx;
+  QOpenGLShaderProgramPtr blend_mode_program;
+  QOpenGLShaderProgramPtr pipeline_program;
+
+  FramebufferObject back_buffer_1;
+  FramebufferObject back_buffer_2;
+
+  Sequence* seq;
+
+  int playback_speed_;
+  int divider;
+  int tex_width;
+  int tex_height;
+  bool queued;
+  bool texture_failed;
+  bool running;
+  QString save_fn;
+  GLvoid *pixel_buffer;
+  int pixel_buffer_linesize;
+};
+
+#endif // RENDERTHREAD_H