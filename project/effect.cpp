--- conflicted
+++ resolved
@@ -1,1103 +1,1077 @@
-#include "effect.h"
-
-#include "panels/panels.h"
-#include "panels/viewer.h"
-#include "ui/viewerwidget.h"
-#include "ui/collapsiblewidget.h"
-#include "panels/project.h"
-#include "project/undo.h"
-#include "project/sequence.h"
-#include "project/clip.h"
-#include "panels/timeline.h"
-#include "panels/effectcontrols.h"
-#include "panels/grapheditor.h"
-#include "ui/checkboxex.h"
-#include "debug.h"
-#include "io/path.h"
-#include "mainwindow.h"
-#include "io/math.h"
-#include "transition.h"
-
-#include "effects/internal/transformeffect.h"
-#include "effects/internal/texteffect.h"
-#include "effects/internal/timecodeeffect.h"
-#include "effects/internal/solideffect.h"
-#include "effects/internal/audionoiseeffect.h"
-#include "effects/internal/toneeffect.h"
-#include "effects/internal/volumeeffect.h"
-#include "effects/internal/paneffect.h"
-#include "effects/internal/shakeeffect.h"
-#include "effects/internal/cornerpineffect.h"
-<<<<<<< HEAD
-#include "effects/internal/vsthostwin.h"
-=======
-#include "effects/internal/fillleftrighteffect.h"
->>>>>>> 6b1bb620
-
-#include <QCheckBox>
-#include <QGridLayout>
-#include <QXmlStreamReader>
-#include <QXmlStreamWriter>
-#include <QMessageBox>
-#include <QOpenGLContext>
-#include <QDir>
-#include <QPainter>
-#include <QtMath>
-#include <QMenu>
-
-QVector<EffectMeta> effects;
-QMutex effects_loaded;
-
-Effect* create_effect(Clip* c, const EffectMeta* em) {
-	if (!em->filename.isEmpty()) {
-		// load effect from file
-		return new Effect(c, em);
-	} else if (em->internal >= 0 && em->internal < EFFECT_INTERNAL_COUNT) {
-		// must be an internal effect
-		switch (em->internal) {
-		case EFFECT_INTERNAL_TRANSFORM: return new TransformEffect(c, em);
-		case EFFECT_INTERNAL_TEXT: return new TextEffect(c, em);
-		case EFFECT_INTERNAL_TIMECODE: return new TimecodeEffect(c, em);
-		case EFFECT_INTERNAL_SOLID: return new SolidEffect(c, em);
-		case EFFECT_INTERNAL_NOISE: return new AudioNoiseEffect(c, em);
-		case EFFECT_INTERNAL_VOLUME: return new VolumeEffect(c, em);
-		case EFFECT_INTERNAL_PAN: return new PanEffect(c, em);
-		case EFFECT_INTERNAL_TONE: return new ToneEffect(c, em);
-		case EFFECT_INTERNAL_SHAKE: return new ShakeEffect(c, em);
-		case EFFECT_INTERNAL_CORNERPIN: return new CornerPinEffect(c, em);
-<<<<<<< HEAD
-		case EFFECT_INTERNAL_VST: return new VSTHostWin(c, em);
-=======
-		case EFFECT_INTERNAL_FILLLEFTRIGHT: return new FillLeftRightEffect(c, em);
->>>>>>> 6b1bb620
-		}
-	} else {
-		dout << "[ERROR] Invalid effect data";
-		QMessageBox::critical(mainWindow, "Invalid effect", "No candidate for effect '" + em->name + "'. This effect may be corrupt. Try reinstalling it or Olive.");
-	}
-	return NULL;
-}
-
-const EffectMeta* get_internal_meta(int internal_id, int type) {
-	for (int i=0;i<effects.size();i++) {
-		if (effects.at(i).internal == internal_id && effects.at(i).type == type) {
-			return &effects.at(i);
-		}
-	}
-	return NULL;
-}
-
-void load_internal_effects() {
-	EffectMeta em;
-
-	// internal effects
-	em.type = EFFECT_TYPE_EFFECT;
-	em.subtype = EFFECT_TYPE_AUDIO;
-
-	em.name = "Volume";
-	em.internal = EFFECT_INTERNAL_VOLUME;
-	effects.append(em);
-
-	em.name = "Pan";
-	em.internal = EFFECT_INTERNAL_PAN;
-	effects.append(em);
-
-	em.name = "VST Plugin 2.x";
-	em.internal = EFFECT_INTERNAL_VST;
-	effects.append(em);
-
-	em.name = "Tone";
-	em.internal = EFFECT_INTERNAL_TONE;
-	effects.append(em);
-
-	em.name = "Noise";
-	em.internal = EFFECT_INTERNAL_NOISE;
-	effects.append(em);
-
-	em.name = "Fill Left/Right";
-	em.internal = EFFECT_INTERNAL_FILLLEFTRIGHT;
-	effects.append(em);
-
-	em.subtype = EFFECT_TYPE_VIDEO;
-
-	em.name = "Transform";
-	em.category = "Distort";
-	em.internal = EFFECT_INTERNAL_TRANSFORM;
-	effects.append(em);
-
-	em.name = "Corner Pin";
-	em.internal = EFFECT_INTERNAL_CORNERPIN;
-	effects.append(em);
-
-	/*em.name = "Mask";
-	em.internal = EFFECT_INTERNAL_MASK;
-	effects.append(em);*/
-
-	em.name = "Shake";
-	em.internal = EFFECT_INTERNAL_SHAKE;
-	effects.append(em);
-
-	em.name = "Text";
-	em.category = "Render";
-	em.internal = EFFECT_INTERNAL_TEXT;
-	effects.append(em);
-
-	em.name = "Timecode";
-	em.internal = EFFECT_INTERNAL_TIMECODE;
-	effects.append(em);
-
-	em.name = "Solid";
-	em.internal = EFFECT_INTERNAL_SOLID;
-	effects.append(em);
-
-	// internal transitions
-	em.type = EFFECT_TYPE_TRANSITION;
-	em.category = "";
-
-	em.name = "Cross Dissolve";
-	em.internal = TRANSITION_INTERNAL_CROSSDISSOLVE;
-	effects.append(em);
-
-	em.subtype = EFFECT_TYPE_AUDIO;
-
-	em.name = "Linear Fade";
-	em.internal = TRANSITION_INTERNAL_LINEARFADE;
-	effects.append(em);
-
-	em.name = "Exponential Fade";
-	em.internal = TRANSITION_INTERNAL_EXPONENTIALFADE;
-	effects.append(em);
-
-	em.name = "Logarithmic Fade";
-	em.internal = TRANSITION_INTERNAL_LOGARITHMICFADE;
-	effects.append(em);
-}
-
-QList<QString> get_effects_paths() {
-	QList<QString> effects_paths;
-	effects_paths.append(get_app_dir() + "/effects");
-	effects_paths.append(get_app_dir() + "/../share/olive-editor/effects");
-	QString env_path(qgetenv("OLIVE_EFFECTS_PATH"));
-	if (!env_path.isEmpty()) effects_paths.append(env_path);
-	return effects_paths;
-}
-
-void load_shader_effects() {
-	QList<QString> effects_paths = get_effects_paths();
-
-	for (int h=0;h<effects_paths.size();h++) {
-		const QString& effects_path = effects_paths.at(h);
-		QDir effects_dir(effects_path);
-		if (effects_dir.exists()) {
-			QList<QString> entries = effects_dir.entryList(QStringList("*.xml"), QDir::Files);
-			for (int i=0;i<entries.size();i++) {
-				QFile file(effects_path + "/" + entries.at(i));
-				if (!file.open(QIODevice::ReadOnly)) {
-					dout << "[ERROR] Could not open" << entries.at(i);
-					return;
-				}
-
-				QXmlStreamReader reader(&file);
-				while (!reader.atEnd()) {
-					if (reader.name() == "effect") {
-						QString effect_name = "";
-						QString effect_cat = "";
-						const QXmlStreamAttributes attr = reader.attributes();
-						for (int j=0;j<attr.size();j++) {
-							if (attr.at(j).name() == "name") {
-								effect_name = attr.at(j).value().toString();
-							} else if (attr.at(j).name() == "category") {
-								effect_cat = attr.at(j).value().toString();
-							}
-						}
-						if (!effect_name.isEmpty()) {
-							EffectMeta em;
-							em.type = EFFECT_TYPE_EFFECT;
-							em.subtype = EFFECT_TYPE_VIDEO;
-							em.name = effect_name;
-							em.category = effect_cat;
-							em.filename = file.fileName();
-							em.path = effects_path;
-							em.internal = -1;
-							effects.append(em);
-						} else {
-							dout << "[ERROR] Invalid effect found in" << entries.at(i);
-						}
-						break;
-					}
-					reader.readNext();
-				}
-
-				file.close();
-			}
-		}
-	}
-}
-
-void load_vst_effects() {
-
-}
-
-void init_effects() {
-	EffectInit* init_thread = new EffectInit();
-	QObject::connect(init_thread, SIGNAL(finished()), init_thread, SLOT(deleteLater()));
-	init_thread->start();
-}
-
-EffectInit::EffectInit() {
-	effects_loaded.lock();
-}
-
-void EffectInit::run() {
-	dout << "[INFO] Initializing effects...";
-	load_internal_effects();
-	load_shader_effects();
-	load_vst_effects();
-	effects_loaded.unlock();
-	dout << "[INFO] Finished initializing effects";
-}
-
-Effect::Effect(Clip* c, const EffectMeta *em) :
-	parent_clip(c),
-	meta(em),
-	enable_shader(false),
-	enable_coords(false),
-	enable_superimpose(false),
-	enable_image(false),
-	glslProgram(NULL),
-	texture(NULL),
-	isOpen(false),
-	bound(false),
-	enable_always_update(false)
-{
-	// set up base UI
-	container = new CollapsibleWidget();
-	connect(container->enabled_check, SIGNAL(clicked(bool)), this, SLOT(field_changed()));
-	ui = new QWidget();
-	ui_layout = new QGridLayout();
-	ui_layout->setSpacing(4);
-	ui->setLayout(ui_layout);
-	container->setContents(ui);
-
-	connect(container->title_bar, SIGNAL(customContextMenuRequested(const QPoint&)), this, SLOT(show_context_menu(const QPoint&)));
-
-	// set up UI from effect file
-	container->setText(em->name);
-
-	if (!em->filename.isEmpty()) {
-		QFile effect_file(em->filename);
-		if (effect_file.open(QFile::ReadOnly)) {
-			QXmlStreamReader reader(&effect_file);
-
-			while (!reader.atEnd()) {
-				if (reader.name() == "row" && reader.isStartElement()) {
-					QString row_name;
-					const QXmlStreamAttributes& attributes = reader.attributes();
-					for (int i=0;i<attributes.size();i++) {
-						const QXmlStreamAttribute& attr = attributes.at(i);
-						if (attr.name() == "name") {
-							row_name = attr.value().toString();
-						}
-					}
-					if (!row_name.isEmpty()) {
-						EffectRow* row = add_row(row_name);
-						while (!reader.atEnd() && !(reader.name() == "row" && reader.isEndElement())) {
-							reader.readNext();
-							if (reader.name() == "field" && reader.isStartElement()) {
-								int type = EFFECT_TYPE_VIDEO;
-								QString id;
-
-								// get field type
-								const QXmlStreamAttributes& attributes = reader.attributes();
-								for (int i=0;i<attributes.size();i++) {
-									const QXmlStreamAttribute& attr = attributes.at(i);
-									if (attr.name() == "type") {
-										QString comp = attr.value().toString().toUpper();
-										if (comp == "DOUBLE") {
-											type = EFFECT_FIELD_DOUBLE;
-										} else if (comp == "BOOL") {
-											type = EFFECT_FIELD_BOOL;
-										} else if (comp == "COLOR") {
-											type = EFFECT_FIELD_COLOR;
-										} else if (comp == "COMBO") {
-											type = EFFECT_FIELD_COMBO;
-										} else if (comp == "FONT") {
-											type = EFFECT_FIELD_FONT;
-										} else if (comp == "STRING") {
-											type = EFFECT_FIELD_STRING;
-										} else if (comp == "FILE") {
-											type = EFFECT_FIELD_FILE;
-										}
-									} else if (attr.name() == "id") {
-										id = attr.value().toString();
-									}
-								}
-
-								if (id.isEmpty()) {
-									dout << "[ERROR] Couldn't load field from" << em->filename << "- ID cannot be empty.";
-								} else if (type > -1) {
-									EffectField* field = row->add_field(type, id);
-									connect(field, SIGNAL(changed()), this, SLOT(field_changed()));
-									switch (type) {
-									case EFFECT_FIELD_DOUBLE:
-										for (int i=0;i<attributes.size();i++) {
-											const QXmlStreamAttribute& attr = attributes.at(i);
-											if (attr.name() == "default") {
-												field->set_double_default_value(attr.value().toDouble());
-											} else if (attr.name() == "min") {
-												field->set_double_minimum_value(attr.value().toDouble());
-											} else if (attr.name() == "max") {
-												field->set_double_maximum_value(attr.value().toDouble());
-											}
-										}
-										break;
-									case EFFECT_FIELD_COLOR:
-									{
-										QColor color;
-										for (int i=0;i<attributes.size();i++) {
-											const QXmlStreamAttribute& attr = attributes.at(i);
-											if (attr.name() == "r") {
-												color.setRed(attr.value().toInt());
-											} else if (attr.name() == "g") {
-												color.setGreen(attr.value().toInt());
-											} else if (attr.name() == "b") {
-												color.setBlue(attr.value().toInt());
-											} else if (attr.name() == "rf") {
-												color.setRedF(attr.value().toFloat());
-											} else if (attr.name() == "gf") {
-												color.setGreenF(attr.value().toFloat());
-											} else if (attr.name() == "bf") {
-												color.setBlueF(attr.value().toFloat());
-											} else if (attr.name() == "hex") {
-												color.setNamedColor(attr.value().toString());
-											}
-										}
-										field->set_color_value(color);
-									}
-										break;
-									case EFFECT_FIELD_STRING:
-										for (int i=0;i<attributes.size();i++) {
-											const QXmlStreamAttribute& attr = attributes.at(i);
-											if (attr.name() == "default") {
-												field->set_string_value(attr.value().toString());
-											}
-										}
-										break;
-									case EFFECT_FIELD_BOOL:
-										for (int i=0;i<attributes.size();i++) {
-											const QXmlStreamAttribute& attr = attributes.at(i);
-											if (attr.name() == "default") {
-												field->set_bool_value(attr.value() == "1");
-											}
-										}
-										break;
-									case EFFECT_FIELD_COMBO:
-									{
-										int combo_index = 0;
-										for (int i=0;i<attributes.size();i++) {
-											const QXmlStreamAttribute& attr = attributes.at(i);
-											if (attr.name() == "default") {
-												combo_index = attr.value().toInt();
-												break;
-											}
-										}
-										while (!reader.atEnd() && !(reader.name() == "field" && reader.isEndElement())) {
-											reader.readNext();
-											if (reader.name() == "option" && reader.isStartElement()) {
-												reader.readNext();
-												field->add_combo_item(reader.text().toString(), 0);
-											}
-										}
-										field->set_combo_index(combo_index);
-									}
-										break;
-									case EFFECT_FIELD_FONT:
-										for (int i=0;i<attributes.size();i++) {
-											const QXmlStreamAttribute& attr = attributes.at(i);
-											if (attr.name() == "default") {
-												field->set_font_name(attr.value().toString());
-											}
-										}
-										break;
-									case EFFECT_FIELD_FILE:
-										for (int i=0;i<attributes.size();i++) {
-											const QXmlStreamAttribute& attr = attributes.at(i);
-											if (attr.name() == "filename") {
-												field->set_filename(attr.value().toString());
-											}
-										}
-										break;
-									}
-								}
-							}
-						}
-					}
-				} else if (reader.name() == "shader" && reader.isStartElement()) {
-					enable_shader = true;
-					const QXmlStreamAttributes& attributes = reader.attributes();
-					for (int i=0;i<attributes.size();i++) {
-						const QXmlStreamAttribute& attr = attributes.at(i);
-						if (attr.name() == "vert") {
-							vertPath = attr.value().toString();
-						} else if (attr.name() == "frag") {
-							fragPath = attr.value().toString();
-						}
-					}
-				}/* else if (reader.name() == "superimpose" && reader.isStartElement()) {
-					enable_superimpose = true;
-					const QXmlStreamAttributes& attributes = reader.attributes();
-					for (int i=0;i<attributes.size();i++) {
-						const QXmlStreamAttribute& attr = attributes.at(i);
-						if (attr.name() == "script") {
-							QFile script_file(get_effects_dir() + "/" + attr.value().toString());
-							if (script_file.open(QFile::ReadOnly)) {
-								script = script_file.readAll();
-							} else {
-								dout << "[ERROR] Failed to open superimpose script file for" << em->filename;
-								enable_superimpose = false;
-							}
-							break;
-						}
-					}
-				}*/
-				reader.readNext();
-			}
-
-			effect_file.close();
-		} else {
-			dout << "[ERROR] Failed to open effect file" << em->filename;
-		}
-	}
-}
-
-Effect::~Effect() {
-	if (isOpen) {
-		close();
-	}
-
-	//delete container;
-
-	for (int i=0;i<rows.size();i++) {
-		delete rows.at(i);
-	}
-	for (int i=0;i<gizmos.size();i++) {
-		delete gizmos.at(i);
-	}
-}
-
-void Effect::copy_field_keyframes(Effect* e) {
-	for (int i=0;i<rows.size();i++) {
-		EffectRow* row = rows.at(i);
-		EffectRow* copy_row = e->rows.at(i);
-		copy_row->setKeyframing(row->isKeyframing());
-		for (int j=0;j<row->fieldCount();j++) {
-			EffectField* field = row->field(j);
-			EffectField* copy_field = copy_row->field(j);
-			copy_field->keyframes = field->keyframes;
-			copy_field->set_current_data(field->get_current_data());
-		}
-	}
-}
-
-EffectRow* Effect::add_row(const QString& name, bool savable, bool keyframable) {
-	EffectRow* row = new EffectRow(this, savable, ui_layout, name, rows.size());
-	rows.append(row);
-	return row;
-}
-
-EffectRow* Effect::row(int i) {
-	return rows.at(i);
-}
-
-int Effect::row_count() {
-	return rows.size();
-}
-
-EffectGizmo *Effect::add_gizmo(int type) {
-	EffectGizmo* gizmo = new EffectGizmo(type);
-	gizmos.append(gizmo);
-	return gizmo;
-}
-
-EffectGizmo *Effect::gizmo(int i) {
-	return gizmos.at(i);
-}
-
-int Effect::gizmo_count(){
-	return gizmos.size();
-}
-
-void Effect::refresh() {}
-
-void Effect::field_changed() {
-	panel_sequence_viewer->viewer_widget->update();
-	panel_graph_editor->update_panel();
-}
-
-void Effect::show_context_menu(const QPoint& pos) {
-	if (meta->type == EFFECT_TYPE_EFFECT) {
-		QMenu menu(mainWindow);
-
-		int index = get_index_in_clip();
-
-		if (index > 0) {
-			QAction* move_up = menu.addAction("Move &Up");
-			connect(move_up, SIGNAL(triggered(bool)), this, SLOT(move_up()));
-		}
-
-		if (index < parent_clip->effects.size() - 1) {
-			QAction* move_down = menu.addAction("Move &Down");
-			connect(move_down, SIGNAL(triggered(bool)), this, SLOT(move_down()));
-		}
-
-		menu.addSeparator();
-
-		QAction* del_action = menu.addAction("D&elete");
-		connect(del_action, SIGNAL(triggered(bool)), this, SLOT(delete_self()));
-
-		menu.exec(container->title_bar->mapToGlobal(pos));
-	}
-}
-
-void Effect::delete_self() {
-	EffectDeleteCommand* command = new EffectDeleteCommand();
-	command->clips.append(parent_clip);
-	command->fx.append(get_index_in_clip());
-	undo_stack.push(command);
-	update_ui(true);
-}
-
-void Effect::move_up() {
-	MoveEffectCommand* command = new MoveEffectCommand();
-	command->clip = parent_clip;
-	command->from = get_index_in_clip();
-	command->to = command->from - 1;
-	undo_stack.push(command);
-	update_ui(true);
-}
-
-void Effect::move_down() {
-	MoveEffectCommand* command = new MoveEffectCommand();
-	command->clip = parent_clip;
-	command->from = get_index_in_clip();
-	command->to = command->from + 1;
-	undo_stack.push(command);
-	update_ui(true);
-}
-
-int Effect::get_index_in_clip() {
-	if (parent_clip != NULL) {
-		for (int i=0;i<parent_clip->effects.size();i++) {
-			if (parent_clip->effects.at(i) == this) {
-				return i;
-			}
-		}
-	}
-	return -1;
-}
-
-bool Effect::is_enabled() {
-	return container->enabled_check->isChecked();
-}
-
-void Effect::set_enabled(bool b) {
-	container->enabled_check->setChecked(b);
-}
-
-QVariant load_data_from_string(int type, const QString& string) {
-	switch (type) {
-	case EFFECT_FIELD_DOUBLE: return string.toDouble();
-	case EFFECT_FIELD_COLOR: return QColor(string);
-	case EFFECT_FIELD_BOOL: return (string == "1");
-	case EFFECT_FIELD_COMBO: return string.toInt();
-	case EFFECT_FIELD_STRING:
-	case EFFECT_FIELD_FONT:
-	case EFFECT_FIELD_FILE:
-		 return string;
-	}
-	return QVariant();
-}
-
-QString save_data_to_string(int type, const QVariant& data) {
-	switch (type) {
-	case EFFECT_FIELD_DOUBLE: return QString::number(data.toDouble());
-	case EFFECT_FIELD_COLOR: return data.value<QColor>().name();
-	case EFFECT_FIELD_BOOL: return QString::number(data.toBool());
-	case EFFECT_FIELD_COMBO: return QString::number(data.toInt());
-	case EFFECT_FIELD_STRING:
-	case EFFECT_FIELD_FONT:
-	case EFFECT_FIELD_FILE:
-		return data.toString();
-	}
-	return QString();
-}
-
-void Effect::load(QXmlStreamReader& stream) {
-	int row_count = 0;
-
-	QString tag = stream.name().toString();
-
-	while (!stream.atEnd() && !(stream.name() == tag && stream.isEndElement())) {
-		stream.readNext();
-		if (stream.name() == "row" && stream.isStartElement()) {
-			if (row_count < rows.size()) {
-				EffectRow* row = rows.at(row_count);
-				int field_count = 0;
-
-				while (!stream.atEnd() && !(stream.name() == "row" && stream.isEndElement())) {
-					stream.readNext();
-
-					// read keyframes
-					/*if (stream.name() == "keyframes" && stream.isStartElement()) {
-						for (int k=0;k<stream.attributes().size();k++) {
-							const QXmlStreamAttribute& attr = stream.attributes().at(k);
-							if (attr.name() == "enabled") {
-								row->setKeyframing(attr.value() == "1");
-							}
-						}
-						if (row->isKeyframing()) {
-							stream.readNext();
-							while (!stream.atEnd() && !(stream.name() == "keyframes" && stream.isEndElement())) {
-								if (stream.name() == "key" && stream.isStartElement()) {
-									long keyframe_frame;
-									int keyframe_type;
-									for (int k=0;k<stream.attributes().size();k++) {
-										const QXmlStreamAttribute& attr = stream.attributes().at(k);
-										if (attr.name() == "frame") {
-											keyframe_frame = attr.value().toLong();
-										} else if (attr.name() == "type") {
-											keyframe_type = attr.value().toInt();
-										}
-									}
-									for (int k=0;k<row->fieldCount();k++) {
-										EffectField* field = row->field(k);
-										EffectKeyframe key;
-										key.time = keyframe_frame;
-										key.type = keyframe_type;
-										field->keyframes.append(key);
-									}
-								}
-								stream.readNext();
-							}
-						}
-						stream.readNext();
-					}*/
-
-					// read field
-					if (stream.name() == "field" && stream.isStartElement()) {
-						if (field_count < row->fieldCount()) {
-							// match field using ID
-							bool found_field_by_id = false;
-							int field_number = field_count;
-							for (int k=0;k<stream.attributes().size();k++) {
-								const QXmlStreamAttribute& attr = stream.attributes().at(k);
-								if (attr.name() == "id") {
-									for (int l=0;l<row->fieldCount();l++) {
-										if (row->field(l)->id == attr.value()) {
-											field_number = l;
-											found_field_by_id = true;
-											dout << "[INFO] Found field by ID";
-											break;
-										}
-									}
-									break;
-								}
-							}
-
-							// TODO DEPRECATED, only used for backwards compatibility with 180820
-							if (!found_field_by_id) dout << "[INFO] Found field by field number";
-
-							EffectField* field = row->field(field_number);
-
-							// get current field value
-							for (int k=0;k<stream.attributes().size();k++) {
-								const QXmlStreamAttribute& attr = stream.attributes().at(k);
-								if (attr.name() == "value") {
-									field->set_current_data(load_data_from_string(field->type, attr.value().toString()));
-									break;
-								}
-							}
-
-							while (!stream.atEnd() && !(stream.name() == "field" && stream.isEndElement())) {
-								stream.readNext();
-
-								// read keyframes
-								if (stream.name() == "key" && stream.isStartElement()) {
-									row->setKeyframing(true);
-
-									EffectKeyframe key;
-									for (int k=0;k<stream.attributes().size();k++) {
-										const QXmlStreamAttribute& attr = stream.attributes().at(k);
-										if (attr.name() == "value") {
-											key.data = load_data_from_string(field->type, attr.value().toString());
-										} else if (attr.name() == "frame") {
-											key.time = attr.value().toLong();
-										} else if (attr.name() == "type") {
-											key.type = attr.value().toInt();
-										} else if (attr.name() == "prehx") {
-											key.pre_handle_x = attr.value().toDouble();
-										} else if (attr.name() == "prehy") {
-											key.pre_handle_y = attr.value().toDouble();
-										} else if (attr.name() == "posthx") {
-											key.post_handle_x = attr.value().toDouble();
-										} else if (attr.name() == "posthy") {
-											key.post_handle_y = attr.value().toDouble();
-										}
-									}
-									field->keyframes.append(key);
-								}
-							}
-						} else {
-							dout << "[ERROR] Too many fields for effect" << id << "row" << row_count << ". Project might be corrupt. (Got" << field_count << ", expected <" << row->fieldCount()-1 << ")";
-						}
-						field_count++;
-					}
-				}
-
-			} else {
-				dout << "[ERROR] Too many rows for effect" << id << ". Project might be corrupt. (Got" << row_count << ", expected <" << rows.size()-1 << ")";
-			}
-			row_count++;
-		}
-	}
-}
-
-void Effect::save(QXmlStreamWriter& stream) {
-	stream.writeAttribute("name", meta->name);
-	stream.writeAttribute("enabled", QString::number(is_enabled()));
-
-	for (int i=0;i<rows.size();i++) {
-		EffectRow* row = rows.at(i);
-		if (row->savable) {
-			stream.writeStartElement("row"); // row
-			for (int j=0;j<row->fieldCount();j++) {
-				EffectField* field = row->field(j);
-				stream.writeStartElement("field"); // field
-				stream.writeAttribute("id", field->id);
-				stream.writeAttribute("value", save_data_to_string(field->type, field->get_current_data()));
-				for (int k=0;k<field->keyframes.size();k++) {
-					const EffectKeyframe& key = field->keyframes.at(k);
-					stream.writeStartElement("key");
-					stream.writeAttribute("value", save_data_to_string(field->type, key.data));
-					stream.writeAttribute("frame", QString::number(key.time));
-					stream.writeAttribute("type", QString::number(key.type));
-					stream.writeAttribute("prehx", QString::number(key.pre_handle_x));
-					stream.writeAttribute("prehy", QString::number(key.pre_handle_y));
-					stream.writeAttribute("posthx", QString::number(key.post_handle_x));
-					stream.writeAttribute("posthy", QString::number(key.post_handle_y));
-					stream.writeEndElement(); // key
-				}
-				stream.writeEndElement(); // field
-			}
-			stream.writeEndElement(); // row
-		}
-	}
-}
-
-bool Effect::is_open() {
-	return isOpen;
-}
-
-void Effect::validate_meta_path() {
-	if (!meta->path.isEmpty() || (vertPath.isEmpty() && fragPath.isEmpty())) return;
-	QList<QString> effects_paths = get_effects_paths();
-	const QString& test_fn = vertPath.isEmpty() ? fragPath : vertPath;
-	for (int i=0;i<effects_paths.size();i++) {
-		if (QFileInfo::exists(effects_paths.at(i) + "/" + test_fn)) {
-			for (int j=0;j<effects.size();j++) {
-				if (&effects.at(j) == meta) {
-					effects[j].path = effects_paths.at(i);
-					return;
-				}
-			}
-			return;
-		}
-	}
-}
-
-void Effect::open() {
-	if (isOpen) {
-		dout << "[WARNING] Tried to open an effect that was already open";
-		close();
-	}
-	if (enable_shader) {
-		if (QOpenGLContext::currentContext() == NULL) {
-			dout << "[WARNING] No current context to create a shader program for - will retry next repaint";
-		} else {
-			glslProgram = new QOpenGLShaderProgram();
-			validate_meta_path();
-			if (!vertPath.isEmpty()) glslProgram->addShaderFromSourceFile(QOpenGLShader::Vertex, meta->path + "/" + vertPath);
-			if (!fragPath.isEmpty()) glslProgram->addShaderFromSourceFile(QOpenGLShader::Fragment, meta->path + "/" + fragPath);
-			glslProgram->link();
-			isOpen = true;
-		}
-	} else {
-		isOpen = true;
-	}
-
-	if (enable_superimpose) {
-		texture = new QOpenGLTexture(QOpenGLTexture::Target2D);
-	}
-}
-
-void Effect::close() {
-	if (!isOpen) {
-		dout << "[WARNING] Tried to close an effect that was already closed";
-	}
-	delete_texture();
-	if (glslProgram != NULL) {
-		delete glslProgram;
-		glslProgram = NULL;
-	}
-	isOpen = false;
-}
-
-void Effect::startEffect() {
-	if (!isOpen) {
-		open();
-		dout << "[WARNING] Tried to start a closed effect - opening";
-	}
-	if (enable_shader) bound = glslProgram->bind();
-}
-
-void Effect::endEffect() {
-	if (bound) glslProgram->release();
-	bound = false;
-}
-
-void Effect::process_image(double, uint8_t *, int) {}
-
-Effect* Effect::copy(Clip* c) {
-	Effect* copy = create_effect(c, meta);
-	copy->set_enabled(is_enabled());
-	copy_field_keyframes(copy);
-	return copy;
-}
-
-void Effect::process_shader(double timecode, GLTextureCoords&) {
-	glslProgram->setUniformValue("resolution", parent_clip->getWidth(), parent_clip->getHeight());
-	glslProgram->setUniformValue("time", (GLfloat) timecode);
-
-	for (int i=0;i<rows.size();i++) {
-		EffectRow* row = rows.at(i);
-		for (int j=0;j<row->fieldCount();j++) {
-			EffectField* field = row->field(j);
-			if (!field->id.isEmpty()) {
-				switch (field->type) {
-				case EFFECT_FIELD_DOUBLE:
-					glslProgram->setUniformValue(field->id.toUtf8().constData(), (GLfloat) field->get_double_value(timecode));
-					break;
-				case EFFECT_FIELD_COLOR:
-					glslProgram->setUniformValue(field->id.toUtf8().constData(), field->get_color_value(timecode).redF(), field->get_color_value(timecode).greenF(), field->get_color_value(timecode).blueF());
-					break;
-				case EFFECT_FIELD_STRING: break; // can you even send a string to a uniform value?
-				case EFFECT_FIELD_BOOL:
-					glslProgram->setUniformValue(field->id.toUtf8().constData(), field->get_bool_value(timecode));
-					break;
-				case EFFECT_FIELD_COMBO:
-					glslProgram->setUniformValue(field->id.toUtf8().constData(), field->get_combo_index(timecode));
-					break;
-				case EFFECT_FIELD_FONT: break; // can you even send a string to a uniform value?
-				case EFFECT_FIELD_FILE: break; // can you even send a string to a uniform value?
-				}
-			}
-		}
-	}
-}
-
-void Effect::process_coords(double, GLTextureCoords&, int data) {}
-
-GLuint Effect::process_superimpose(double timecode) {
-	bool recreate_texture = false;
-	int width = parent_clip->getWidth();
-	int height = parent_clip->getHeight();
-
-	if (width != img.width() || height != img.height()) {
-		img = QImage(width, height, QImage::Format_RGBA8888);
-		recreate_texture = true;
-	}
-
-	if (valueHasChanged(timecode) || recreate_texture || enable_always_update) {
-		redraw(timecode);
-	}
-
-	if (texture != NULL) {
-		if (recreate_texture || texture->width() != img.width() || texture->height() != img.height()) {
-			delete_texture();
-			texture = new QOpenGLTexture(QOpenGLTexture::Target2D);
-			texture->setData(img);
-		} else {
-			texture->setData(0, QOpenGLTexture::RGBA, QOpenGLTexture::UInt8, img.constBits());
-		}
-		return texture->textureId();
-	}
-	return 0;
-}
-
-//void Effect::process_audio(double timecode_start, double timecode_end, quint8* samples, int nb_bytes, int channel_count) {
-void Effect::process_audio(double, double, quint8*, int, int) {
-	// only volume/pan, hand off to AU and VST for all other cases
-
-	/*double interval = (timecode_end-timecode_start)/nb_bytes;
-
-	for (int i=0;i<nb_bytes;i+=2) {
-		qint32 samp = (qint16) (((samples[i+1] & 0xFF) << 8) | (samples[i] & 0xFF));
-
-		jsEngine.globalObject().setProperty("sample", samp);
-		jsEngine.globalObject().setProperty("volume", row(0)->field(0)->get_double_value(timecode_start+(interval*i), true));
-		QJSValue result = eval.call();
-		samp = result.toInt();
-		QJSValueList args;
-		args << samples << nb_bytes;
-
-
-		samples[i+1] = (quint8) (samp >> 8);
-		samples[i] = (quint8) samp;
-	}*/
-}
-
-void Effect::gizmo_draw(double, GLTextureCoords &) {}
-
-void Effect::gizmo_move(EffectGizmo* gizmo, int x_movement, int y_movement, double timecode, bool done) {
-	for (int i=0;i<gizmos.size();i++) {
-		if (gizmos.at(i) == gizmo) {
-			ComboAction* ca = NULL;
-			if (done) ca = new ComboAction();
-			if (gizmo->x_field1 != NULL) {
-				gizmo->x_field1->set_double_value(gizmo->x_field1->get_double_value(timecode) + x_movement*gizmo->x_field_multi1);
-				gizmo->x_field1->make_key_from_change(ca);
-			}
-			if (gizmo->y_field1 != NULL) {
-				gizmo->y_field1->set_double_value(gizmo->y_field1->get_double_value(timecode) + y_movement*gizmo->y_field_multi1);
-				gizmo->y_field1->make_key_from_change(ca);
-			}
-			if (gizmo->x_field2 != NULL) {
-				gizmo->x_field2->set_double_value(gizmo->x_field2->get_double_value(timecode) + x_movement*gizmo->x_field_multi2);
-				gizmo->x_field2->make_key_from_change(ca);
-			}
-			if (gizmo->y_field2 != NULL) {
-				gizmo->y_field2->set_double_value(gizmo->y_field2->get_double_value(timecode) + y_movement*gizmo->y_field_multi2);
-				gizmo->y_field2->make_key_from_change(ca);
-			}
-			if (done) undo_stack.push(ca);
-			break;
-		}
-	}
-}
-
-void Effect::gizmo_world_to_screen() {
-	GLfloat view_val[16];
-	GLfloat projection_val[16];
-	glGetFloatv(GL_MODELVIEW_MATRIX, view_val);
-	glGetFloatv(GL_PROJECTION_MATRIX, projection_val);
-
-	QMatrix4x4 view_matrix(view_val);
-	QMatrix4x4 projection_matrix(projection_val);
-
-	for (int i=0;i<gizmos.size();i++) {
-		EffectGizmo* g = gizmos.at(i);
-
-		for (int j=0;j<g->get_point_count();j++) {
-			QVector4D screen_pos = QVector4D(g->world_pos[j].x(), g->world_pos[j].y(), 0, 1.0) * (view_matrix * projection_matrix);
-
-			int adjusted_sx1 = qRound(((screen_pos.x()*0.5f)+0.5f)*parent_clip->sequence->width);
-			int adjusted_sy1 = qRound((1.0f-((screen_pos.y()*0.5f)+0.5f))*parent_clip->sequence->height);
-
-			g->screen_pos[j] = QPoint(adjusted_sx1, adjusted_sy1);
-		}
-	}
-}
-
-bool Effect::are_gizmos_enabled() {
-	return (gizmos.size() > 0);
-}
-
-void Effect::redraw(double) {
-	/*
-	// run javascript
-	QPainter p(&img);
-	painter_wrapper.img = &img;
-	painter_wrapper.painter = &p;
-
-	jsEngine.globalObject().setProperty("painter", wrapper_obj);
-	jsEngine.globalObject().setProperty("width", parent_clip->getWidth());
-	jsEngine.globalObject().setProperty("height", parent_clip->getHeight());
-
-	for (int i=0;i<rows.size();i++) {
-		EffectRow* row = rows.at(i);
-		for (int j=0;j<row->fieldCount();j++) {
-			EffectField* field = row->field(j);
-			if (!field->id.isEmpty()) {
-				switch (field->type) {
-				case EFFECT_FIELD_DOUBLE:
-					jsEngine.globalObject().setProperty(field->id, field->get_double_value(timecode));
-					break;
-				case EFFECT_FIELD_COLOR:
-					jsEngine.globalObject().setProperty(field->id, field->get_color_value(timecode).name());
-					break;
-				case EFFECT_FIELD_STRING:
-					jsEngine.globalObject().setProperty(field->id, field->get_string_value(timecode));
-					break;
-				case EFFECT_FIELD_BOOL:
-					jsEngine.globalObject().setProperty(field->id, field->get_bool_value(timecode));
-					break;
-				case EFFECT_FIELD_COMBO:
-					jsEngine.globalObject().setProperty(field->id, field->get_combo_index(timecode));
-					break;
-				case EFFECT_FIELD_FONT:
-					jsEngine.globalObject().setProperty(field->id, field->get_font_name(timecode));
-					break;
-				}
-			}
-		}
-	}
-
-	jsEngine.evaluate(script);
-	*/
-}
-
-bool Effect::valueHasChanged(double timecode) {
-	if (cachedValues.size() == 0) {
-		for (int i=0;i<row_count();i++) {
-			EffectRow* crow = row(i);
-			for (int j=0;j<crow->fieldCount();j++) {
-				cachedValues.append(crow->field(j)->get_current_data());
-			}
-		}
-		return true;
-	} else {
-		bool changed = false;
-		int index = 0;
-		for (int i=0;i<row_count();i++) {
-			EffectRow* crow = row(i);
-			for (int j=0;j<crow->fieldCount();j++) {
-				EffectField* field = crow->field(j);
-				field->validate_keyframe_data(timecode);
-				if (cachedValues.at(index) != field->get_current_data()) {
-					changed = true;
-				}
-				cachedValues[index] = field->get_current_data();
-				index++;
-			}
-		}
-		return changed;
-	}
-}
-
-void Effect::delete_texture() {
-	if (texture != NULL) {
-		delete texture;
-		texture = NULL;
-	}
-}
-
-qint16 mix_audio_sample(qint16 a, qint16 b) {
-	qint32 mixed_sample = static_cast<qint32>(a) + static_cast<qint32>(b);
-	mixed_sample = qMax(qMin(mixed_sample, static_cast<qint32>(INT16_MAX)), static_cast<qint32>(INT16_MIN));
-	return static_cast<qint16>(mixed_sample);
-}
-
-double log_volume(double linear) {
-	// expects a value between 0 and 1 (or more if amplifying)
-	return (qExp(linear)-1)/(M_E-1);
-}
+#include "effect.h"
+
+#include "panels/panels.h"
+#include "panels/viewer.h"
+#include "ui/viewerwidget.h"
+#include "ui/collapsiblewidget.h"
+#include "panels/project.h"
+#include "project/undo.h"
+#include "project/sequence.h"
+#include "project/clip.h"
+#include "panels/timeline.h"
+#include "panels/effectcontrols.h"
+#include "panels/grapheditor.h"
+#include "ui/checkboxex.h"
+#include "debug.h"
+#include "io/path.h"
+#include "mainwindow.h"
+#include "io/math.h"
+#include "transition.h"
+
+#include "effects/internal/transformeffect.h"
+#include "effects/internal/texteffect.h"
+#include "effects/internal/timecodeeffect.h"
+#include "effects/internal/solideffect.h"
+#include "effects/internal/audionoiseeffect.h"
+#include "effects/internal/toneeffect.h"
+#include "effects/internal/volumeeffect.h"
+#include "effects/internal/paneffect.h"
+#include "effects/internal/shakeeffect.h"
+#include "effects/internal/cornerpineffect.h"
+#include "effects/internal/vsthostwin.h"
+#include "effects/internal/fillleftrighteffect.h"
+
+#include <QCheckBox>
+#include <QGridLayout>
+#include <QXmlStreamReader>
+#include <QXmlStreamWriter>
+#include <QMessageBox>
+#include <QOpenGLContext>
+#include <QDir>
+#include <QPainter>
+#include <QtMath>
+#include <QMenu>
+
+QVector<EffectMeta> effects;
+QMutex effects_loaded;
+
+Effect* create_effect(Clip* c, const EffectMeta* em) {
+	if (!em->filename.isEmpty()) {
+		// load effect from file
+		return new Effect(c, em);
+	} else if (em->internal >= 0 && em->internal < EFFECT_INTERNAL_COUNT) {
+		// must be an internal effect
+		switch (em->internal) {
+		case EFFECT_INTERNAL_TRANSFORM: return new TransformEffect(c, em);
+		case EFFECT_INTERNAL_TEXT: return new TextEffect(c, em);
+		case EFFECT_INTERNAL_TIMECODE: return new TimecodeEffect(c, em);
+		case EFFECT_INTERNAL_SOLID: return new SolidEffect(c, em);
+		case EFFECT_INTERNAL_NOISE: return new AudioNoiseEffect(c, em);
+		case EFFECT_INTERNAL_VOLUME: return new VolumeEffect(c, em);
+		case EFFECT_INTERNAL_PAN: return new PanEffect(c, em);
+		case EFFECT_INTERNAL_TONE: return new ToneEffect(c, em);
+		case EFFECT_INTERNAL_SHAKE: return new ShakeEffect(c, em);
+		case EFFECT_INTERNAL_CORNERPIN: return new CornerPinEffect(c, em);
+		case EFFECT_INTERNAL_FILLLEFTRIGHT: return new FillLeftRightEffect(c, em);
+		case EFFECT_INTERNAL_VST: return new VSTHostWin(c, em);
+		}
+	} else {
+		dout << "[ERROR] Invalid effect data";
+		QMessageBox::critical(mainWindow, "Invalid effect", "No candidate for effect '" + em->name + "'. This effect may be corrupt. Try reinstalling it or Olive.");
+	}
+	return NULL;
+}
+
+const EffectMeta* get_internal_meta(int internal_id, int type) {
+	for (int i=0;i<effects.size();i++) {
+		if (effects.at(i).internal == internal_id && effects.at(i).type == type) {
+			return &effects.at(i);
+		}
+	}
+	return NULL;
+}
+
+void load_internal_effects() {
+	EffectMeta em;
+
+	// internal effects
+	em.type = EFFECT_TYPE_EFFECT;
+	em.subtype = EFFECT_TYPE_AUDIO;
+
+	em.name = "Volume";
+	em.internal = EFFECT_INTERNAL_VOLUME;
+	effects.append(em);
+
+	em.name = "Pan";
+	em.internal = EFFECT_INTERNAL_PAN;
+	effects.append(em);
+
+	em.name = "VST Plugin 2.x";
+	em.internal = EFFECT_INTERNAL_VST;
+	effects.append(em);
+
+	em.name = "Tone";
+	em.internal = EFFECT_INTERNAL_TONE;
+	effects.append(em);
+
+	em.name = "Noise";
+	em.internal = EFFECT_INTERNAL_NOISE;
+	effects.append(em);
+
+	em.name = "Fill Left/Right";
+	em.internal = EFFECT_INTERNAL_FILLLEFTRIGHT;
+	effects.append(em);
+
+	em.subtype = EFFECT_TYPE_VIDEO;
+
+	em.name = "Transform";
+	em.category = "Distort";
+	em.internal = EFFECT_INTERNAL_TRANSFORM;
+	effects.append(em);
+
+	em.name = "Corner Pin";
+	em.internal = EFFECT_INTERNAL_CORNERPIN;
+	effects.append(em);
+
+	/*em.name = "Mask";
+	em.internal = EFFECT_INTERNAL_MASK;
+	effects.append(em);*/
+
+	em.name = "Shake";
+	em.internal = EFFECT_INTERNAL_SHAKE;
+	effects.append(em);
+
+	em.name = "Text";
+	em.category = "Render";
+	em.internal = EFFECT_INTERNAL_TEXT;
+	effects.append(em);
+
+	em.name = "Timecode";
+	em.internal = EFFECT_INTERNAL_TIMECODE;
+	effects.append(em);
+
+	em.name = "Solid";
+	em.internal = EFFECT_INTERNAL_SOLID;
+	effects.append(em);
+
+	// internal transitions
+	em.type = EFFECT_TYPE_TRANSITION;
+	em.category = "";
+
+	em.name = "Cross Dissolve";
+	em.internal = TRANSITION_INTERNAL_CROSSDISSOLVE;
+	effects.append(em);
+
+	em.subtype = EFFECT_TYPE_AUDIO;
+
+	em.name = "Linear Fade";
+	em.internal = TRANSITION_INTERNAL_LINEARFADE;
+	effects.append(em);
+
+	em.name = "Exponential Fade";
+	em.internal = TRANSITION_INTERNAL_EXPONENTIALFADE;
+	effects.append(em);
+
+	em.name = "Logarithmic Fade";
+	em.internal = TRANSITION_INTERNAL_LOGARITHMICFADE;
+	effects.append(em);
+}
+
+QList<QString> get_effects_paths() {
+	QList<QString> effects_paths;
+	effects_paths.append(get_app_dir() + "/effects");
+	effects_paths.append(get_app_dir() + "/../share/olive-editor/effects");
+	QString env_path(qgetenv("OLIVE_EFFECTS_PATH"));
+	if (!env_path.isEmpty()) effects_paths.append(env_path);
+	return effects_paths;
+}
+
+void load_shader_effects() {
+	QList<QString> effects_paths = get_effects_paths();
+
+	for (int h=0;h<effects_paths.size();h++) {
+		const QString& effects_path = effects_paths.at(h);
+		QDir effects_dir(effects_path);
+		if (effects_dir.exists()) {
+			QList<QString> entries = effects_dir.entryList(QStringList("*.xml"), QDir::Files);
+			for (int i=0;i<entries.size();i++) {
+				QFile file(effects_path + "/" + entries.at(i));
+				if (!file.open(QIODevice::ReadOnly)) {
+					dout << "[ERROR] Could not open" << entries.at(i);
+					return;
+				}
+
+				QXmlStreamReader reader(&file);
+				while (!reader.atEnd()) {
+					if (reader.name() == "effect") {
+						QString effect_name = "";
+						QString effect_cat = "";
+						const QXmlStreamAttributes attr = reader.attributes();
+						for (int j=0;j<attr.size();j++) {
+							if (attr.at(j).name() == "name") {
+								effect_name = attr.at(j).value().toString();
+							} else if (attr.at(j).name() == "category") {
+								effect_cat = attr.at(j).value().toString();
+							}
+						}
+						if (!effect_name.isEmpty()) {
+							EffectMeta em;
+							em.type = EFFECT_TYPE_EFFECT;
+							em.subtype = EFFECT_TYPE_VIDEO;
+							em.name = effect_name;
+							em.category = effect_cat;
+							em.filename = file.fileName();
+							em.path = effects_path;
+							em.internal = -1;
+							effects.append(em);
+						} else {
+							dout << "[ERROR] Invalid effect found in" << entries.at(i);
+						}
+						break;
+					}
+					reader.readNext();
+				}
+
+				file.close();
+			}
+		}
+	}
+}
+
+void load_vst_effects() {
+
+}
+
+void init_effects() {
+	EffectInit* init_thread = new EffectInit();
+	QObject::connect(init_thread, SIGNAL(finished()), init_thread, SLOT(deleteLater()));
+	init_thread->start();
+}
+
+EffectInit::EffectInit() {
+	effects_loaded.lock();
+}
+
+void EffectInit::run() {
+	dout << "[INFO] Initializing effects...";
+	load_internal_effects();
+	load_shader_effects();
+	load_vst_effects();
+	effects_loaded.unlock();
+	dout << "[INFO] Finished initializing effects";
+}
+
+Effect::Effect(Clip* c, const EffectMeta *em) :
+	parent_clip(c),
+	meta(em),
+	enable_shader(false),
+	enable_coords(false),
+	enable_superimpose(false),
+	enable_image(false),
+	glslProgram(NULL),
+	texture(NULL),
+	isOpen(false),
+	bound(false),
+	enable_always_update(false)
+{
+	// set up base UI
+	container = new CollapsibleWidget();
+	connect(container->enabled_check, SIGNAL(clicked(bool)), this, SLOT(field_changed()));
+	ui = new QWidget();
+	ui_layout = new QGridLayout();
+	ui_layout->setSpacing(4);
+	ui->setLayout(ui_layout);
+	container->setContents(ui);
+
+	connect(container->title_bar, SIGNAL(customContextMenuRequested(const QPoint&)), this, SLOT(show_context_menu(const QPoint&)));
+
+	// set up UI from effect file
+	container->setText(em->name);
+
+	if (!em->filename.isEmpty()) {
+		QFile effect_file(em->filename);
+		if (effect_file.open(QFile::ReadOnly)) {
+			QXmlStreamReader reader(&effect_file);
+
+			while (!reader.atEnd()) {
+				if (reader.name() == "row" && reader.isStartElement()) {
+					QString row_name;
+					const QXmlStreamAttributes& attributes = reader.attributes();
+					for (int i=0;i<attributes.size();i++) {
+						const QXmlStreamAttribute& attr = attributes.at(i);
+						if (attr.name() == "name") {
+							row_name = attr.value().toString();
+						}
+					}
+					if (!row_name.isEmpty()) {
+						EffectRow* row = add_row(row_name);
+						while (!reader.atEnd() && !(reader.name() == "row" && reader.isEndElement())) {
+							reader.readNext();
+							if (reader.name() == "field" && reader.isStartElement()) {
+								int type = EFFECT_TYPE_VIDEO;
+								QString id;
+
+								// get field type
+								const QXmlStreamAttributes& attributes = reader.attributes();
+								for (int i=0;i<attributes.size();i++) {
+									const QXmlStreamAttribute& attr = attributes.at(i);
+									if (attr.name() == "type") {
+										QString comp = attr.value().toString().toUpper();
+										if (comp == "DOUBLE") {
+											type = EFFECT_FIELD_DOUBLE;
+										} else if (comp == "BOOL") {
+											type = EFFECT_FIELD_BOOL;
+										} else if (comp == "COLOR") {
+											type = EFFECT_FIELD_COLOR;
+										} else if (comp == "COMBO") {
+											type = EFFECT_FIELD_COMBO;
+										} else if (comp == "FONT") {
+											type = EFFECT_FIELD_FONT;
+										} else if (comp == "STRING") {
+											type = EFFECT_FIELD_STRING;
+										} else if (comp == "FILE") {
+											type = EFFECT_FIELD_FILE;
+										}
+									} else if (attr.name() == "id") {
+										id = attr.value().toString();
+									}
+								}
+
+								if (id.isEmpty()) {
+									dout << "[ERROR] Couldn't load field from" << em->filename << "- ID cannot be empty.";
+								} else if (type > -1) {
+									EffectField* field = row->add_field(type, id);
+									connect(field, SIGNAL(changed()), this, SLOT(field_changed()));
+									switch (type) {
+									case EFFECT_FIELD_DOUBLE:
+										for (int i=0;i<attributes.size();i++) {
+											const QXmlStreamAttribute& attr = attributes.at(i);
+											if (attr.name() == "default") {
+												field->set_double_default_value(attr.value().toDouble());
+											} else if (attr.name() == "min") {
+												field->set_double_minimum_value(attr.value().toDouble());
+											} else if (attr.name() == "max") {
+												field->set_double_maximum_value(attr.value().toDouble());
+											}
+										}
+										break;
+									case EFFECT_FIELD_COLOR:
+									{
+										QColor color;
+										for (int i=0;i<attributes.size();i++) {
+											const QXmlStreamAttribute& attr = attributes.at(i);
+											if (attr.name() == "r") {
+												color.setRed(attr.value().toInt());
+											} else if (attr.name() == "g") {
+												color.setGreen(attr.value().toInt());
+											} else if (attr.name() == "b") {
+												color.setBlue(attr.value().toInt());
+											} else if (attr.name() == "rf") {
+												color.setRedF(attr.value().toFloat());
+											} else if (attr.name() == "gf") {
+												color.setGreenF(attr.value().toFloat());
+											} else if (attr.name() == "bf") {
+												color.setBlueF(attr.value().toFloat());
+											} else if (attr.name() == "hex") {
+												color.setNamedColor(attr.value().toString());
+											}
+										}
+										field->set_color_value(color);
+									}
+										break;
+									case EFFECT_FIELD_STRING:
+										for (int i=0;i<attributes.size();i++) {
+											const QXmlStreamAttribute& attr = attributes.at(i);
+											if (attr.name() == "default") {
+												field->set_string_value(attr.value().toString());
+											}
+										}
+										break;
+									case EFFECT_FIELD_BOOL:
+										for (int i=0;i<attributes.size();i++) {
+											const QXmlStreamAttribute& attr = attributes.at(i);
+											if (attr.name() == "default") {
+												field->set_bool_value(attr.value() == "1");
+											}
+										}
+										break;
+									case EFFECT_FIELD_COMBO:
+									{
+										int combo_index = 0;
+										for (int i=0;i<attributes.size();i++) {
+											const QXmlStreamAttribute& attr = attributes.at(i);
+											if (attr.name() == "default") {
+												combo_index = attr.value().toInt();
+												break;
+											}
+										}
+										while (!reader.atEnd() && !(reader.name() == "field" && reader.isEndElement())) {
+											reader.readNext();
+											if (reader.name() == "option" && reader.isStartElement()) {
+												reader.readNext();
+												field->add_combo_item(reader.text().toString(), 0);
+											}
+										}
+										field->set_combo_index(combo_index);
+									}
+										break;
+									case EFFECT_FIELD_FONT:
+										for (int i=0;i<attributes.size();i++) {
+											const QXmlStreamAttribute& attr = attributes.at(i);
+											if (attr.name() == "default") {
+												field->set_font_name(attr.value().toString());
+											}
+										}
+										break;
+									case EFFECT_FIELD_FILE:
+										for (int i=0;i<attributes.size();i++) {
+											const QXmlStreamAttribute& attr = attributes.at(i);
+											if (attr.name() == "filename") {
+												field->set_filename(attr.value().toString());
+											}
+										}
+										break;
+									}
+								}
+							}
+						}
+					}
+				} else if (reader.name() == "shader" && reader.isStartElement()) {
+					enable_shader = true;
+					const QXmlStreamAttributes& attributes = reader.attributes();
+					for (int i=0;i<attributes.size();i++) {
+						const QXmlStreamAttribute& attr = attributes.at(i);
+						if (attr.name() == "vert") {
+							vertPath = attr.value().toString();
+						} else if (attr.name() == "frag") {
+							fragPath = attr.value().toString();
+						}
+					}
+				}/* else if (reader.name() == "superimpose" && reader.isStartElement()) {
+					enable_superimpose = true;
+					const QXmlStreamAttributes& attributes = reader.attributes();
+					for (int i=0;i<attributes.size();i++) {
+						const QXmlStreamAttribute& attr = attributes.at(i);
+						if (attr.name() == "script") {
+							QFile script_file(get_effects_dir() + "/" + attr.value().toString());
+							if (script_file.open(QFile::ReadOnly)) {
+								script = script_file.readAll();
+							} else {
+								dout << "[ERROR] Failed to open superimpose script file for" << em->filename;
+								enable_superimpose = false;
+							}
+							break;
+						}
+					}
+				}*/
+				reader.readNext();
+			}
+
+			effect_file.close();
+		} else {
+			dout << "[ERROR] Failed to open effect file" << em->filename;
+		}
+	}
+}
+
+Effect::~Effect() {
+	if (isOpen) {
+		close();
+	}
+
+	//delete container;
+
+	for (int i=0;i<rows.size();i++) {
+		delete rows.at(i);
+	}
+	for (int i=0;i<gizmos.size();i++) {
+		delete gizmos.at(i);
+	}
+}
+
+void Effect::copy_field_keyframes(Effect* e) {
+	for (int i=0;i<rows.size();i++) {
+		EffectRow* row = rows.at(i);
+		EffectRow* copy_row = e->rows.at(i);
+		copy_row->setKeyframing(row->isKeyframing());
+		for (int j=0;j<row->fieldCount();j++) {
+			EffectField* field = row->field(j);
+			EffectField* copy_field = copy_row->field(j);
+			copy_field->keyframes = field->keyframes;
+			copy_field->set_current_data(field->get_current_data());
+		}
+	}
+}
+
+EffectRow* Effect::add_row(const QString& name, bool savable, bool keyframable) {
+	EffectRow* row = new EffectRow(this, savable, ui_layout, name, rows.size());
+	rows.append(row);
+	return row;
+}
+
+EffectRow* Effect::row(int i) {
+	return rows.at(i);
+}
+
+int Effect::row_count() {
+	return rows.size();
+}
+
+EffectGizmo *Effect::add_gizmo(int type) {
+	EffectGizmo* gizmo = new EffectGizmo(type);
+	gizmos.append(gizmo);
+	return gizmo;
+}
+
+EffectGizmo *Effect::gizmo(int i) {
+	return gizmos.at(i);
+}
+
+int Effect::gizmo_count(){
+	return gizmos.size();
+}
+
+void Effect::refresh() {}
+
+void Effect::field_changed() {
+	panel_sequence_viewer->viewer_widget->update();
+	panel_graph_editor->update_panel();
+}
+
+void Effect::show_context_menu(const QPoint& pos) {
+	if (meta->type == EFFECT_TYPE_EFFECT) {
+		QMenu menu(mainWindow);
+
+		int index = get_index_in_clip();
+
+		if (index > 0) {
+			QAction* move_up = menu.addAction("Move &Up");
+			connect(move_up, SIGNAL(triggered(bool)), this, SLOT(move_up()));
+		}
+
+		if (index < parent_clip->effects.size() - 1) {
+			QAction* move_down = menu.addAction("Move &Down");
+			connect(move_down, SIGNAL(triggered(bool)), this, SLOT(move_down()));
+		}
+
+		menu.addSeparator();
+
+		QAction* del_action = menu.addAction("D&elete");
+		connect(del_action, SIGNAL(triggered(bool)), this, SLOT(delete_self()));
+
+		menu.exec(container->title_bar->mapToGlobal(pos));
+	}
+}
+
+void Effect::delete_self() {
+	EffectDeleteCommand* command = new EffectDeleteCommand();
+	command->clips.append(parent_clip);
+	command->fx.append(get_index_in_clip());
+	undo_stack.push(command);
+	update_ui(true);
+}
+
+void Effect::move_up() {
+	MoveEffectCommand* command = new MoveEffectCommand();
+	command->clip = parent_clip;
+	command->from = get_index_in_clip();
+	command->to = command->from - 1;
+	undo_stack.push(command);
+	update_ui(true);
+}
+
+void Effect::move_down() {
+	MoveEffectCommand* command = new MoveEffectCommand();
+	command->clip = parent_clip;
+	command->from = get_index_in_clip();
+	command->to = command->from + 1;
+	undo_stack.push(command);
+	update_ui(true);
+}
+
+int Effect::get_index_in_clip() {
+	if (parent_clip != NULL) {
+		for (int i=0;i<parent_clip->effects.size();i++) {
+			if (parent_clip->effects.at(i) == this) {
+				return i;
+			}
+		}
+	}
+	return -1;
+}
+
+bool Effect::is_enabled() {
+	return container->enabled_check->isChecked();
+}
+
+void Effect::set_enabled(bool b) {
+	container->enabled_check->setChecked(b);
+}
+
+QVariant load_data_from_string(int type, const QString& string) {
+	switch (type) {
+	case EFFECT_FIELD_DOUBLE: return string.toDouble();
+	case EFFECT_FIELD_COLOR: return QColor(string);
+	case EFFECT_FIELD_BOOL: return (string == "1");
+	case EFFECT_FIELD_COMBO: return string.toInt();
+	case EFFECT_FIELD_STRING:
+	case EFFECT_FIELD_FONT:
+	case EFFECT_FIELD_FILE:
+		 return string;
+	}
+	return QVariant();
+}
+
+QString save_data_to_string(int type, const QVariant& data) {
+	switch (type) {
+	case EFFECT_FIELD_DOUBLE: return QString::number(data.toDouble());
+	case EFFECT_FIELD_COLOR: return data.value<QColor>().name();
+	case EFFECT_FIELD_BOOL: return QString::number(data.toBool());
+	case EFFECT_FIELD_COMBO: return QString::number(data.toInt());
+	case EFFECT_FIELD_STRING:
+	case EFFECT_FIELD_FONT:
+	case EFFECT_FIELD_FILE:
+		return data.toString();
+	}
+	return QString();
+}
+
+void Effect::load(QXmlStreamReader& stream) {
+	int row_count = 0;
+
+	QString tag = stream.name().toString();
+
+	while (!stream.atEnd() && !(stream.name() == tag && stream.isEndElement())) {
+		stream.readNext();
+		if (stream.name() == "row" && stream.isStartElement()) {
+			if (row_count < rows.size()) {
+				EffectRow* row = rows.at(row_count);
+				int field_count = 0;
+
+				while (!stream.atEnd() && !(stream.name() == "row" && stream.isEndElement())) {
+					stream.readNext();
+
+					// read keyframes
+					/*if (stream.name() == "keyframes" && stream.isStartElement()) {
+						for (int k=0;k<stream.attributes().size();k++) {
+							const QXmlStreamAttribute& attr = stream.attributes().at(k);
+							if (attr.name() == "enabled") {
+								row->setKeyframing(attr.value() == "1");
+							}
+						}
+						if (row->isKeyframing()) {
+							stream.readNext();
+							while (!stream.atEnd() && !(stream.name() == "keyframes" && stream.isEndElement())) {
+								if (stream.name() == "key" && stream.isStartElement()) {
+									long keyframe_frame;
+									int keyframe_type;
+									for (int k=0;k<stream.attributes().size();k++) {
+										const QXmlStreamAttribute& attr = stream.attributes().at(k);
+										if (attr.name() == "frame") {
+											keyframe_frame = attr.value().toLong();
+										} else if (attr.name() == "type") {
+											keyframe_type = attr.value().toInt();
+										}
+									}
+									for (int k=0;k<row->fieldCount();k++) {
+										EffectField* field = row->field(k);
+										EffectKeyframe key;
+										key.time = keyframe_frame;
+										key.type = keyframe_type;
+										field->keyframes.append(key);
+									}
+								}
+								stream.readNext();
+							}
+						}
+						stream.readNext();
+					}*/
+
+					// read field
+					if (stream.name() == "field" && stream.isStartElement()) {
+						if (field_count < row->fieldCount()) {
+							// match field using ID
+							bool found_field_by_id = false;
+							int field_number = field_count;
+							for (int k=0;k<stream.attributes().size();k++) {
+								const QXmlStreamAttribute& attr = stream.attributes().at(k);
+								if (attr.name() == "id") {
+									for (int l=0;l<row->fieldCount();l++) {
+										if (row->field(l)->id == attr.value()) {
+											field_number = l;
+											found_field_by_id = true;
+											dout << "[INFO] Found field by ID";
+											break;
+										}
+									}
+									break;
+								}
+							}
+
+							// TODO DEPRECATED, only used for backwards compatibility with 180820
+							if (!found_field_by_id) dout << "[INFO] Found field by field number";
+
+							EffectField* field = row->field(field_number);
+
+							// get current field value
+							for (int k=0;k<stream.attributes().size();k++) {
+								const QXmlStreamAttribute& attr = stream.attributes().at(k);
+								if (attr.name() == "value") {
+									field->set_current_data(load_data_from_string(field->type, attr.value().toString()));
+									break;
+								}
+							}
+
+							while (!stream.atEnd() && !(stream.name() == "field" && stream.isEndElement())) {
+								stream.readNext();
+
+								// read keyframes
+								if (stream.name() == "key" && stream.isStartElement()) {
+									row->setKeyframing(true);
+
+									EffectKeyframe key;
+									for (int k=0;k<stream.attributes().size();k++) {
+										const QXmlStreamAttribute& attr = stream.attributes().at(k);
+										if (attr.name() == "value") {
+											key.data = load_data_from_string(field->type, attr.value().toString());
+										} else if (attr.name() == "frame") {
+											key.time = attr.value().toLong();
+										} else if (attr.name() == "type") {
+											key.type = attr.value().toInt();
+										} else if (attr.name() == "prehx") {
+											key.pre_handle_x = attr.value().toDouble();
+										} else if (attr.name() == "prehy") {
+											key.pre_handle_y = attr.value().toDouble();
+										} else if (attr.name() == "posthx") {
+											key.post_handle_x = attr.value().toDouble();
+										} else if (attr.name() == "posthy") {
+											key.post_handle_y = attr.value().toDouble();
+										}
+									}
+									field->keyframes.append(key);
+								}
+							}
+						} else {
+							dout << "[ERROR] Too many fields for effect" << id << "row" << row_count << ". Project might be corrupt. (Got" << field_count << ", expected <" << row->fieldCount()-1 << ")";
+						}
+						field_count++;
+					}
+				}
+
+			} else {
+				dout << "[ERROR] Too many rows for effect" << id << ". Project might be corrupt. (Got" << row_count << ", expected <" << rows.size()-1 << ")";
+			}
+			row_count++;
+		}
+	}
+}
+
+void Effect::save(QXmlStreamWriter& stream) {
+	stream.writeAttribute("name", meta->name);
+	stream.writeAttribute("enabled", QString::number(is_enabled()));
+
+	for (int i=0;i<rows.size();i++) {
+		EffectRow* row = rows.at(i);
+		if (row->savable) {
+			stream.writeStartElement("row"); // row
+			for (int j=0;j<row->fieldCount();j++) {
+				EffectField* field = row->field(j);
+				stream.writeStartElement("field"); // field
+				stream.writeAttribute("id", field->id);
+				stream.writeAttribute("value", save_data_to_string(field->type, field->get_current_data()));
+				for (int k=0;k<field->keyframes.size();k++) {
+					const EffectKeyframe& key = field->keyframes.at(k);
+					stream.writeStartElement("key");
+					stream.writeAttribute("value", save_data_to_string(field->type, key.data));
+					stream.writeAttribute("frame", QString::number(key.time));
+					stream.writeAttribute("type", QString::number(key.type));
+					stream.writeAttribute("prehx", QString::number(key.pre_handle_x));
+					stream.writeAttribute("prehy", QString::number(key.pre_handle_y));
+					stream.writeAttribute("posthx", QString::number(key.post_handle_x));
+					stream.writeAttribute("posthy", QString::number(key.post_handle_y));
+					stream.writeEndElement(); // key
+				}
+				stream.writeEndElement(); // field
+			}
+			stream.writeEndElement(); // row
+		}
+	}
+}
+
+bool Effect::is_open() {
+	return isOpen;
+}
+
+void Effect::validate_meta_path() {
+	if (!meta->path.isEmpty() || (vertPath.isEmpty() && fragPath.isEmpty())) return;
+	QList<QString> effects_paths = get_effects_paths();
+	const QString& test_fn = vertPath.isEmpty() ? fragPath : vertPath;
+	for (int i=0;i<effects_paths.size();i++) {
+		if (QFileInfo::exists(effects_paths.at(i) + "/" + test_fn)) {
+			for (int j=0;j<effects.size();j++) {
+				if (&effects.at(j) == meta) {
+					effects[j].path = effects_paths.at(i);
+					return;
+				}
+			}
+			return;
+		}
+	}
+}
+
+void Effect::open() {
+	if (isOpen) {
+		dout << "[WARNING] Tried to open an effect that was already open";
+		close();
+	}
+	if (enable_shader) {
+		if (QOpenGLContext::currentContext() == NULL) {
+			dout << "[WARNING] No current context to create a shader program for - will retry next repaint";
+		} else {
+			glslProgram = new QOpenGLShaderProgram();
+			validate_meta_path();
+			if (!vertPath.isEmpty()) glslProgram->addShaderFromSourceFile(QOpenGLShader::Vertex, meta->path + "/" + vertPath);
+			if (!fragPath.isEmpty()) glslProgram->addShaderFromSourceFile(QOpenGLShader::Fragment, meta->path + "/" + fragPath);
+			glslProgram->link();
+			isOpen = true;
+		}
+	} else {
+		isOpen = true;
+	}
+
+	if (enable_superimpose) {
+		texture = new QOpenGLTexture(QOpenGLTexture::Target2D);
+	}
+}
+
+void Effect::close() {
+	if (!isOpen) {
+		dout << "[WARNING] Tried to close an effect that was already closed";
+	}
+	delete_texture();
+	if (glslProgram != NULL) {
+		delete glslProgram;
+		glslProgram = NULL;
+	}
+	isOpen = false;
+}
+
+void Effect::startEffect() {
+	if (!isOpen) {
+		open();
+		dout << "[WARNING] Tried to start a closed effect - opening";
+	}
+	if (enable_shader) bound = glslProgram->bind();
+}
+
+void Effect::endEffect() {
+	if (bound) glslProgram->release();
+	bound = false;
+}
+
+void Effect::process_image(double, uint8_t *, int) {}
+
+Effect* Effect::copy(Clip* c) {
+	Effect* copy = create_effect(c, meta);
+	copy->set_enabled(is_enabled());
+	copy_field_keyframes(copy);
+	return copy;
+}
+
+void Effect::process_shader(double timecode, GLTextureCoords&) {
+	glslProgram->setUniformValue("resolution", parent_clip->getWidth(), parent_clip->getHeight());
+	glslProgram->setUniformValue("time", (GLfloat) timecode);
+
+	for (int i=0;i<rows.size();i++) {
+		EffectRow* row = rows.at(i);
+		for (int j=0;j<row->fieldCount();j++) {
+			EffectField* field = row->field(j);
+			if (!field->id.isEmpty()) {
+				switch (field->type) {
+				case EFFECT_FIELD_DOUBLE:
+					glslProgram->setUniformValue(field->id.toUtf8().constData(), (GLfloat) field->get_double_value(timecode));
+					break;
+				case EFFECT_FIELD_COLOR:
+					glslProgram->setUniformValue(field->id.toUtf8().constData(), field->get_color_value(timecode).redF(), field->get_color_value(timecode).greenF(), field->get_color_value(timecode).blueF());
+					break;
+				case EFFECT_FIELD_STRING: break; // can you even send a string to a uniform value?
+				case EFFECT_FIELD_BOOL:
+					glslProgram->setUniformValue(field->id.toUtf8().constData(), field->get_bool_value(timecode));
+					break;
+				case EFFECT_FIELD_COMBO:
+					glslProgram->setUniformValue(field->id.toUtf8().constData(), field->get_combo_index(timecode));
+					break;
+				case EFFECT_FIELD_FONT: break; // can you even send a string to a uniform value?
+				case EFFECT_FIELD_FILE: break; // can you even send a string to a uniform value?
+				}
+			}
+		}
+	}
+}
+
+void Effect::process_coords(double, GLTextureCoords&, int data) {}
+
+GLuint Effect::process_superimpose(double timecode) {
+	bool recreate_texture = false;
+	int width = parent_clip->getWidth();
+	int height = parent_clip->getHeight();
+
+	if (width != img.width() || height != img.height()) {
+		img = QImage(width, height, QImage::Format_RGBA8888);
+		recreate_texture = true;
+	}
+
+	if (valueHasChanged(timecode) || recreate_texture || enable_always_update) {
+		redraw(timecode);
+	}
+
+	if (texture != NULL) {
+		if (recreate_texture || texture->width() != img.width() || texture->height() != img.height()) {
+			delete_texture();
+			texture = new QOpenGLTexture(QOpenGLTexture::Target2D);
+			texture->setData(img);
+		} else {
+			texture->setData(0, QOpenGLTexture::RGBA, QOpenGLTexture::UInt8, img.constBits());
+		}
+		return texture->textureId();
+	}
+	return 0;
+}
+
+void Effect::process_audio(double, double, quint8*, int, int) {}
+
+void Effect::gizmo_draw(double, GLTextureCoords &) {}
+
+void Effect::gizmo_move(EffectGizmo* gizmo, int x_movement, int y_movement, double timecode, bool done) {
+	for (int i=0;i<gizmos.size();i++) {
+		if (gizmos.at(i) == gizmo) {
+			ComboAction* ca = NULL;
+			if (done) ca = new ComboAction();
+			if (gizmo->x_field1 != NULL) {
+				gizmo->x_field1->set_double_value(gizmo->x_field1->get_double_value(timecode) + x_movement*gizmo->x_field_multi1);
+				gizmo->x_field1->make_key_from_change(ca);
+			}
+			if (gizmo->y_field1 != NULL) {
+				gizmo->y_field1->set_double_value(gizmo->y_field1->get_double_value(timecode) + y_movement*gizmo->y_field_multi1);
+				gizmo->y_field1->make_key_from_change(ca);
+			}
+			if (gizmo->x_field2 != NULL) {
+				gizmo->x_field2->set_double_value(gizmo->x_field2->get_double_value(timecode) + x_movement*gizmo->x_field_multi2);
+				gizmo->x_field2->make_key_from_change(ca);
+			}
+			if (gizmo->y_field2 != NULL) {
+				gizmo->y_field2->set_double_value(gizmo->y_field2->get_double_value(timecode) + y_movement*gizmo->y_field_multi2);
+				gizmo->y_field2->make_key_from_change(ca);
+			}
+			if (done) undo_stack.push(ca);
+			break;
+		}
+	}
+}
+
+void Effect::gizmo_world_to_screen() {
+	GLfloat view_val[16];
+	GLfloat projection_val[16];
+	glGetFloatv(GL_MODELVIEW_MATRIX, view_val);
+	glGetFloatv(GL_PROJECTION_MATRIX, projection_val);
+
+	QMatrix4x4 view_matrix(view_val);
+	QMatrix4x4 projection_matrix(projection_val);
+
+	for (int i=0;i<gizmos.size();i++) {
+		EffectGizmo* g = gizmos.at(i);
+
+		for (int j=0;j<g->get_point_count();j++) {
+			QVector4D screen_pos = QVector4D(g->world_pos[j].x(), g->world_pos[j].y(), 0, 1.0) * (view_matrix * projection_matrix);
+
+			int adjusted_sx1 = qRound(((screen_pos.x()*0.5f)+0.5f)*parent_clip->sequence->width);
+			int adjusted_sy1 = qRound((1.0f-((screen_pos.y()*0.5f)+0.5f))*parent_clip->sequence->height);
+
+			g->screen_pos[j] = QPoint(adjusted_sx1, adjusted_sy1);
+		}
+	}
+}
+
+bool Effect::are_gizmos_enabled() {
+	return (gizmos.size() > 0);
+}
+
+void Effect::redraw(double) {
+	/*
+	// run javascript
+	QPainter p(&img);
+	painter_wrapper.img = &img;
+	painter_wrapper.painter = &p;
+
+	jsEngine.globalObject().setProperty("painter", wrapper_obj);
+	jsEngine.globalObject().setProperty("width", parent_clip->getWidth());
+	jsEngine.globalObject().setProperty("height", parent_clip->getHeight());
+
+	for (int i=0;i<rows.size();i++) {
+		EffectRow* row = rows.at(i);
+		for (int j=0;j<row->fieldCount();j++) {
+			EffectField* field = row->field(j);
+			if (!field->id.isEmpty()) {
+				switch (field->type) {
+				case EFFECT_FIELD_DOUBLE:
+					jsEngine.globalObject().setProperty(field->id, field->get_double_value(timecode));
+					break;
+				case EFFECT_FIELD_COLOR:
+					jsEngine.globalObject().setProperty(field->id, field->get_color_value(timecode).name());
+					break;
+				case EFFECT_FIELD_STRING:
+					jsEngine.globalObject().setProperty(field->id, field->get_string_value(timecode));
+					break;
+				case EFFECT_FIELD_BOOL:
+					jsEngine.globalObject().setProperty(field->id, field->get_bool_value(timecode));
+					break;
+				case EFFECT_FIELD_COMBO:
+					jsEngine.globalObject().setProperty(field->id, field->get_combo_index(timecode));
+					break;
+				case EFFECT_FIELD_FONT:
+					jsEngine.globalObject().setProperty(field->id, field->get_font_name(timecode));
+					break;
+				}
+			}
+		}
+	}
+
+	jsEngine.evaluate(script);
+	*/
+}
+
+bool Effect::valueHasChanged(double timecode) {
+	if (cachedValues.size() == 0) {
+		for (int i=0;i<row_count();i++) {
+			EffectRow* crow = row(i);
+			for (int j=0;j<crow->fieldCount();j++) {
+				cachedValues.append(crow->field(j)->get_current_data());
+			}
+		}
+		return true;
+	} else {
+		bool changed = false;
+		int index = 0;
+		for (int i=0;i<row_count();i++) {
+			EffectRow* crow = row(i);
+			for (int j=0;j<crow->fieldCount();j++) {
+				EffectField* field = crow->field(j);
+				field->validate_keyframe_data(timecode);
+				if (cachedValues.at(index) != field->get_current_data()) {
+					changed = true;
+				}
+				cachedValues[index] = field->get_current_data();
+				index++;
+			}
+		}
+		return changed;
+	}
+}
+
+void Effect::delete_texture() {
+	if (texture != NULL) {
+		delete texture;
+		texture = NULL;
+	}
+}
+
+qint16 mix_audio_sample(qint16 a, qint16 b) {
+	qint32 mixed_sample = static_cast<qint32>(a) + static_cast<qint32>(b);
+	mixed_sample = qMax(qMin(mixed_sample, static_cast<qint32>(INT16_MAX)), static_cast<qint32>(INT16_MIN));
+	return static_cast<qint16>(mixed_sample);
+}
+
+double log_volume(double linear) {
+	// expects a value between 0 and 1 (or more if amplifying)
+	return (qExp(linear)-1)/(M_E-1);
+}