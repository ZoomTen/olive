#ifndef EFFECT_H
#define EFFECT_H

#include <QObject>
#include <QString>
#include <QVector>
#include <QColor>
#include <QOpenGLFunctions>
#include <QOpenGLShaderProgram>
#include <QOpenGLTexture>
#include <QMutex>
#include <QThread>
class QLabel;
class QWidget;
class CollapsibleWidget;
class QGridLayout;
class QPushButton;
class QMouseEvent;

struct Clip;
class QXmlStreamReader;
class QXmlStreamWriter;
class Effect;
class EffectRow;
class CheckboxEx;

struct EffectMeta {
	QString name;
	QString category;
	QString filename;
	QString path;
	int internal;
	int type;
	int subtype;
};

extern QVector<EffectMeta> effects;

double log_volume(double linear);
void init_effects();
Effect* create_effect(Clip* c, const EffectMeta *em);
const EffectMeta* get_internal_meta(int internal_id, int type);

extern QMutex effects_loaded;

#define EFFECT_TYPE_INVALID 0
#define EFFECT_TYPE_VIDEO 1
#define EFFECT_TYPE_AUDIO 2
#define EFFECT_TYPE_EFFECT 3
#define EFFECT_TYPE_TRANSITION 4

#define EFFECT_KEYFRAME_LINEAR 0
#define EFFECT_KEYFRAME_HOLD 1
#define EFFECT_KEYFRAME_BEZIER 2

#define EFFECT_INTERNAL_TRANSFORM 0
#define EFFECT_INTERNAL_TEXT 1
#define EFFECT_INTERNAL_SOLID 2
#define EFFECT_INTERNAL_NOISE 3
#define EFFECT_INTERNAL_VOLUME 4
#define EFFECT_INTERNAL_PAN 5
#define EFFECT_INTERNAL_TONE 6
#define EFFECT_INTERNAL_SHAKE 7
#define EFFECT_INTERNAL_TIMECODE 8
#define EFFECT_INTERNAL_MASK 9
<<<<<<< HEAD
#define EFFECT_INTERNAL_VST 10
=======
#define EFFECT_INTERNAL_FILLLEFTRIGHT 10
>>>>>>> 6b1bb620

#define EFFECT_INTERNAL_CORNERPIN 12
#define EFFECT_INTERNAL_COUNT 13

#define KEYFRAME_TYPE_LINEAR 0
#define KEYFRAME_TYPE_BEZIER 1
#define KEYFRAME_TYPE_HOLD 2

struct GLTextureCoords {
	int grid_size;

	int vertexTopLeftX;
	int vertexTopLeftY;
	int vertexTopLeftZ;
	int vertexTopRightX;
	int vertexTopRightY;
	int vertexTopRightZ;
	int vertexBottomLeftX;
	int vertexBottomLeftY;
	int vertexBottomLeftZ;
	int vertexBottomRightX;
	int vertexBottomRightY;
	int vertexBottomRightZ;

	float textureTopLeftX;
	float textureTopLeftY;
	float textureTopLeftQ;
	float textureTopRightX;
	float textureTopRightY;
	float textureTopRightQ;
	float textureBottomRightX;
	float textureBottomRightY;
	float textureBottomRightQ;
	float textureBottomLeftX;
	float textureBottomLeftY;
	float textureBottomLeftQ;
};

qint16 mix_audio_sample(qint16 a, qint16 b);

#include "effectfield.h"
#include "effectrow.h"
#include "effectgizmo.h"

class Effect : public QObject {
	Q_OBJECT
public:
	Effect(Clip* c, const EffectMeta* em);
	~Effect();
	Clip* parent_clip;
	const EffectMeta* meta;
	int id;
	QString name;
	CollapsibleWidget* container;

	EffectRow* add_row(const QString &name, bool savable = true, bool keyframable = true);
	EffectRow* row(int i);
	int row_count();

	EffectGizmo* add_gizmo(int type);
	EffectGizmo* gizmo(int i);
	int gizmo_count();

	bool is_enabled();
	void set_enabled(bool b);

	virtual void refresh();

	Effect* copy(Clip* c);
	void copy_field_keyframes(Effect *e);

	void load(QXmlStreamReader& stream);
	void save(QXmlStreamWriter& stream);

	// glsl handling
	bool is_open();
	void open();
	void close();
	virtual void startEffect();
	virtual void endEffect();

	bool enable_shader;
	bool enable_coords;
	bool enable_superimpose;
	bool enable_image;

	int getIterations();
	void setIterations(int i);

	const char* ffmpeg_filter;

	virtual void process_image(double timecode, uint8_t* data, int size);
	virtual void process_shader(double timecode, GLTextureCoords&);
	virtual void process_coords(double timecode, GLTextureCoords& coords, int data);
	virtual GLuint process_superimpose(double timecode);
	virtual void process_audio(double timecode_start, double timecode_end, quint8* samples, int nb_bytes, int channel_count);

	virtual void gizmo_draw(double timecode, GLTextureCoords& coords);
	void gizmo_move(EffectGizmo* sender, int x_movement, int y_movement, double timecode, bool done);
	void gizmo_world_to_screen();
	bool are_gizmos_enabled();
public slots:
	void field_changed();
private slots:
	void show_context_menu(const QPoint&);
	void delete_self();
	void move_up();
	void move_down();
protected:
	// glsl effect
	QOpenGLShaderProgram* glslProgram;
	QString vertPath;
	QString fragPath;

	// superimpose effect
	QImage img;
	QOpenGLTexture* texture;

	// enable effect to update constantly
	bool enable_always_update;
private:
	// superimpose effect
	QString script;

	bool isOpen;
	QVector<EffectRow*> rows;
	QVector<EffectGizmo*> gizmos;
	QGridLayout* ui_layout;
	QWidget* ui;
	bool bound;

	// superimpose functions
	virtual void redraw(double timecode);
	bool valueHasChanged(double timecode);
	QVector<QVariant> cachedValues;
	void delete_texture();
	int get_index_in_clip();
	void validate_meta_path();
};

class EffectInit : public QThread {
public:
	EffectInit();
protected:
	void run();
};

#endif // EFFECT_H
<|MERGE_RESOLUTION|>--- conflicted
+++ resolved
@@ -1,218 +1,214 @@
-#ifndef EFFECT_H
-#define EFFECT_H
-
-#include <QObject>
-#include <QString>
-#include <QVector>
-#include <QColor>
-#include <QOpenGLFunctions>
-#include <QOpenGLShaderProgram>
-#include <QOpenGLTexture>
-#include <QMutex>
-#include <QThread>
-class QLabel;
-class QWidget;
-class CollapsibleWidget;
-class QGridLayout;
-class QPushButton;
-class QMouseEvent;
-
-struct Clip;
-class QXmlStreamReader;
-class QXmlStreamWriter;
-class Effect;
-class EffectRow;
-class CheckboxEx;
-
-struct EffectMeta {
-	QString name;
-	QString category;
-	QString filename;
-	QString path;
-	int internal;
-	int type;
-	int subtype;
-};
-
-extern QVector<EffectMeta> effects;
-
-double log_volume(double linear);
-void init_effects();
-Effect* create_effect(Clip* c, const EffectMeta *em);
-const EffectMeta* get_internal_meta(int internal_id, int type);
-
-extern QMutex effects_loaded;
-
-#define EFFECT_TYPE_INVALID 0
-#define EFFECT_TYPE_VIDEO 1
-#define EFFECT_TYPE_AUDIO 2
-#define EFFECT_TYPE_EFFECT 3
-#define EFFECT_TYPE_TRANSITION 4
-
-#define EFFECT_KEYFRAME_LINEAR 0
-#define EFFECT_KEYFRAME_HOLD 1
-#define EFFECT_KEYFRAME_BEZIER 2
-
-#define EFFECT_INTERNAL_TRANSFORM 0
-#define EFFECT_INTERNAL_TEXT 1
-#define EFFECT_INTERNAL_SOLID 2
-#define EFFECT_INTERNAL_NOISE 3
-#define EFFECT_INTERNAL_VOLUME 4
-#define EFFECT_INTERNAL_PAN 5
-#define EFFECT_INTERNAL_TONE 6
-#define EFFECT_INTERNAL_SHAKE 7
-#define EFFECT_INTERNAL_TIMECODE 8
-#define EFFECT_INTERNAL_MASK 9
-<<<<<<< HEAD
-#define EFFECT_INTERNAL_VST 10
-=======
-#define EFFECT_INTERNAL_FILLLEFTRIGHT 10
->>>>>>> 6b1bb620
-
-#define EFFECT_INTERNAL_CORNERPIN 12
-#define EFFECT_INTERNAL_COUNT 13
-
-#define KEYFRAME_TYPE_LINEAR 0
-#define KEYFRAME_TYPE_BEZIER 1
-#define KEYFRAME_TYPE_HOLD 2
-
-struct GLTextureCoords {
-	int grid_size;
-
-	int vertexTopLeftX;
-	int vertexTopLeftY;
-	int vertexTopLeftZ;
-	int vertexTopRightX;
-	int vertexTopRightY;
-	int vertexTopRightZ;
-	int vertexBottomLeftX;
-	int vertexBottomLeftY;
-	int vertexBottomLeftZ;
-	int vertexBottomRightX;
-	int vertexBottomRightY;
-	int vertexBottomRightZ;
-
-	float textureTopLeftX;
-	float textureTopLeftY;
-	float textureTopLeftQ;
-	float textureTopRightX;
-	float textureTopRightY;
-	float textureTopRightQ;
-	float textureBottomRightX;
-	float textureBottomRightY;
-	float textureBottomRightQ;
-	float textureBottomLeftX;
-	float textureBottomLeftY;
-	float textureBottomLeftQ;
-};
-
-qint16 mix_audio_sample(qint16 a, qint16 b);
-
-#include "effectfield.h"
-#include "effectrow.h"
-#include "effectgizmo.h"
-
-class Effect : public QObject {
-	Q_OBJECT
-public:
-	Effect(Clip* c, const EffectMeta* em);
-	~Effect();
-	Clip* parent_clip;
-	const EffectMeta* meta;
-	int id;
-	QString name;
-	CollapsibleWidget* container;
-
-	EffectRow* add_row(const QString &name, bool savable = true, bool keyframable = true);
-	EffectRow* row(int i);
-	int row_count();
-
-	EffectGizmo* add_gizmo(int type);
-	EffectGizmo* gizmo(int i);
-	int gizmo_count();
-
-	bool is_enabled();
-	void set_enabled(bool b);
-
-	virtual void refresh();
-
-	Effect* copy(Clip* c);
-	void copy_field_keyframes(Effect *e);
-
-	void load(QXmlStreamReader& stream);
-	void save(QXmlStreamWriter& stream);
-
-	// glsl handling
-	bool is_open();
-	void open();
-	void close();
-	virtual void startEffect();
-	virtual void endEffect();
-
-	bool enable_shader;
-	bool enable_coords;
-	bool enable_superimpose;
-	bool enable_image;
-
-	int getIterations();
-	void setIterations(int i);
-
-	const char* ffmpeg_filter;
-
-	virtual void process_image(double timecode, uint8_t* data, int size);
-	virtual void process_shader(double timecode, GLTextureCoords&);
-	virtual void process_coords(double timecode, GLTextureCoords& coords, int data);
-	virtual GLuint process_superimpose(double timecode);
-	virtual void process_audio(double timecode_start, double timecode_end, quint8* samples, int nb_bytes, int channel_count);
-
-	virtual void gizmo_draw(double timecode, GLTextureCoords& coords);
-	void gizmo_move(EffectGizmo* sender, int x_movement, int y_movement, double timecode, bool done);
-	void gizmo_world_to_screen();
-	bool are_gizmos_enabled();
-public slots:
-	void field_changed();
-private slots:
-	void show_context_menu(const QPoint&);
-	void delete_self();
-	void move_up();
-	void move_down();
-protected:
-	// glsl effect
-	QOpenGLShaderProgram* glslProgram;
-	QString vertPath;
-	QString fragPath;
-
-	// superimpose effect
-	QImage img;
-	QOpenGLTexture* texture;
-
-	// enable effect to update constantly
-	bool enable_always_update;
-private:
-	// superimpose effect
-	QString script;
-
-	bool isOpen;
-	QVector<EffectRow*> rows;
-	QVector<EffectGizmo*> gizmos;
-	QGridLayout* ui_layout;
-	QWidget* ui;
-	bool bound;
-
-	// superimpose functions
-	virtual void redraw(double timecode);
-	bool valueHasChanged(double timecode);
-	QVector<QVariant> cachedValues;
-	void delete_texture();
-	int get_index_in_clip();
-	void validate_meta_path();
-};
-
-class EffectInit : public QThread {
-public:
-	EffectInit();
-protected:
-	void run();
-};
-
-#endif // EFFECT_H
+#ifndef EFFECT_H
+#define EFFECT_H
+
+#include <QObject>
+#include <QString>
+#include <QVector>
+#include <QColor>
+#include <QOpenGLFunctions>
+#include <QOpenGLShaderProgram>
+#include <QOpenGLTexture>
+#include <QMutex>
+#include <QThread>
+class QLabel;
+class QWidget;
+class CollapsibleWidget;
+class QGridLayout;
+class QPushButton;
+class QMouseEvent;
+
+struct Clip;
+class QXmlStreamReader;
+class QXmlStreamWriter;
+class Effect;
+class EffectRow;
+class CheckboxEx;
+
+struct EffectMeta {
+	QString name;
+	QString category;
+	QString filename;
+	QString path;
+	int internal;
+	int type;
+	int subtype;
+};
+
+extern QVector<EffectMeta> effects;
+
+double log_volume(double linear);
+void init_effects();
+Effect* create_effect(Clip* c, const EffectMeta *em);
+const EffectMeta* get_internal_meta(int internal_id, int type);
+
+extern QMutex effects_loaded;
+
+#define EFFECT_TYPE_INVALID 0
+#define EFFECT_TYPE_VIDEO 1
+#define EFFECT_TYPE_AUDIO 2
+#define EFFECT_TYPE_EFFECT 3
+#define EFFECT_TYPE_TRANSITION 4
+
+#define EFFECT_KEYFRAME_LINEAR 0
+#define EFFECT_KEYFRAME_HOLD 1
+#define EFFECT_KEYFRAME_BEZIER 2
+
+#define EFFECT_INTERNAL_TRANSFORM 0
+#define EFFECT_INTERNAL_TEXT 1
+#define EFFECT_INTERNAL_SOLID 2
+#define EFFECT_INTERNAL_NOISE 3
+#define EFFECT_INTERNAL_VOLUME 4
+#define EFFECT_INTERNAL_PAN 5
+#define EFFECT_INTERNAL_TONE 6
+#define EFFECT_INTERNAL_SHAKE 7
+#define EFFECT_INTERNAL_TIMECODE 8
+#define EFFECT_INTERNAL_MASK 9
+#define EFFECT_INTERNAL_FILLLEFTRIGHT 10
+#define EFFECT_INTERNAL_VST 11
+#define EFFECT_INTERNAL_CORNERPIN 12
+#define EFFECT_INTERNAL_COUNT 13
+
+#define KEYFRAME_TYPE_LINEAR 0
+#define KEYFRAME_TYPE_BEZIER 1
+#define KEYFRAME_TYPE_HOLD 2
+
+struct GLTextureCoords {
+	int grid_size;
+
+	int vertexTopLeftX;
+	int vertexTopLeftY;
+	int vertexTopLeftZ;
+	int vertexTopRightX;
+	int vertexTopRightY;
+	int vertexTopRightZ;
+	int vertexBottomLeftX;
+	int vertexBottomLeftY;
+	int vertexBottomLeftZ;
+	int vertexBottomRightX;
+	int vertexBottomRightY;
+	int vertexBottomRightZ;
+
+	float textureTopLeftX;
+	float textureTopLeftY;
+	float textureTopLeftQ;
+	float textureTopRightX;
+	float textureTopRightY;
+	float textureTopRightQ;
+	float textureBottomRightX;
+	float textureBottomRightY;
+	float textureBottomRightQ;
+	float textureBottomLeftX;
+	float textureBottomLeftY;
+	float textureBottomLeftQ;
+};
+
+qint16 mix_audio_sample(qint16 a, qint16 b);
+
+#include "effectfield.h"
+#include "effectrow.h"
+#include "effectgizmo.h"
+
+class Effect : public QObject {
+	Q_OBJECT
+public:
+	Effect(Clip* c, const EffectMeta* em);
+	~Effect();
+	Clip* parent_clip;
+	const EffectMeta* meta;
+	int id;
+	QString name;
+	CollapsibleWidget* container;
+
+	EffectRow* add_row(const QString &name, bool savable = true, bool keyframable = true);
+	EffectRow* row(int i);
+	int row_count();
+
+	EffectGizmo* add_gizmo(int type);
+	EffectGizmo* gizmo(int i);
+	int gizmo_count();
+
+	bool is_enabled();
+	void set_enabled(bool b);
+
+	virtual void refresh();
+
+	Effect* copy(Clip* c);
+	void copy_field_keyframes(Effect *e);
+
+	void load(QXmlStreamReader& stream);
+	void save(QXmlStreamWriter& stream);
+
+	// glsl handling
+	bool is_open();
+	void open();
+	void close();
+	virtual void startEffect();
+	virtual void endEffect();
+
+	bool enable_shader;
+	bool enable_coords;
+	bool enable_superimpose;
+	bool enable_image;
+
+	int getIterations();
+	void setIterations(int i);
+
+	const char* ffmpeg_filter;
+
+	virtual void process_image(double timecode, uint8_t* data, int size);
+	virtual void process_shader(double timecode, GLTextureCoords&);
+	virtual void process_coords(double timecode, GLTextureCoords& coords, int data);
+	virtual GLuint process_superimpose(double timecode);
+	virtual void process_audio(double timecode_start, double timecode_end, quint8* samples, int nb_bytes, int channel_count);
+
+	virtual void gizmo_draw(double timecode, GLTextureCoords& coords);
+	void gizmo_move(EffectGizmo* sender, int x_movement, int y_movement, double timecode, bool done);
+	void gizmo_world_to_screen();
+	bool are_gizmos_enabled();
+public slots:
+	void field_changed();
+private slots:
+	void show_context_menu(const QPoint&);
+	void delete_self();
+	void move_up();
+	void move_down();
+protected:
+	// glsl effect
+	QOpenGLShaderProgram* glslProgram;
+	QString vertPath;
+	QString fragPath;
+
+	// superimpose effect
+	QImage img;
+	QOpenGLTexture* texture;
+
+	// enable effect to update constantly
+	bool enable_always_update;
+private:
+	// superimpose effect
+	QString script;
+
+	bool isOpen;
+	QVector<EffectRow*> rows;
+	QVector<EffectGizmo*> gizmos;
+	QGridLayout* ui_layout;
+	QWidget* ui;
+	bool bound;
+
+	// superimpose functions
+	virtual void redraw(double timecode);
+	bool valueHasChanged(double timecode);
+	QVector<QVariant> cachedValues;
+	void delete_texture();
+	int get_index_in_clip();
+	void validate_meta_path();
+};
+
+class EffectInit : public QThread {
+public:
+	EffectInit();
+protected:
+	void run();
+};
+
+#endif // EFFECT_H